from collections import OrderedDict

import cimodel.data.simple.util.branch_filters as branch_filters
import cimodel.data.binary_build_data as binary_build_data
import cimodel.lib.conf_tree as conf_tree
import cimodel.lib.miniutils as miniutils

class Conf(object):
    def __init__(self, os, gpu_version, pydistro, parms, smoke, libtorch_variant, gcc_config_variant, libtorch_config_variant):

        self.os = os
        self.gpu_version = gpu_version
        self.pydistro = pydistro
        self.parms = parms
        self.smoke = smoke
        self.libtorch_variant = libtorch_variant
        self.gcc_config_variant = gcc_config_variant
        self.libtorch_config_variant = libtorch_config_variant

    def gen_build_env_parms(self):
        elems = [self.pydistro] + self.parms + [binary_build_data.get_processor_arch_name(self.gpu_version)]
        if self.gcc_config_variant is not None:
            elems.append(str(self.gcc_config_variant))
        if self.libtorch_config_variant is not None:
            elems.append(str(self.libtorch_config_variant))
        return elems

    def gen_docker_image(self):
        if self.gcc_config_variant == 'gcc5.4_cxx11-abi':
<<<<<<< HEAD
            return miniutils.quote("pytorch/pytorch-binary-docker-image-ubuntu16.04:latest")
=======
            if self.gpu_version is None:
                return miniutils.quote("pytorch/libtorch-cxx11-builder:cpu")
            else:
                return miniutils.quote(
                    f"pytorch/libtorch-cxx11-builder:{self.gpu_version}"
                )
>>>>>>> 8be5b1ca
        if self.pydistro == "conda":
            if self.gpu_version is None:
                return miniutils.quote("pytorch/conda-builder:cpu")
            else:
                return miniutils.quote(
                    f"pytorch/conda-builder:{self.gpu_version}"
                )

        docker_word_substitution = {
            "manywheel": "manylinux",
            "libtorch": "manylinux",
        }

        docker_distro_prefix = miniutils.override(self.pydistro, docker_word_substitution)

        # The cpu nightlies are built on the pytorch/manylinux-cuda102 docker image
        # TODO cuda images should consolidate into tag-base images similar to rocm
        alt_docker_suffix = "cuda102" if not self.gpu_version else (
            "rocm:" + self.gpu_version.strip("rocm") if self.gpu_version.startswith("rocm") else self.gpu_version)
        docker_distro_suffix = alt_docker_suffix if self.pydistro != "conda" else (
            "cuda" if alt_docker_suffix.startswith("cuda") else "rocm")
        return miniutils.quote("pytorch/" + docker_distro_prefix + "-" + docker_distro_suffix)

    def get_name_prefix(self):
        return "smoke" if self.smoke else "binary"

    def gen_build_name(self, build_or_test, nightly):

        parts = [self.get_name_prefix(), self.os] + self.gen_build_env_parms()

        if nightly:
            parts.append("nightly")

        if self.libtorch_variant:
            parts.append(self.libtorch_variant)

        if not self.smoke:
            parts.append(build_or_test)

        joined = "_".join(parts)
        return joined.replace(".", "_")

    def gen_workflow_job(self, phase, upload_phase_dependency=None, nightly=False):
        job_def = OrderedDict()
        job_def["name"] = self.gen_build_name(phase, nightly)
        job_def["build_environment"] = miniutils.quote(" ".join(self.gen_build_env_parms()))
        if self.smoke:
            job_def["requires"] = [
                "update_s3_htmls",
            ]
            job_def["filters"] = branch_filters.gen_filter_dict(
                branches_list=["postnightly"],
            )
        else:
            filter_branch = r"/.*/"
            job_def["filters"] = branch_filters.gen_filter_dict(
                branches_list=[filter_branch],
                tags_list=[branch_filters.RC_PATTERN],
            )
        if self.libtorch_variant:
            job_def["libtorch_variant"] = miniutils.quote(self.libtorch_variant)
        if phase == "test":
            if not self.smoke:
                job_def["requires"] = [self.gen_build_name("build", nightly)]
            if not (self.smoke and self.os == "macos") and self.os != "windows":
                job_def["docker_image"] = self.gen_docker_image()

            # fix this. only works on cuda not rocm
            if self.os != "windows" and self.gpu_version:
                job_def["use_cuda_docker_runtime"] = miniutils.quote("1")
        else:
            if self.os == "linux" and phase != "upload":
                job_def["docker_image"] = self.gen_docker_image()

        if phase == "test":
            if self.gpu_version:
                if self.os == "windows":
                    job_def["executor"] = "windows-with-nvidia-gpu"
                else:
                    job_def["resource_class"] = "gpu.medium"

        os_name = miniutils.override(self.os, {"macos": "mac"})
        job_name = "_".join([self.get_name_prefix(), os_name, phase])
        return {job_name : job_def}

    def gen_upload_job(self, phase, requires_dependency):
        """Generate binary_upload job for configuration

        Output looks similar to:

      - binary_upload:
          name: binary_linux_manywheel_3_7m_cu92_devtoolset7_nightly_upload
          context: org-member
          requires: binary_linux_manywheel_3_7m_cu92_devtoolset7_nightly_test
          filters:
            branches:
              only:
                - nightly
            tags:
              only: /v[0-9]+(\\.[0-9]+)*-rc[0-9]+/
          package_type: manywheel
          upload_subfolder: cu92
        """
        return {
            "binary_upload": OrderedDict({
                "name": self.gen_build_name(phase, nightly=True),
                "context": "org-member",
                "requires": [self.gen_build_name(
                    requires_dependency,
                    nightly=True
                )],
                "filters": branch_filters.gen_filter_dict(
                    branches_list=["nightly"],
                    tags_list=[branch_filters.RC_PATTERN],
                ),
                "package_type": self.pydistro,
                "upload_subfolder": binary_build_data.get_processor_arch_name(
                    self.gpu_version,
                ),
            })
        }

def get_root(smoke, name):

    return binary_build_data.TopLevelNode(
        name,
        binary_build_data.CONFIG_TREE_DATA,
        smoke,
    )


def gen_build_env_list(smoke):

    root = get_root(smoke, "N/A")
    config_list = conf_tree.dfs(root)

    newlist = []
    for c in config_list:
        conf = Conf(
            c.find_prop("os_name"),
            c.find_prop("gpu"),
            c.find_prop("package_format"),
            [c.find_prop("pyver")],
            c.find_prop("smoke") and not (c.find_prop("os_name") == "macos_arm64"),  # don't test arm64
            c.find_prop("libtorch_variant"),
            c.find_prop("gcc_config_variant"),
            c.find_prop("libtorch_config_variant"),
        )
        newlist.append(conf)

    return newlist

def predicate_exclude_macos(config):
    return config.os == "linux" or config.os == "windows"

def get_nightly_uploads():
    configs = gen_build_env_list(False)
    mylist = []
    for conf in configs:
        phase_dependency = "test" if predicate_exclude_macos(conf) else "build"
        mylist.append(conf.gen_upload_job("upload", phase_dependency))

    return mylist

def get_post_upload_jobs():
    return [
        {
            "update_s3_htmls": {
                "name": "update_s3_htmls",
                "context": "org-member",
                "filters": branch_filters.gen_filter_dict(
                    branches_list=["postnightly"],
                ),
            },
        },
    ]

def get_nightly_tests():

    configs = gen_build_env_list(False)
    filtered_configs = filter(predicate_exclude_macos, configs)

    tests = []
    for conf_options in filtered_configs:
        yaml_item = conf_options.gen_workflow_job("test", nightly=True)
        tests.append(yaml_item)

    return tests


def get_jobs(toplevel_key, smoke):
    jobs_list = []
    configs = gen_build_env_list(smoke)
    phase = "build" if toplevel_key == "binarybuilds" else "test"
    for build_config in configs:
        # don't test for macos_arm64 as it's cross compiled
        if phase != "test" or build_config.os != "macos_arm64":
            jobs_list.append(build_config.gen_workflow_job(phase, nightly=True))

    return jobs_list


def get_binary_build_jobs():
    return get_jobs("binarybuilds", False)


def get_binary_smoke_test_jobs():
    return get_jobs("binarysmoketests", True)<|MERGE_RESOLUTION|>--- conflicted
+++ resolved
@@ -27,16 +27,12 @@
 
     def gen_docker_image(self):
         if self.gcc_config_variant == 'gcc5.4_cxx11-abi':
-<<<<<<< HEAD
-            return miniutils.quote("pytorch/pytorch-binary-docker-image-ubuntu16.04:latest")
-=======
             if self.gpu_version is None:
                 return miniutils.quote("pytorch/libtorch-cxx11-builder:cpu")
             else:
                 return miniutils.quote(
                     f"pytorch/libtorch-cxx11-builder:{self.gpu_version}"
                 )
->>>>>>> 8be5b1ca
         if self.pydistro == "conda":
             if self.gpu_version is None:
                 return miniutils.quote("pytorch/conda-builder:cpu")
