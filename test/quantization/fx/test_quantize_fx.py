--- conflicted
+++ resolved
@@ -3182,8 +3182,6 @@
         # checking result match
         self.assertEqual(out_ref, out)
 
-<<<<<<< HEAD
-=======
     def test_convert_qconfig_dict(self):
         class Linear(torch.nn.Module):
             def __init__(self):
@@ -3278,7 +3276,6 @@
                 converted,
                 expected_node_occurrence=node_occurrence,
                 expected_node_list=order_check)
->>>>>>> fae1c0a4
 
 @skipIfNoFBGEMM
 class TestQuantizeFxOps(QuantizationTestCase):
