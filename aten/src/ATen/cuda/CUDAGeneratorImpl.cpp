--- conflicted
+++ resolved
@@ -83,15 +83,10 @@
  * CUDAGeneratorImpl class implementation
  */
 CUDAGeneratorImpl::CUDAGeneratorImpl(DeviceIndex device_index)
-<<<<<<< HEAD
   : c10::GeneratorImpl{Device(Device::Unchecked::UNCHECKED, kCUDA, device_index),
-              DispatchKeySet(c10::DispatchKey::CUDA)} { }
-=======
-  : c10::GeneratorImpl{Device(DeviceType::CUDA, device_index),
-              DispatchKeySet(c10::DispatchKey::CUDA)} { 
+              DispatchKeySet(c10::DispatchKey::CUDA)} {
   at::cuda::assertNotCapturing("Cannot construct a new CUDAGeneratorImpl");
 }
->>>>>>> f67259fe
 
 /**
  * Sets the seed to be used by curandStatePhilox4_32_10
@@ -180,14 +175,10 @@
 
 /**
  * Gets the seed and philox offset value to be used in
-<<<<<<< HEAD
- * curandStatePhilox4_32_10
-=======
  * curandStatePhilox4_32_10, in an opaque PhiloxCudaState that's safe
  * and can be used non-divergently in callers whether CUDA graph
  * capture is underway or not.  See
  * Note [CUDA Graph-safe RNG states]
->>>>>>> f67259fe
  *
  * Each kernel using philox has to sensibly increment offset
  * for future users of philox. So it gets the "old" value for
@@ -210,7 +201,7 @@
                 CAPTURE_DEFAULT_GENS_MSG);
     uint32_t offset = this->offset_intragraph_;
     TORCH_INTERNAL_ASSERT(this->offset_intragraph_ <=
-                          std::numeric_limits<uint32_t>::max() - increment); 
+                          std::numeric_limits<uint32_t>::max() - increment);
     this->offset_intragraph_ += increment;
     return PhiloxCudaState(this->seed_,
                            this->offset_extragraph_,
