--- conflicted
+++ resolved
@@ -45,7 +45,6 @@
           result_ptr[k] = input_ptr[k];
         }
       } else {
-<<<<<<< HEAD
         int64_t d = 0;
         for (; d < local_inner - (local_inner % Vec::size()); d += Vec::size()) {
           Vec in_vec = Vec::loadu(input_ptr + d);
@@ -57,13 +56,6 @@
         for (; d < local_inner; d++) {
           result_ptr[d] = input_ptr[d];
         }
-=======
-        vec::map(
-            [](Vec x) { return x; },
-            result_ptr,
-            input_ptr,
-            local_inner);
->>>>>>> c03cae49
       }
       result_ptr += local_inner;
     }
