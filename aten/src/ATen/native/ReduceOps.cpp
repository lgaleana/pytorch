--- conflicted
+++ resolved
@@ -267,7 +267,6 @@
     Similar to the case k < z1, we have that
 
     dF / dx_z1 = sum_{z1 <= j < z2} grad_output[j] * (dy_j / dx_z1)
-<<<<<<< HEAD
 
     This case has a subtlety though. To compute (dy_j / dx_z1), we cannot use the formula
 
@@ -305,45 +304,6 @@
     return reversed_cumsum(w, dim).div(input_conj);
   }
 
-=======
-
-    This case has a subtlety though. To compute (dy_j / dx_z1), we cannot use the formula
-
-    dy_j / dx_z1 = y_j / x_z1
-
-    as, y_j = x_z1 = 0 for j >= z1. We need to compute it with the formula for its derivative,
-    that is:
-
-    dy_j / dx_z1 = prod(x[:z1]) * (grad_output[z1] + sum(grad_output[z1+1:z2] * cumprod(x[z1+1:z2])))
-
-    When the imputs are complex, this is map is holomorphic. As such, to compute
-    its backwards is just the conjugate of the usual backwards. This simplifies to
-    conjugating the input. We may also reuse the output as, since the map is holomorphic,
-    cumprod(input.conj()) = cumprod(input).conj()
-  */
-
-  if (input.numel() <= 1) {
-    return grad;
-  }
-  dim = at::maybe_wrap_dim(dim, input.dim());
-  const int64_t dim_size = input.size(dim);
-  if (dim_size == 1) {
-    return grad;
-  }
-
-  // To enable complex support.
-  // From this line on `input_conj` and output_conj`
-  // are interchangeable with `input` and `output`.
-  auto input_conj = input.conj();
-  auto output_conj = output.conj();
-
-  const auto w = output_conj * grad;
-  const auto is_zero = input == 0;
-  if (!(is_zero.any().item<uint8_t>())) {
-    return reversed_cumsum(w, dim).div(input_conj);
-  }
-
->>>>>>> 8be5b1ca
   // If we are not computing a second order gradient, we can use an
   // O(n) implementation. The derivative of this implementation is _not_
   // the second derivative of cumprod. As such, we fallback to a less efficient
@@ -1169,16 +1129,12 @@
 }
 
 Tensor &amin_out(const Tensor& self, IntArrayRef dim, bool keepdim, Tensor& result) {
-<<<<<<< HEAD
-  TORCH_CHECK(self.scalar_type() == result.scalar_type(), "Illegal dtype for self, and out:", self.scalar_type(), result.scalar_type());
-=======
   TORCH_CHECK(self.scalar_type() == result.scalar_type(), "Expected the dtype for input and out to match, but got ",
               self.scalar_type(), " for input's dtype and ",  result.scalar_type(), " for out's dtype.");
   if (self.numel() == 0) {
     zero_numel_check_dims(self, dim, "amin()");
   }
 
->>>>>>> 8be5b1ca
   auto iter = make_reduction("amin", result, self, dim, keepdim, self.scalar_type());
   if (iter.numel() != 0) {
     min_values_stub(iter.device_type(), iter);
@@ -1192,16 +1148,12 @@
 }
 
 Tensor &amax_out(const Tensor& self, IntArrayRef dim, bool keepdim, Tensor& result) {
-<<<<<<< HEAD
-  TORCH_CHECK(self.scalar_type() == result.scalar_type(), "Illegal dtype for self, and out:", self.scalar_type(), result.scalar_type());
-=======
   TORCH_CHECK(self.scalar_type() == result.scalar_type(), "Expected the dtype for input and out to match, but got ",
               self.scalar_type(), " for input's dtype and ",  result.scalar_type(), " for out's dtype.");
   if (self.numel() == 0) {
     zero_numel_check_dims(self, dim, "amax()");
   }
 
->>>>>>> 8be5b1ca
   auto iter = make_reduction("amax", result, self, dim, keepdim, self.scalar_type());
   if (iter.numel() != 0) {
     max_values_stub(iter.device_type(), iter);
@@ -1215,11 +1167,6 @@
 }
 
 Tensor& argmax_out(const Tensor& self, c10::optional<int64_t> dim, bool keepdim, Tensor& result) {
-<<<<<<< HEAD
-  TORCH_CHECK(self.numel() > 0, "cannot perform reduction function argmax on a "
-      "tensor with no elements because the operation does not have an identity");
-=======
->>>>>>> 8be5b1ca
   Tensor in;
   if (dim) {
     auto sizes = self.sizes();
@@ -1256,11 +1203,6 @@
 }
 
 Tensor& argmin_out(const Tensor& self, c10::optional<int64_t> dim, bool keepdim, Tensor& result) {
-<<<<<<< HEAD
-  TORCH_CHECK(self.numel() > 0, "cannot perform reduction function argmin on a "
-      "tensor with no elements because the operation does not have an identity");
-=======
->>>>>>> 8be5b1ca
   Tensor in;
   if (dim) {
     auto sizes = self.sizes();
@@ -1296,11 +1238,6 @@
   return at::native::argmin_out(self, dim, keepdims, result);
 }
 
-<<<<<<< HEAD
-static Tensor& std_var_out(Tensor& result, const Tensor& self, IntArrayRef dim, bool unbiased, bool keepdim, bool take_sqrt) {
-  TORCH_CHECK(self.device().is_cpu() || self.is_cuda(),
-              "std and var only supports CPU AND CUDA device type, got: ", self.device().type());
-=======
 static Tensor& std_var_out(
     const char* fname, Tensor& result, const Tensor& self,
     c10::optional<IntArrayRef> dim, c10::optional<int64_t> correction_opt,
@@ -1308,19 +1245,14 @@
   TORCH_CHECK(self.device().is_cpu() || self.device().is_cuda(),
               "std and var only supports tensors on a CPU or CUDA device, but got: ",
               self.device().type());
->>>>>>> 8be5b1ca
   TORCH_CHECK(self.layout() == Layout::Strided,
               "std and var only supports strided layout, got: ", self.layout());
   TORCH_CHECK(at::isFloatingType(self.scalar_type()) || at::isComplexType(self.scalar_type()),
               "std and var only support floating point and complex dtypes");
 
-<<<<<<< HEAD
-  if (at::isComplexType(self.scalar_type())){
-=======
   if (at::isComplexType(self.scalar_type())) {
     // For complex, calculate variance of real and imaginary components
     // seperately then add to get overall variance.
->>>>>>> 8be5b1ca
     ScalarType dtype = c10::toValueType(get_dtype_from_result(result, {}));
     Tensor real_in = at::real(self);
     Tensor real_out = at::empty({0}, self.options().dtype(dtype));
@@ -1345,19 +1277,8 @@
         /*take_sqrt=*/false);
 
     at::add_out(result, real_out, imag_out);
-<<<<<<< HEAD
-    take_sqrt ? at::sqrt_out(result, result) : result;
-  } else{
-    ScalarType dtype = get_dtype_from_result(result, {});
-    auto iter = make_reduction("std or var", result, self, dim, keepdim, dtype);
-    if (iter.numel() == 0) {
-      result.fill_(NAN);
-    } else {
-      std_var_stub(iter.device_type(), iter, unbiased, take_sqrt);
-=======
     if (take_sqrt) {
       at::sqrt_out(result, result);
->>>>>>> 8be5b1ca
     }
     return result;
   }
@@ -1391,12 +1312,8 @@
     bool keepdim, bool take_sqrt) {
   AT_ASSERT(result1.defined() && result2.defined());
   TORCH_CHECK(self.device().is_cpu() || self.is_cuda(),
-<<<<<<< HEAD
-              fname, " only supports CPU AND CUDA device type, got: ", self.device().type());
-=======
               fname, " only supports tensors on a CPU or CUDA device, got: ",
               self.device().type());
->>>>>>> 8be5b1ca
   TORCH_CHECK(self.layout() == Layout::Strided,
               fname, " only supports strided layout, got: ", self.layout());
   TORCH_CHECK(at::isFloatingType(self.scalar_type()) || at::isComplexType(self.scalar_type()),
@@ -1407,14 +1324,10 @@
            " and ",
            toString(result2.scalar_type()),
            ".");
-<<<<<<< HEAD
-  if (at::isComplexType(self.scalar_type())){
-=======
   if (at::isComplexType(self.scalar_type())) {
     // For complex, calculate for real and imaginary components seperately then combine as:
     // variance = var_real + var_imag
     // mean = mean_real + j * mean_imag
->>>>>>> 8be5b1ca
     ScalarType dtype = c10::toValueType(get_dtype_from_result(result1, {}));
     Tensor real_in = at::real(self);
     Tensor real_out_var = at::empty({0}, self.options().dtype(dtype));
@@ -1443,21 +1356,8 @@
         /*take_sqrt=*/false);
 
     at::add_out(result1, real_out_var, imag_out_var);
-<<<<<<< HEAD
-    take_sqrt ? at::sqrt_out(result1, result1) : result1;
-    at::add_out(result2, real_out_mean, at::mul(imag_out_mean, c10::complex<double>{0.0, 1.0}));
-  } else {
-    ScalarType dtype = get_dtype_from_result(result1, {});
-    auto iter = make_reduction(fname, result1, result2, self, dim, keepdim, dtype);
-    if (iter.numel() == 0) {
-      result1.fill_(NAN);
-      result2.fill_(NAN);
-    } else {
-      std_var_stub(iter.device_type(), iter, unbiased, take_sqrt);
-=======
     if (take_sqrt) {
       at::sqrt_out(result1, result1);
->>>>>>> 8be5b1ca
     }
     at::complex_out(result2, real_out_mean, imag_out_mean);
     return std::tuple<Tensor&, Tensor&>(result1, result2);
@@ -1527,50 +1427,6 @@
 }
 
 Tensor var(const Tensor& self, bool unbiased) {
-<<<<<<< HEAD
-  TORCH_CHECK(self.device().is_cpu() || self.is_cuda(),
-              "var only supports CPU AND CUDA device type, got: ", self.device().type());
-  TORCH_CHECK(self.layout() == Layout::Strided,
-              "var only supports strided layout, got: ", self.layout());
-  TORCH_CHECK(at::isFloatingType(self.scalar_type()) || at::isComplexType(self.scalar_type()),
-              "var only supports floating-point dtypes");
-  auto trivial_return = _allreduce_return_trivial(self, std::numeric_limits<double>::quiet_NaN());
-  if (trivial_return.has_value()) {
-    return trivial_return.value();
-  }
-
-  // NOTE: CPU performance significantly regressed when attempting to port to ATen,
-  //   so this dispatches differently based on device type.
-  //   See https://github.com/pytorch/pytorch/pull/43858.
-  if (self.device().type() == kCPU) {
-    return at::_var(self, unbiased);
-  }
-
-  Tensor result = at::empty({0}, self.options());
-  return std_var_out(result, self, std::vector<int64_t>{}, unbiased, false, false);
-}
-
-Tensor var(const Tensor& self, IntArrayRef dim, bool unbiased, bool keepdim) {
-  Tensor result = at::empty({0}, self.options());
-  return at::native::var_out(self, dim, unbiased, keepdim, result);
-}
-
-Tensor& var_out(const Tensor& self, IntArrayRef dim, bool unbiased, bool keepdim, Tensor& result) {
-  return std_var_out(result, self, dim, unbiased, keepdim, false);
-}
-
-Tensor std(const Tensor& self, bool unbiased) {
-  TORCH_CHECK(self.device().is_cpu() || self.is_cuda(),
-              "std only supports CPU AND CUDA device type, got: ", self.device().type());
-  TORCH_CHECK(self.layout() == Layout::Strided,
-              "std only supports strided layout, got: ", self.layout());
-  TORCH_CHECK(at::isFloatingType(self.scalar_type()) || at::isComplexType(self.scalar_type()),
-              "std only supports floating-point dtypes");
-  auto trivial_return = _allreduce_return_trivial(self, std::numeric_limits<double>::quiet_NaN());
-  if (trivial_return.has_value()) {
-    return trivial_return.value();
-  }
-=======
   return at::var(
       self, /*dim=*/c10::nullopt, /*correction=*/int64_t{unbiased ? 1 : 0});
 }
@@ -1589,7 +1445,6 @@
   return at::std(
       self, /*dim=*/c10::nullopt, /*correction=*/int64_t{unbiased ? 1 : 0});
 }
->>>>>>> 8be5b1ca
 
 Tensor std(const Tensor& self, IntArrayRef dim, bool unbiased, bool keepdim) {
   return at::std(self, /*dim=*/c10::optional<IntArrayRef>(dim),
@@ -1604,13 +1459,6 @@
 Tensor std(const Tensor& self, c10::optional<IntArrayRef> dim,
            c10::optional<int64_t> correction, bool keepdim) {
   Tensor result = at::empty({0}, self.options());
-<<<<<<< HEAD
-  return at::native::std_out(self, dim, unbiased, keepdim, result);
-}
-
-Tensor& std_out(const Tensor& self, IntArrayRef dim, bool unbiased, bool keepdim, Tensor& result) {
-  return std_var_out(result, self, dim, unbiased, keepdim, true);
-=======
   return std_var_out("std", result, self, dim, correction, keepdim, true);
 }
 
@@ -1631,7 +1479,6 @@
     c10::optional<int64_t> correction, bool keepdim) {
   Tensor result = at::empty({0}, self.options());
   return std_var_out("var", result, self, dim, correction, keepdim, false);
->>>>>>> 8be5b1ca
 }
 
 Tensor std(const Tensor& self, DimnameList dim, bool unbiased, bool keepdim) {
@@ -1647,12 +1494,8 @@
 }
 
 Tensor& var_out(const Tensor& self, DimnameList dim, bool unbiased, bool keepdim, Tensor& result) {
-<<<<<<< HEAD
-  return at::std_out(result, self, dimnames_to_positions(self, dim), unbiased, keepdim);
-=======
   return at::var_out(
       result, self, dimnames_to_positions(self, dim), unbiased, keepdim);
->>>>>>> 8be5b1ca
 }
 
 std::tuple<Tensor,Tensor> var_mean(const Tensor& self, DimnameList dim, bool unbiased, bool keepdim) {
@@ -1663,8 +1506,6 @@
   return at::std_mean(self, dimnames_to_positions(self, dim), unbiased, keepdim);
 }
 
-<<<<<<< HEAD
-=======
 Tensor std(const Tensor& self, DimnameList dim, c10::optional<int64_t> correction, bool keepdim) {
   return at::std(self, dimnames_to_positions(self, dim), correction, keepdim);
 }
@@ -1694,7 +1535,6 @@
   return at::std_mean(self, dimnames_to_positions(self, dim), correction, keepdim);
 }
 
->>>>>>> 8be5b1ca
 Tensor& norm_out(const Tensor& self, const optional<Scalar>& p, DimnameList dim, bool keepdim, ScalarType dtype, Tensor& result) {
   return at::norm_out(result, self, p, dimnames_to_positions(self, dim), keepdim, dtype);
 }
