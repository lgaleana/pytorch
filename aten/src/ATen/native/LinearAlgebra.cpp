--- conflicted
+++ resolved
@@ -28,10 +28,7 @@
 
 // NOLINTNEXTLINE(cppcoreguidelines-avoid-non-const-global-variables)
 DEFINE_DISPATCH(addr_stub);
-<<<<<<< HEAD
-=======
 // NOLINTNEXTLINE(cppcoreguidelines-avoid-non-const-global-variables)
->>>>>>> 98fcdb80
 DEFINE_DISPATCH(linalg_vector_norm_stub);
 
 // Helper function for det methods.
@@ -269,7 +266,6 @@
   if (n == 3) {
     return _out.has_value() ? at::matmul_out(out, at::matmul(a, a), a)
                             : at::matmul(at::matmul(a, a), a);
-<<<<<<< HEAD
   }
 
   // This is a binary decomposition of n.
@@ -293,31 +289,6 @@
     }
   }
 
-=======
-  }
-
-  // This is a binary decomposition of n.
-  // Moving from the least significant bit to the most significant bit
-  // This is done to reduce the number of matrix multiplications
-  // by raising the input matrix in powers of 2
-  // The total number of matrix multiplications are
-  // number of bits + number of bits that equal 1 ~ O(log n)
-  // instead of O(n)
-  Tensor z, result;
-  while (n > 0) {
-    const auto bit = n % 2;
-    n = n / 2;
-    z = z.defined() ? at::matmul(z, z) : a;
-    if (bit == 1) {
-      if (_out.has_value() && n <= 0) {
-        // Last multiplication can use the out version
-        return result.defined() ? at::matmul_out(out, result, z) : out.copy_(z);
-      }
-      result = result.defined() ? at::matmul(result, z) : z;
-    }
-  }
-
->>>>>>> 98fcdb80
   return result;
 }
 
@@ -340,12 +311,6 @@
   return at::native::linalg_matrix_power(self, n);
 }
 
-<<<<<<< HEAD
-Tensor& linalg_matrix_rank_out(const Tensor& self, optional<double> tol, bool hermitian, Tensor& result) {
-  checkSameDevice("linalg_matrix_rank", result, self);
-  ScalarType output_type = ScalarType::Long;
-  checkLinalgCompatibleDtype("linalg_matrix_rank", result.scalar_type(), output_type);
-=======
 // Computes the rank of 'input' and saves the result in-place in 'result'
 // 'hermitian' controls whether SVD or eigendecomposition is used for computing the singular values
 // 'atol' and 'rtol' are the absolute and relative tolerances, respectively.
@@ -356,7 +321,6 @@
   checkSameDevice("torch.linalg.matrix_rank", rtol, input, "rtol");
   ScalarType output_type = ScalarType::Long;
   checkLinalgCompatibleDtype("torch.linalg.matrix_rank", result.scalar_type(), output_type);
->>>>>>> 98fcdb80
 
   // Matrices or batch of matrices are allowed
   TORCH_CHECK(input.dim() >= 2, "torch.linalg.matrix_rank: Expected as input a matrix or a batch of matrices, but got a tensor of size: ", input.sizes());
@@ -1117,12 +1081,9 @@
 }
 
 Tensor &addmm_cpu_(Tensor& self, const Tensor& mat1, const Tensor& mat2, const Scalar& beta, const Scalar& alpha) {
-<<<<<<< HEAD
-=======
   TORCH_CHECK(((self.dim() == 2) && (self.sizes()[0] == mat1.sizes()[0]) && (self.sizes()[1] == mat2.sizes()[1])),
   "The input tensor must be a matrix with size ", mat1.sizes()[0], "x", mat2.sizes()[1], ", but got a ", self.dim(),
   "-D tensor with size ", self.sizes()[0], "x", self.sizes()[1]);
->>>>>>> 98fcdb80
   return addmm_cpu_out(self, mat1, mat2, beta, alpha, self);
 }
 
@@ -1317,9 +1278,6 @@
   return result;
 }
 
-<<<<<<< HEAD
-Tensor& dot_out(const Tensor& self, const Tensor& tensor, Tensor& result) {
-=======
 Tensor& dot_out(const Tensor& self, const Tensor& other, Tensor& result) {
   auto output_device = result.device();
   auto input1_device = self.device();
@@ -1330,7 +1288,6 @@
     "dot: Expected the output and input tensors to be on the "
     "same device, but got the output tensor on ", output_device,
     ", the 'input' tensor on ", input1_device, ", and the 'other' tensor on ", input2_device);
->>>>>>> 98fcdb80
   at::native::resize_output(result, {});
   TORCH_CHECK(result.scalar_type() == self.scalar_type(),
            "result dtype ", result.scalar_type(), " does not match input dtype ", self.scalar_type());
@@ -1338,8 +1295,6 @@
 }
 
 Tensor& vdot_out(const Tensor& self, const Tensor& other, Tensor& result) {
-<<<<<<< HEAD
-=======
   auto output_device = result.device();
   auto input1_device = self.device();
   auto input2_device = other.device();
@@ -1349,7 +1304,6 @@
     "vdot: Expected the output and input tensors to be on the "
     "same device, but got the output tensor on ", output_device,
     ", the 'input' tensor on ", input1_device, ", and the 'other' tensor on ", input2_device);
->>>>>>> 98fcdb80
   at::native::resize_output(result, {});
   TORCH_CHECK(result.scalar_type() == self.scalar_type(),
            "result dtype ", result.scalar_type(), " does not match input dtype ", self.scalar_type());
@@ -2258,12 +2212,8 @@
     // 'ord' is int or None
     std::vector<int64_t> dim_ = opt_dim.has_value() ? opt_dim.value().vec() : make_dim_list(ndim);
     if (!opt_num_ord.has_value() || dim_.size() == 1) {
-<<<<<<< HEAD
-      Tensor result_ = at::linalg_vector_norm(self, opt_num_ord, opt_dim, keepdim, opt_dtype);
-=======
       Tensor result_ = at::linalg_vector_norm(
           self, opt_num_ord.value_or(2), opt_dim, keepdim, opt_dtype);
->>>>>>> 98fcdb80
       // TODO: Resize and copy should be avoided with
       //       https://github.com/pytorch/pytorch/issues/52712
       at::native::resize_output(result, result_.sizes());
@@ -2278,19 +2228,11 @@
   return result;
 }
 
-<<<<<<< HEAD
-static Tensor& linalg_vector_norm_impl(const Tensor& self, const optional<Scalar>& opt_ord, optional<IntArrayRef> opt_dim, bool keepdim, optional<ScalarType> opt_dtype, Tensor& result) {
-  // Casting a large integer to a double will introduce some error, but for
-  // practical purposes, it won't matter since a large order will usually
-  // give an infinite result
-  auto ord = opt_ord.value_or(2).toDouble();
-=======
 static Tensor& linalg_vector_norm_impl(const Tensor& self, const Scalar& scalar_ord, optional<IntArrayRef> opt_dim, bool keepdim, optional<ScalarType> opt_dtype, Tensor& result) {
   // Casting a large integer to a double will introduce some error, but for
   // practical purposes, it won't matter since a large order will usually
   // give an infinite result
   auto ord = scalar_ord.toDouble();
->>>>>>> 98fcdb80
 
   TORCH_CHECK(self.device().type() == DeviceType::CPU || self.device().type() == DeviceType::CUDA,
               "linalg.vector_norm only supports CPU and CUDA device types, but got: ",
@@ -2361,16 +2303,6 @@
   return result;
 }
 
-<<<<<<< HEAD
-Tensor linalg_vector_norm(const Tensor& self, const optional<Scalar>& opt_ord, optional<IntArrayRef> opt_dim, bool keepdim, optional<ScalarType> opt_dtype) {
-  ScalarType out_dtype = opt_dtype.value_or(toValueType(self.scalar_type()));
-  Tensor result = create_reduction_result(self, opt_dim.value_or(IntArrayRef{}), keepdim, out_dtype);
-  return at::native::linalg_vector_norm_impl(self, opt_ord, opt_dim, keepdim, opt_dtype, result);
-}
-
-Tensor& linalg_vector_norm_out(const Tensor& self, const optional<Scalar>& opt_ord, optional<IntArrayRef> opt_dim, bool keepdim, optional<ScalarType> opt_dtype, Tensor& result) {
-  return at::native::linalg_vector_norm_impl(self, opt_ord, opt_dim, keepdim, opt_dtype, result);
-=======
 Tensor linalg_vector_norm(const Tensor& self, const Scalar& ord, optional<IntArrayRef> opt_dim, bool keepdim, optional<ScalarType> opt_dtype) {
   ScalarType out_dtype = opt_dtype.value_or(toValueType(self.scalar_type()));
   Tensor result = create_reduction_result(self, opt_dim.value_or(IntArrayRef{}), keepdim, out_dtype);
@@ -2443,7 +2375,6 @@
     Tensor& result) {
   check_linalg_matrix_norm_args(self, dim, dtype);
   return at::native::linalg_norm_out(self, ord, dim, keepdim, dtype, result);
->>>>>>> 98fcdb80
 }
 
 // Numerical or None norms
