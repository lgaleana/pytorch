--- conflicted
+++ resolved
@@ -162,13 +162,6 @@
 constexpr int OPTIMAL_TILE_W = 32;
 constexpr int MAX_H_BLOCK = 128;
 
-<<<<<<< HEAD
-__host__ int div_roundup(int x, int y) {
-  return lastPow2(1 + (x-1)/y);
-}
-
-=======
->>>>>>> 98fcdb80
 __host__ void flexible_launch_configs(
       const int reduction,
       const int stride,
@@ -176,23 +169,14 @@
       dim3 &grid,
       const bool coop_flag = false) {
   int block_x = std::min(lastPow2(stride), OPTIMAL_TILE_W);
-<<<<<<< HEAD
-  int block_y = std::min(lastPow2(div_roundup(reduction , ELEMENTS_PER_THREAD)),
-=======
   int block_y = std::min(lastPow2(at::cuda::ATenCeilDiv(reduction , ELEMENTS_PER_THREAD)),
->>>>>>> 98fcdb80
                          MAX_BLOCK_SIZE / block_x);
   if (block_x * block_y != MAX_BLOCK_SIZE) {
     block_x = std::min(lastPow2(stride), MAX_BLOCK_SIZE / block_y);
   }
 
-<<<<<<< HEAD
-  int grid_x = div_roundup(stride, block_x);
-  int grid_y = std::min(div_roundup(reduction, block_y * ELEMENTS_PER_THREAD), MAX_H_BLOCK);
-=======
   int grid_x = at::cuda::ATenCeilDiv(stride, block_x);
   int grid_y = std::min(at::cuda::ATenCeilDiv(reduction, block_y * ELEMENTS_PER_THREAD), MAX_H_BLOCK);
->>>>>>> 98fcdb80
   if (coop_flag) {
     // it's not worth having a grid reduction if the reduction dimension is not big enough
     grid_y = grid_y < 8 ? 1 : grid_y;
@@ -603,77 +587,6 @@
 }
 
 template<typename input_scalar_t, typename stat_scalar_t, typename index_t>
-<<<<<<< HEAD
-void batch_norm_cuda_template(Tensor& output_, Tensor& save_mean_, Tensor& save_invstd_, const Tensor& input_, const Tensor& weight_, const Tensor& bias_,
-                                                            const Tensor& running_mean_, const Tensor& running_var_,
-                                                            bool train, double momentum, double epsilon) {
-
-  TensorArg output_arg{ output_, "output", 1 },
-            save_mean_arg{ save_mean_, "save_mean", 2 },
-            save_invstd_arg{ save_invstd_, "save_invstd", 3 },
-            input_arg{ input_, "input", 4 },
-            weight_arg{ weight_, "weight", 5 },
-            bias_arg{ bias_, "bias", 6 },
-            run_mean_arg{ running_mean_, "running_mean", 7 },
-            run_var_arg{ running_var_, "running_var", 8 };
-  CheckedFrom c = "batch_norm_cuda";
-  checkAllSameGPU(c, {output_arg, save_mean_arg, save_invstd_arg, input_arg, weight_arg, bias_arg, run_mean_arg, run_var_arg});
-
-  using stat_accscalar_t = at::acc_type<stat_scalar_t, true>;
-  auto input_reshaped = input_.reshape({input_.size(0), input_.size(1), -1}); // internally we merge the feature dimensions
-  auto output_reshaped = output_.view({input_.size(0), input_.size(1), -1});
-
-  auto bs = input_reshaped.size(0);
-  auto features = input_reshaped.size(2);
-  auto input = input_reshaped.generic_packed_accessor<input_scalar_t, 3, RestrictPtrTraits, index_t>();
-  auto input_options = input_.options();
-  if (input_.scalar_type() == at::ScalarType::Half || input_.scalar_type() == at::ScalarType::BFloat16) {
-    input_options = input_options.dtype(ScalarType::Float);
-  }
-  auto output = output_reshaped.generic_packed_accessor<input_scalar_t, 3, RestrictPtrTraits, index_t>();
-  auto weight = packed_accessor_or_dummy<stat_scalar_t, 1, RestrictPtrTraits, index_t>(weight_);
-  auto bias = packed_accessor_or_dummy<stat_scalar_t, 1, RestrictPtrTraits, index_t>(bias_);
-  auto running_mean = packed_accessor_or_dummy<stat_scalar_t, 1, RestrictPtrTraits, index_t>(running_mean_);
-  auto running_var = packed_accessor_or_dummy<stat_scalar_t, 1, RestrictPtrTraits, index_t>(running_var_);
-  auto save_mean = save_mean_.generic_packed_accessor<stat_accscalar_t, 1, RestrictPtrTraits, index_t>();
-  auto save_invstd = save_invstd_.generic_packed_accessor<stat_accscalar_t, 1, RestrictPtrTraits, index_t>();
-  auto stream = at::cuda::getCurrentCUDAStream();
-
-  // The input_transform kernel is pointwise, but we need to balance reading parameters (save_var/mean,
-  // weight/bias) - which we only do once and have a for loop afterwards - with having many threads and blocks
-  // and good occupancy. Quite likely, we could go with even more blocks than 1024.
-  // The various planes are independent, so we use blocks for them.
-  int tf = std::max<int>(getNumThreads(input.size(2)/4),
-                         std::min<int>(getNumThreads(input.size(2)), 64));
-  int tb = std::max<int>(64/tf, 1);
-  dim3 blocks_trans(input.size(1), std::max<int>(1, std::min<int>((256*1024)/input.size(1),
-                                                                  (input.size(0)+tb-1)/tb)));
-  blocks_trans.y = std::min<int>(blocks_trans.y, 65535);
-  dim3 threads_trans(tf, tb);
-  if (!train) {
-    batch_norm_transform_input_kernel<input_scalar_t, stat_scalar_t, stat_accscalar_t, false, index_t> <<<blocks_trans, threads_trans, 0, stream>>>
-      (input, output, running_mean, running_var, weight, bias, epsilon);
-    C10_CUDA_KERNEL_LAUNCH_CHECK();
-  } else {
-    // for the reduction, we cannot use blocks for the batch dim, but if we have few threads in
-    // the feature dimension, we'll use some threads for blocks
-    dim3 blocks(input.size(1));
-    tf = getNumThreads(input.size(2));
-    dim3 threads(tf, std::max<int>(1, MAX_BLOCK_SIZE/tf));
-
-    batch_norm_collect_statistics_kernel<InvStd, input_scalar_t, stat_scalar_t, stat_accscalar_t, index_t> <<<blocks, threads, 0, stream>>>
-      (input, epsilon, momentum, running_mean, running_var, save_mean, save_invstd);
-    C10_CUDA_KERNEL_LAUNCH_CHECK();
-
-    batch_norm_transform_input_kernel<input_scalar_t, stat_scalar_t, stat_accscalar_t, true, index_t> <<<blocks_trans, threads_trans, 0, stream>>>
-      (input, output, save_mean, save_invstd, weight, bias, epsilon);
-    C10_CUDA_KERNEL_LAUNCH_CHECK();
-  }
-}
-
-template<typename input_scalar_t, typename stat_scalar_t, typename index_t>
-=======
->>>>>>> 98fcdb80
 std::tuple<Tensor, Tensor, Tensor> batch_norm_backward_cuda_template(const Tensor& grad_out_, const Tensor& input_, const Tensor& weight_,
                                                                      const Tensor& running_mean_, const Tensor& running_var_, const Tensor& save_mean_, const Tensor& save_invstd_,
                                                                      bool train, double epsilon, std::array<bool,3> grad_input_mask) {
@@ -749,11 +662,6 @@
   batch_norm_collect_statistics_kernel<VarTransform, scalar_t, scalar_t, accscalar_t, index_t> <<<blocks, threads, 0, stream>>>
     (input, epsilon, 0.0, mean, invstd);
   C10_CUDA_KERNEL_LAUNCH_CHECK();
-<<<<<<< HEAD
-
-  return std::make_tuple(mean_, invstd_);
-=======
->>>>>>> 98fcdb80
 }
 
 template<typename input_scalar_t, typename stat_scalar_t, typename index_t>
@@ -1389,10 +1297,6 @@
       stride,
       epsilon);
   C10_CUDA_KERNEL_LAUNCH_CHECK();
-<<<<<<< HEAD
-
-  return std::make_tuple(save_mean_, save_var_);
-=======
 }
 
 void batch_norm_elemt_channels_last_cuda_template(
@@ -1606,692 +1510,6 @@
   }
 
   return grad_input;
->>>>>>> 98fcdb80
-}
-
-// welford kernel for c last tensor calculating mean/biased_variance/unbiased_variance
-// original apex name: welford_kernel_c_last
-template
-   <template<typename T> class VarTransform,
-    typename scalar_t,
-    typename accscalar_t,
-    int PARALLEL_LOADS>
-__global__ void
-batch_norm_collect_statistics_channels_last_kernel(
-      const scalar_t* __restrict__ input,
-      accscalar_t* __restrict__ out_mean,
-      accscalar_t* __restrict__ out_invstd,
-      volatile accscalar_t* staging_data,
-      int* semaphores,
-      const int reduction_size,
-      const int stride,
-      accscalar_t epsilon) {
-  // hide latency with concurrency
-  accscalar_t x_mean[PARALLEL_LOADS];
-  accscalar_t m_2_n[PARALLEL_LOADS];
-  int count[PARALLEL_LOADS];
-
-#pragma unroll
-  for (int i = 0; i < PARALLEL_LOADS; i++) {
-    x_mean[i] = accscalar_t(0);
-    m_2_n[i] = accscalar_t(0);
-    count[i] = accscalar_t(0);
-  }
-  // tensor dimension (m,c)
-
-  // loop along m dimension
-  int inner_loop_stride = blockDim.y * gridDim.y;
-
-  // offset along m dimension
-  int m_offset = blockIdx.y * blockDim.y + threadIdx.y;
-  int c_offset = blockIdx.x * blockDim.x + threadIdx.x;
-
-  int loop_count = 1 + (reduction_size - 1) / (inner_loop_stride * PARALLEL_LOADS);
-  int address_base = m_offset * stride + c_offset;
-  int address_increment = inner_loop_stride * stride;
-
-  for (int i = 0; i < loop_count; i++) {
-    accscalar_t x_math[PARALLEL_LOADS];
-    accscalar_t x_count_inv[PARALLEL_LOADS];
-    accscalar_t is_valid[PARALLEL_LOADS];
-
-    // load multiple data in
-#pragma unroll
-    for (int j = 0; j < PARALLEL_LOADS; j++) {
-      if (c_offset < stride && m_offset < reduction_size) {
-        x_math[j] = input[address_base];
-        count[j]++;
-        x_count_inv[j] = accscalar_t(1) / count[j];
-        is_valid[j] = accscalar_t(1);
-      } else {
-        x_math[j] = accscalar_t(0);
-        x_count_inv[j] = accscalar_t(0);
-        is_valid[j] = accscalar_t(0);
-      }
-      m_offset += inner_loop_stride;
-      address_base += address_increment;
-    }
-
-    // calculate mean/m2n with welford
-#pragma unroll
-    for (int j = 0; j < PARALLEL_LOADS; j++) {
-      accscalar_t delta0 = x_math[j] - x_mean[j];
-      x_mean[j] += delta0 * x_count_inv[j];
-      accscalar_t delta1 = x_math[j] - x_mean[j];
-      m_2_n[j] += delta0 * delta1 * is_valid[j];
-    }
-  }
-
-  // thread reduction to accumulate mean/m_2_n/count between PARALLEL_LOADS
-#pragma unroll
-  for (int j = 1; j < PARALLEL_LOADS; j++) {
-    welford_merge_element(count[0], x_mean[0], m_2_n[0], count[j], x_mean[j], m_2_n[j]);
-  }
-
-  // release x_mean / m_2_n
-  auto mean_th = x_mean[0];
-  auto m2_th = m_2_n[0];
-  auto count_th = count[0];
-
-  // block-wise reduction with shared memory (since reduction cannot be done within a warp)
-  static __shared__ accscalar_t shmem_mean[MAX_BLOCK_SIZE];
-  static __shared__ accscalar_t shmem_m2n[MAX_BLOCK_SIZE];
-  static __shared__ int shmem_count[MAX_BLOCK_SIZE];
-
-  welford_merge_block_vertical(count_th, mean_th, m2_th, shmem_count, shmem_mean, shmem_m2n);
-
-  if (gridDim.y > 1) {
-    volatile accscalar_t* staging_mean = staging_data;
-    volatile accscalar_t* staging_m2n = &staging_data[stride*gridDim.y];
-    volatile int* staging_count = reinterpret_cast<volatile int*>(&staging_m2n[stride*gridDim.y]);
-
-    address_base = c_offset + blockIdx.y * stride;
-    // write data to staging_data;
-    if (threadIdx.y == 0 && c_offset < stride) {
-      staging_mean[address_base] = mean_th;
-      staging_m2n[address_base] = m2_th;
-      staging_count[address_base] = count_th;
-    }
-
-    __threadfence();
-    __syncthreads(); // ensuring writes to staging_ is visible to all blocks
-
-    __shared__ bool is_last_block_done;
-    // mark block done
-    if (threadIdx.x == 0 && threadIdx.y == 0) {
-      int old = atomicAdd(&semaphores[blockIdx.x], 1);
-      is_last_block_done = (old == (gridDim.y-1));
-    }
-
-    __syncthreads();
-
-    // check that all data is now available in global memory
-    if (is_last_block_done) {
-      count_th = 0;
-      mean_th = accscalar_t(0.0);
-      m2_th = accscalar_t(0.0);
-
-      for (int y = threadIdx.y; y < gridDim.y; y += blockDim.y) {
-        address_base = c_offset + y * stride;
-        int count_new = c_offset < stride ? staging_count[address_base] : 0;
-        accscalar_t mean_new = c_offset < stride ? staging_mean[address_base] : accscalar_t(0.0);
-        accscalar_t m2n_new = c_offset < stride ? staging_m2n[address_base] : accscalar_t(0.0);
-
-        welford_merge_element(count_th, mean_th, m2_th, count_new, mean_new, m2n_new);
-      }
-
-      welford_merge_block_vertical(count_th, mean_th, m2_th, shmem_count, shmem_mean, shmem_m2n);
-      if (threadIdx.y == 0 && c_offset < stride) {
-        out_mean[c_offset] = static_cast<accscalar_t>(mean_th);
-        out_invstd[c_offset] = VarTransform<accscalar_t>{}(m2_th/count_th, epsilon);
-      }
-    }
-  } else {
-    if (blockIdx.y == 0 && threadIdx.y == 0 && c_offset < stride) {
-      out_mean[c_offset] = static_cast<accscalar_t>(mean_th);
-      out_invstd[c_offset] = VarTransform<accscalar_t>{}(m2_th/count_th, epsilon);
-    }
-  }
-}
-
-// elementwise BN kernel
-// original apex name: batchnorm_forward_c_last_kernel
-template <
-    typename scalar_t,
-    typename accscalar_t,
-    typename layerscalar_t,
-    int PARALLEL_LOADS>
-__global__ void batch_norm_transform_input_channels_last_kernel(
-      const scalar_t* __restrict__ input,
-      const scalar_t* __restrict__ z,
-      const accscalar_t* __restrict__ mean,
-      const accscalar_t* __restrict__ inv_std,
-      const layerscalar_t* __restrict__ weight,
-      const layerscalar_t* __restrict__ shift,
-      scalar_t* __restrict__ out,
-      const int reduction_size,
-      const int stride,
-      const bool fuse_relu) {
-  // tensor dimension (m,c)
-  // loop along m dimension
-  int inner_loop_stride = blockDim.y * gridDim.y;
-
-  // offset along m dimension
-  int m_offset = blockIdx.y * blockDim.y + threadIdx.y;
-  int c_offset = blockIdx.x * blockDim.x + threadIdx.x;
-
-  auto m_c = mean[c_offset];
-  auto inv_std_c = static_cast<accscalar_t>(inv_std[c_offset]);
-  auto w_c = weight == nullptr ? accscalar_t(1.0) : static_cast<accscalar_t>(weight[c_offset]);
-  auto s_c = shift == nullptr ? accscalar_t(0.0) : static_cast<accscalar_t>(shift[c_offset]);
-
-  int loop_count = 1 + (reduction_size - 1) / (inner_loop_stride * PARALLEL_LOADS);
-  int address_base = m_offset * stride + c_offset;
-  int address_increment = inner_loop_stride * stride;
-
-  for (int i = 0; i < loop_count; i++) {
-#pragma unroll
-    for (int j = 0; j < PARALLEL_LOADS; j++) {
-      if (c_offset < stride && m_offset < reduction_size) {
-        auto tmp = w_c * (static_cast<accscalar_t>(input[address_base]) - m_c ) * inv_std_c + s_c;
-        if (z != nullptr) {
-          tmp += z[address_base];
-        }
-        out[address_base] = (fuse_relu && tmp <= accscalar_t(0.0) ? scalar_t(0.0) : static_cast<scalar_t>(tmp));
-      }
-      m_offset += inner_loop_stride;
-      address_base += address_increment;
-    }
-  }
-}
-
-template<typename T>
-__device__ __forceinline__ void merge_block_vertical_backward(T& sum_dy,
-    T& sum_dy_xmu,
-    T* shmem_sum_dy,
-    T* shmem_sum_dy_xmu) {
-  // write to shared memory
-  auto address_base = threadIdx.x + threadIdx.y * blockDim.x;
-
-#pragma unroll
-  for (int offset = blockDim.y/2; offset > 0; offset >>= 1) {
-    if (threadIdx.y < offset*2) {
-      shmem_sum_dy[address_base] = sum_dy;
-      shmem_sum_dy_xmu[address_base] = sum_dy_xmu;
-    }
-    __syncthreads();
-    if (threadIdx.y < offset && threadIdx.y + offset < blockDim.y) {
-      auto address = address_base + offset * blockDim.x;
-
-      sum_dy += shmem_sum_dy[address];
-      sum_dy_xmu += shmem_sum_dy_xmu[address];
-    }
-  }
-}
-
-// batchnorm backward kernel for c last tensor
-// original apex name: reduce_bn_c_last_kernel
-template
-   <typename scalar_t,
-    typename accscalar_t,
-    typename layerscalar_t,
-    int PARALLEL_LOADS>
-__global__ void batch_norm_backward_reduce_channels_last_kernel(
-      const scalar_t* __restrict__ input,
-      const scalar_t* __restrict__ grad_output,
-      const accscalar_t* __restrict__ mean,
-      const accscalar_t* __restrict__ inv_std,
-      accscalar_t* __restrict__ sum_dy_o,
-      accscalar_t* __restrict__ sum_dy_xmu_o,
-      layerscalar_t* __restrict__ grad_weight,
-      layerscalar_t* __restrict__ grad_bias,
-      volatile accscalar_t* staging_data,
-      int* semaphores,
-      const int reduction_size,
-      const int stride) {
-
-  // hide latency with concurrency
-  accscalar_t sum_dy[PARALLEL_LOADS];
-  accscalar_t sum_dy_xmu[PARALLEL_LOADS];
-
-#pragma unroll
-  for (int i = 0; i < PARALLEL_LOADS; i++) {
-    sum_dy[i] = accscalar_t(0);
-    sum_dy_xmu[i] = accscalar_t(0);
-  }
-  // tensor dimension (m,c)
-
-  // loop along m dimension
-  int inner_loop_stride = blockDim.y * gridDim.y;
-
-  // offset along m dimension
-  int m_offset = blockIdx.y * blockDim.y + threadIdx.y;
-  int c_offset = blockIdx.x * blockDim.x + threadIdx.x;
-
-  int loop_count = 1 + (reduction_size - 1) / (inner_loop_stride * PARALLEL_LOADS);
-  int address_base = m_offset * stride + c_offset;
-  int address_increment = inner_loop_stride * stride;
-
-  auto r_mean = mean[c_offset];
-  auto factor = inv_std[c_offset];
-
-  for (int i = 0; i < loop_count; i++) {
-    accscalar_t x_input[PARALLEL_LOADS];
-    accscalar_t x_grad_output[PARALLEL_LOADS];
-
-    // load multiple data in
-#pragma unroll
-    for (int j = 0; j < PARALLEL_LOADS; j++) {
-      if (c_offset < stride && m_offset < reduction_size) {
-        x_input[j] = input[address_base];
-        x_grad_output[j] = grad_output[address_base];
-      } else {
-        x_input[j] = accscalar_t(0);
-        x_grad_output[j] = accscalar_t(0);
-      }
-      m_offset += inner_loop_stride;
-      address_base += address_increment;
-    }
-
-    // calculate sum_dy / sum_dy_xmu
-#pragma unroll
-    for (int j = 0; j < PARALLEL_LOADS; j++) {
-      sum_dy[j] += x_grad_output[j];
-      sum_dy_xmu[j] += x_grad_output[j] * (x_input[j] - r_mean);
-    }
-  }
-
-  // thread reduction to accumulate sum_dy / sum_dy_xmu between PARALLEL_LOADS
-#pragma unroll
-  for (int j = 1; j < PARALLEL_LOADS; j++) {
-    sum_dy[0] += sum_dy[j];
-    sum_dy_xmu[0] += sum_dy_xmu[j];
-  }
-
-  // release array of registers
-  auto sum_dy_th = sum_dy[0];
-  auto sum_dy_xmu_th = sum_dy_xmu[0];
-
-  // block-wise reduction with shared memory (since reduction cannot be done within a warp)
-  static __shared__ accscalar_t shmem_sum_dy[MAX_BLOCK_SIZE];
-  static __shared__ accscalar_t shmem_sum_dy_xmu[MAX_BLOCK_SIZE];
-
-  merge_block_vertical_backward(sum_dy_th, sum_dy_xmu_th, shmem_sum_dy, shmem_sum_dy_xmu);
-
-  if (gridDim.y > 1) {
-    volatile accscalar_t* staging_sum_dy = staging_data;
-    volatile accscalar_t* staging_sum_dy_xmu = &staging_data[stride*gridDim.y];
-
-    address_base = c_offset + blockIdx.y * stride;
-    // write data to staging_data;
-    if (threadIdx.y == 0 && c_offset < stride) {
-      staging_sum_dy[address_base] = sum_dy_th;
-      staging_sum_dy_xmu[address_base] = sum_dy_xmu_th;
-    }
-
-    __threadfence();
-    __syncthreads(); // ensuring writes to staging_ is visible to all blocks
-
-    __shared__ bool is_last_block_done;
-    // mark block done
-    if (threadIdx.x == 0 && threadIdx.y == 0) {
-      int old = atomicAdd(&semaphores[blockIdx.x], 1);
-      is_last_block_done = (old == (gridDim.y-1));
-    }
-
-    __syncthreads();
-
-    // check that all data is now available in global memory
-    if (is_last_block_done) {
-      sum_dy_th = accscalar_t(0.0);
-      sum_dy_xmu_th = accscalar_t(0.0);
-
-      for (int y = threadIdx.y; y < gridDim.y; y += blockDim.y) {
-        address_base = c_offset + y * stride;
-        sum_dy_th += (c_offset < stride ? staging_sum_dy[address_base] : accscalar_t(0.0));
-        sum_dy_xmu_th += (c_offset < stride ? staging_sum_dy_xmu[address_base] : accscalar_t(0.0));
-      }
-
-      merge_block_vertical_backward(sum_dy_th, sum_dy_xmu_th, shmem_sum_dy, shmem_sum_dy_xmu);
-      if (threadIdx.y == 0 && c_offset < stride) {
-        if (grad_bias != nullptr) {
-          grad_bias[c_offset] = static_cast<layerscalar_t>(sum_dy_th);
-        }
-        if (grad_weight != nullptr) {
-          grad_weight[c_offset] = static_cast<layerscalar_t>(sum_dy_xmu_th * factor);
-        }
-        //mean_dy[c_offset] = sum_dy_th / reduction_size;
-        //mean_dy_xmu[c_offset] = sum_dy_xmu_th / reduction_size;
-        sum_dy_o[c_offset] = sum_dy_th;
-        sum_dy_xmu_o[c_offset] = sum_dy_xmu_th;
-      }
-    }
-  } else {
-    if (blockIdx.y == 0 && threadIdx.y == 0 && c_offset < stride) {
-      if (grad_bias != nullptr) {
-        grad_bias[c_offset] = static_cast<layerscalar_t>(sum_dy_th);
-      }
-      if (grad_weight != nullptr) {
-        grad_weight[c_offset] = static_cast<layerscalar_t>(sum_dy_xmu_th * factor);
-      }
-      //mean_dy[c_offset] = sum_dy_th / reduction_size;
-      //mean_dy_xmu[c_offset] = sum_dy_xmu_th / reduction_size;
-      sum_dy_o[c_offset] = sum_dy_th;
-      sum_dy_xmu_o[c_offset] = sum_dy_xmu_th;
-    }
-  }
-}
-
-// elementwise BN kernel
-// original apex name: batchnorm_backward_c_last_kernel
-template <
-    typename scalar_t,
-    typename accscalar_t,
-    typename layerscalar_t,
-    int PARALLEL_LOADS>
-__global__ void batch_norm_backward_elemt_channels_last_kernel(
-      const scalar_t* __restrict__ grad_output,
-      const scalar_t* __restrict__ input,
-      const accscalar_t* __restrict__ mean,
-      const accscalar_t* __restrict__ inv_std,
-      const layerscalar_t* __restrict__ weight,
-      const accscalar_t* __restrict__ sum_dy,
-      const accscalar_t* __restrict__ sum_dy_xmu,
-      const int* __restrict__ numel,
-      scalar_t* __restrict__ grad_input,
-      const int64_t world_size,
-      const int reduction_size,
-      const int stride) {
-  int64_t div = 0;
-  for (int i = 0; i < world_size; i++) {
-    div += numel[i];
-  }
-  // tensor dimension (m,c)
-  // loop along m dimension
-  int inner_loop_stride = blockDim.y * gridDim.y;
-
-  // offset along m dimension
-  int m_offset = blockIdx.y * blockDim.y + threadIdx.y;
-  int c_offset = blockIdx.x * blockDim.x + threadIdx.x;
-
-  auto m_c = mean[c_offset];
-  auto m_dy_c = sum_dy[c_offset] / div;
-  auto factor_1_c = inv_std[c_offset];
-  auto factor_2_c = (weight == nullptr? accscalar_t(1.0) : static_cast<accscalar_t>(weight[c_offset])) * factor_1_c;
-  factor_1_c = factor_1_c * factor_1_c * sum_dy_xmu[c_offset] / div;
-
-  int loop_count = 1 + (reduction_size - 1) / (inner_loop_stride * PARALLEL_LOADS);
-  int address_base = m_offset * stride + c_offset;
-  int address_increment = inner_loop_stride * stride;
-
-  for (int i = 0; i < loop_count; i++) {
-#pragma unroll
-    for (int j = 0; j < PARALLEL_LOADS; j++) {
-      if (c_offset < stride && m_offset < reduction_size) {
-        grad_input[address_base] = static_cast<scalar_t>(
-            (static_cast<accscalar_t>(grad_output[address_base]) - m_dy_c -
-            (static_cast<accscalar_t>(input[address_base]) - m_c) * factor_1_c)
-            * factor_2_c);
-      }
-      m_offset += inner_loop_stride;
-      address_base += address_increment;
-    }
-  }
-}
-
-template<typename scalar_t>
-std::tuple<Tensor, Tensor> batch_norm_stats_channels_last_cuda_template(const Tensor& input, double epsilon) {
-  using accscalar_t = at::acc_type<scalar_t, true>;
-
-  const auto stride = input.sizes()[1];
-  const auto reduction_size = input.numel() / stride;
-
-  auto scalar_type = input.scalar_type() == at::kHalf ? at::kFloat : input.scalar_type();
-  auto option = input.options().dtype(scalar_type);
-
-  at::Tensor out_invstd = at::empty({stride}, option);
-  at::Tensor out_mean = at::empty({stride}, option);
-
-  dim3 block;
-  dim3 grid;
-  flexible_launch_configs(reduction_size, stride, block, grid, true);
-
-  at::Tensor staging_data;
-  at::Tensor semaphores;
-  if (grid.y > 1) {
-    staging_data = at::empty({4*stride*grid.y}, option);
-    semaphores = at::zeros({grid.x}, input.options().dtype(at::kInt));
-  }
-
-  accscalar_t* staging_data_ptr = grid.y > 1 ? staging_data.data_ptr<accscalar_t>() : nullptr;
-  int* semaphores_ptr = grid.y > 1 ? semaphores.data_ptr<int>() : nullptr;
-  batch_norm_collect_statistics_channels_last_kernel<InvStd, scalar_t, accscalar_t, ELEMENTS_PER_ITER>
-      <<<grid, block, 0, at::cuda::getCurrentCUDAStream()>>>(
-      input.data_ptr<scalar_t>(),
-      out_mean.data_ptr<accscalar_t>(),
-      out_invstd.data_ptr<accscalar_t>(),
-      staging_data_ptr,
-      semaphores_ptr,
-      reduction_size,
-      stride,
-      epsilon);
-  C10_CUDA_KERNEL_LAUNCH_CHECK();
-
-  return std::make_tuple(out_mean, out_invstd);
-}
-
-void batch_norm_elemt_channels_last_cuda_template(
-    at::Tensor& output,
-    const at::Tensor& input,
-    const at::Tensor& weight,
-    const at::Tensor& shift,  // bias of BN
-    const at::Tensor& mean,
-    const at::Tensor& inv_std,
-    double epsilon,
-    const at::optional<at::Tensor>& z = c10::nullopt,  // bias after BN
-    const bool fuse_relu = false) {
-  const auto stride = input.sizes()[1];
-  const auto reduction_size = input.numel() / stride;
-
-  dim3 block;
-  dim3 grid;
-  flexible_launch_configs(reduction_size, stride, block, grid);
-
-  auto stream = at::cuda::getCurrentCUDAStream();
-
-  if (input.scalar_type() == at::kHalf && weight.defined() && weight.scalar_type() == at::kFloat) {
-    AT_DISPATCH_FLOATING_TYPES_AND2(at::ScalarType::Half, at::ScalarType::BFloat16, input.scalar_type(), "batchnorm_forward", [&] {
-      using accscalar_t = at::acc_type<scalar_t, true>;
-      batch_norm_transform_input_channels_last_kernel<scalar_t, accscalar_t, accscalar_t, ELEMENTS_PER_ITER>
-          <<<grid, block, 0, stream>>>(
-          input.data_ptr<scalar_t>(),
-          z.has_value() ? z.value().data_ptr<scalar_t>() : nullptr,
-          mean.data_ptr<accscalar_t>(),
-          inv_std.data_ptr<accscalar_t>(),
-          weight.defined() ? weight.data_ptr<accscalar_t>() : nullptr,
-          shift.defined() ? shift.data_ptr<accscalar_t>() : nullptr,
-          output.data_ptr<scalar_t>(),
-          reduction_size,
-          stride,
-          fuse_relu);
-      C10_CUDA_KERNEL_LAUNCH_CHECK();
-    });
-  } else {
-    if (weight.defined()){
-      TORCH_CHECK(input.scalar_type() == weight.scalar_type(), "batchnorm_forward: input.scalar_type() ", input.scalar_type(),
-        " is not supported with weight.scalar_type() ", weight.scalar_type());
-    }
-    AT_DISPATCH_FLOATING_TYPES_AND2(at::ScalarType::Half, at::ScalarType::BFloat16, input.scalar_type(), "batchnorm_forward", [&] {
-      using accscalar_t = at::acc_type<scalar_t, true>;
-      batch_norm_transform_input_channels_last_kernel<scalar_t, accscalar_t, scalar_t, ELEMENTS_PER_ITER>
-          <<<grid, block, 0, stream>>>(
-          input.data_ptr<scalar_t>(),
-          z.has_value() ? z.value().data_ptr<scalar_t>() : nullptr,
-          mean.data_ptr<accscalar_t>(),
-          inv_std.data_ptr<accscalar_t>(),
-          weight.defined() ? weight.data_ptr<scalar_t>() : nullptr,
-          shift.defined() ? shift.data_ptr<scalar_t>(): nullptr,
-          output.data_ptr<scalar_t>(),
-          reduction_size,
-          stride,
-          fuse_relu);
-      C10_CUDA_KERNEL_LAUNCH_CHECK();
-    });
-  }
-}
-
-std::tuple<Tensor, Tensor, Tensor, Tensor>
-batch_norm_backward_reduce_cuda_channels_last_template(const at::Tensor& grad_output,
-    const at::Tensor& input,
-    const at::Tensor& mean,
-    const at::Tensor& inv_std,
-    const at::Tensor& weight,
-    const bool input_g, const bool weight_g, const bool bias_g) {
-  const auto stride = input.sizes()[1];
-  const auto reduction_size = input.numel() / stride;
-
-  at::Tensor sumn_dy = at::empty({stride}, mean.options());
-  at::Tensor sum_dy_xmu = at::empty({stride}, mean.options());
-
-  at::Tensor grad_weight;
-  at::Tensor grad_bias;
-  if (weight.defined()) {
-    grad_weight = at::empty({stride}, weight.options());
-    grad_bias = at::empty({stride}, weight.options());
-  } else {
-    // because I cannot return an uninitialized at::Tensor
-    grad_weight = at::empty({0}, mean.options());
-    grad_bias = at::empty({0}, mean.options());
-  }
-
-  dim3 block;
-  dim3 grid;
-  flexible_launch_configs(reduction_size, stride, block, grid, true);
-
-  at::Tensor staging_data;
-  at::Tensor semaphores;
-  if (grid.y > 1) {
-    staging_data = at::empty({2*stride*grid.y}, mean.options());
-    semaphores = at::zeros({grid.x}, input.options().dtype(at::kInt));
-  }
-  auto stream = at::cuda::getCurrentCUDAStream();
-
-  if (input.scalar_type() == at::kHalf && weight.defined() && weight.scalar_type() == at::kFloat) {
-    AT_DISPATCH_FLOATING_TYPES_AND2(at::ScalarType::Half, at::ScalarType::BFloat16, input.scalar_type(), "batchnorm_backward_reduce", [&] {
-      using accscalar_t = at::acc_type<scalar_t, true>;
-      accscalar_t* staging_data_ptr = grid.y > 1 ? staging_data.data_ptr<accscalar_t>() : nullptr;
-      int* semaphores_ptr = grid.y > 1 ? semaphores.data_ptr<int>() : nullptr;
-      batch_norm_backward_reduce_channels_last_kernel<scalar_t, accscalar_t, accscalar_t, ELEMENTS_PER_ITER>
-          <<<grid, block, 0, stream>>>(
-          input.data_ptr<scalar_t>(),
-          grad_output.data_ptr<scalar_t>(),
-          mean.data_ptr<accscalar_t>(),
-          inv_std.data_ptr<accscalar_t>(),
-          sumn_dy.data_ptr<accscalar_t>(),
-          sum_dy_xmu.data_ptr<accscalar_t>(),
-          weight.defined() ? grad_weight.data_ptr<accscalar_t>() : nullptr,
-          weight.defined() ?grad_bias.data_ptr<accscalar_t>() : nullptr,
-          staging_data_ptr,
-          semaphores_ptr,
-          reduction_size,
-          stride);
-      C10_CUDA_KERNEL_LAUNCH_CHECK();
-    });
-  } else {
-    if (weight.defined()) {
-      TORCH_CHECK(input.scalar_type() == weight.scalar_type(), "batchnorm_backward_reduce: input.scalar_type() ", input.scalar_type(),
-        " is not supported with weight.scalar_type() ", weight.scalar_type());
-    }
-    AT_DISPATCH_FLOATING_TYPES_AND2(at::ScalarType::Half, at::ScalarType::BFloat16, input.scalar_type(), "batchnorm_backward_reduce", [&] {
-      using accscalar_t = at::acc_type<scalar_t, true>;
-      accscalar_t* staging_data_ptr = grid.y > 1 ? staging_data.data_ptr<accscalar_t>() : nullptr;
-      int* semaphores_ptr = grid.y > 1 ? semaphores.data_ptr<int>() : nullptr;
-      batch_norm_backward_reduce_channels_last_kernel<scalar_t, accscalar_t, scalar_t, ELEMENTS_PER_ITER>
-          <<<grid, block, 0, stream>>>(
-          input.data_ptr<scalar_t>(),
-          grad_output.data_ptr<scalar_t>(),
-          mean.data_ptr<accscalar_t>(),
-          inv_std.data_ptr<accscalar_t>(),
-          sumn_dy.data_ptr<accscalar_t>(),
-          sum_dy_xmu.data_ptr<accscalar_t>(),
-          weight.defined() ? grad_weight.data_ptr<scalar_t>() : nullptr,
-          weight.defined() ? grad_bias.data_ptr<scalar_t>() : nullptr,
-          staging_data_ptr,
-          semaphores_ptr,
-          reduction_size,
-          stride);
-      C10_CUDA_KERNEL_LAUNCH_CHECK();
-    });
-  }
-
-  return std::make_tuple(sumn_dy, sum_dy_xmu, grad_weight, grad_bias);
-}
-
-at::Tensor batch_norm_backward_elemt_channels_last_cuda_template(
-    const at::Tensor& grad_output,
-    const at::Tensor& input,
-    const at::Tensor& mean,
-    const at::Tensor& inv_std,
-    const at::Tensor& weight,
-    const at::Tensor& sum_dy,
-    const at::Tensor& sum_dy_xmu,
-    const at::Tensor& count) {
-  const auto stride = input.sizes()[1];
-  const auto reduction_size = input.numel() / stride;
-
-  at::Tensor grad_input = at::empty_like(input, input.suggest_memory_format());
-
-  dim3 block;
-  dim3 grid;
-  flexible_launch_configs(reduction_size, stride, block, grid);
-
-  auto stream = at::cuda::getCurrentCUDAStream();
-
-  if (input.scalar_type() == at::kHalf && weight.defined() && weight.scalar_type() == at::kFloat) {
-    AT_DISPATCH_FLOATING_TYPES_AND2(at::ScalarType::Half, at::ScalarType::BFloat16, input.scalar_type(), "batchnorm_backward_element", [&] {
-      using accscalar_t = at::acc_type<scalar_t, true>;
-      batch_norm_backward_elemt_channels_last_kernel<scalar_t, accscalar_t, accscalar_t, ELEMENTS_PER_ITER>
-          <<<grid, block, 0, stream>>>(
-          grad_output.data_ptr<scalar_t>(),
-          input.data_ptr<scalar_t>(),
-          mean.data_ptr<accscalar_t>(),
-          inv_std.data_ptr<accscalar_t>(),
-          weight.defined() ? weight.data_ptr<accscalar_t>() : nullptr,
-          sum_dy.data_ptr<accscalar_t>(),
-          sum_dy_xmu.data_ptr<accscalar_t>(),
-          count.data_ptr<int>(),
-          grad_input.data_ptr<scalar_t>(),
-          count.numel(),
-          reduction_size,
-          stride);
-      C10_CUDA_KERNEL_LAUNCH_CHECK();
-    });
-  } else {
-    if (weight.defined()) {
-      TORCH_CHECK(input.scalar_type() == weight.scalar_type(), "batchnorm_backward_element: input.scalar_type() ", input.scalar_type(),
-        " is not supported with weight.scalar_type() ", weight.scalar_type());
-    }
-    AT_DISPATCH_FLOATING_TYPES_AND2(at::ScalarType::Half, at::ScalarType::BFloat16, input.scalar_type(), "batchnorm_backward_element", [&] {
-      using accscalar_t = at::acc_type<scalar_t, true>;
-      batch_norm_backward_elemt_channels_last_kernel<scalar_t, accscalar_t, scalar_t, ELEMENTS_PER_ITER>
-          <<<grid, block, 0, stream>>>(
-          grad_output.data_ptr<scalar_t>(),
-          input.data_ptr<scalar_t>(),
-          mean.data_ptr<accscalar_t>(),
-          inv_std.data_ptr<accscalar_t>(),
-          weight.defined() ? weight.data_ptr<scalar_t>() : nullptr,
-          sum_dy.data_ptr<accscalar_t>(),
-          sum_dy_xmu.data_ptr<accscalar_t>(),
-          count.data_ptr<int>(),
-          grad_input.data_ptr<scalar_t>(),
-          count.numel(),
-          reduction_size,
-          stride);
-      C10_CUDA_KERNEL_LAUNCH_CHECK();
-    });
-  }
-
-  return grad_input;
 }
 
 } } // namespace at::native