#include <torch/csrc/jit/runtime/static/impl.h>

#include <ATen/MemoryOverlap.h>
#include <ATen/core/interned_strings.h>
#include <ATen/record_function.h>
#include <c10/core/CPUAllocator.h>
#include <c10/core/InferenceMode.h>
#include <c10/macros/Macros.h>
#include <c10/util/MaybeOwned.h>
#include <c10/util/irange.h>
#include <caffe2/core/scope_guard.h>
#include <caffe2/core/timer.h>
#include <torch/csrc/jit/ir/alias_analysis.h>
#include <torch/csrc/jit/jit_log.h>
#include <torch/csrc/jit/passes/canonicalize.h>
#include <torch/csrc/jit/passes/dead_code_elimination.h>
#include <torch/csrc/jit/passes/eliminate_no_ops.h>
#include <torch/csrc/jit/passes/freeze_module.h>
#include <torch/csrc/jit/passes/remove_mutation.h>
#include <torch/csrc/jit/passes/subgraph_rewrite.h>
#include <torch/csrc/jit/passes/variadic_ops.h>
#include <torch/csrc/jit/runtime/static/memory_planner.h>
#include <torch/csrc/jit/runtime/static/ops.h>
#include <torch/csrc/jit/runtime/static/passes.h>
#include <torch/csrc/jit/runtime/vararg_functions.h>
#include <iterator>
#include <sstream>
#include <stdexcept>

#ifdef FBCODE_CAFFE2
#include <folly/dynamic.h>
#include <folly/json.h>
#endif

// used in test only
C10_DEFINE_bool(
    static_runtime_disable_debug_memory_overlap_check,
    false,
    "If true, disable the memory overlap check in debug mode in ProcessedNode::run()");

namespace torch {
namespace jit {

// A manually curated set of ops that are disallowed in static runtime.
// These are rarely-used ops. Disallowing them typically eliminates
// corner cases in graph optimizations, allowing for more aggressive
// optimizations and better performance.
bool isUnsupportedOp(const NodeKind& kind) {
  return kind == aten::__is__ || kind == aten::__isnot__;
}

// graph must be frozen or canEnableStaticRuntime would return false if there's
// any prim::CallMethod op left in the graph
bool canEnableStaticRuntime(const std::shared_ptr<torch::jit::Graph>& graph) {
  // check for sub-blocks
  bool can_support = true;
  bool has_blocks = false;
  for (auto* node : graph->block()->nodes()) {
    if (node->blocks().size() > 0) {
      has_blocks = true;
      VLOG(1) << "Found nested sub-blocks in graph at node: "
              << PrintNode(node);
    }
    const auto kind = node->kind();
    if (kind == prim::Constant) {
      continue;
    }
    // check if can get op from Node
    const Operator* op = node->maybeOperator();
    if (isUnsupportedOp(kind) || (!op && !nativeOpIsRegistered(kind))) {
      can_support = false;
      LOG(WARNING) << "Found unsupported op: " << kind.toQualString();
    }
  }
  if (has_blocks) {
    LOG(WARNING)
        << "Found nested sub-block in graph. Static Runtime doesn't support nested sub-blocks.";
    can_support = false;
  }
  return can_support;
}

std::string dumpValueSet(
    const FastSet<const Value*>& value_set,
    const char* set_name) {
  std::ostringstream oss;
  oss << set_name << ": {";
  for (const auto* val : value_set) {
    oss << "%" << val->debugName() << ", ";
  }
  oss << "}";
  return oss.str();
}

namespace {

void OptimizeGraph(
    std::shared_ptr<torch::jit::Graph>& graph,
    const StaticModuleOptions& opts) {
  GRAPH_DUMP("Before optimizations: ", graph);
  Inline(*graph);
  ConstantPropagation(graph);
  Canonicalize(graph);
  ConstantPropagation(graph);
  RemoveTensorMutation(graph);
  ConstantPropagation(graph);
  EliminateDeadCode(graph);
  FuseInferenceOpsForSparseNN(graph);
  UseVariadicCat(graph);
  UseVariadicStack(graph);
  EliminateTrivialEquallySplit(graph);

  if (opts.enable_out_variant) {
    UseVariadicOp(
        graph,
        fromQualString("fb::sigrid_transforms_torch_bind"),
        fromQualString("fb::variadic_sigrid_transforms_torch_bind"));
    FuseSignLog1P(graph);

    // TODO: we can avoid this guard by moving operations
    // to exposed folders.
#ifdef FBCODE_CAFFE2
    ReplaceWithCopy(graph);
    if (opts.use_maybe_copy_variants) {
      ReplaceWithMaybeCopy(graph);
    }
    FuseListUnpack(graph);
    EnableStaticRuntimeLayerNorm(graph);
#endif
  }

  ConstantPropagation(graph);
  RemoveImmutableInputDictLookups(graph);
  UseVariadicTupleUnpack(graph);
  UseVariadicGroupedAccessor(graph);
  EliminateNoOps(
      graph, /* custom_ops */ {fromQualString("fb::scale_gradient")});
  GRAPH_DUMP("Final graph after optimizations: ", graph);
}

// remove unused input 0 from graph
bool RemoveSelfFromGraphInput(std::shared_ptr<torch::jit::Graph>& graph) {
  if (graph->inputs().at(0)->type()->is_module()) {
    if (graph->inputs().at(0)->hasUses()) {
      return false;
    }
    graph->eraseInput(0);
  }
  return true;
}

// remove "self" from function schema
c10::FunctionSchema RemoveSelfFromSchema(const c10::FunctionSchema& s) {
  TORCH_CHECK(s.arguments().size() >= 1 && s.arguments()[0].name() == "self");
  std::vector<Argument> args({s.arguments().begin() + 1, s.arguments().end()});
  return s.cloneWithArguments(args);
}

std::vector<Value*> valueVecFromFastSet(const FastSet<const Value*>& s) {
  std::vector<Value*> result;
  result.reserve(s.size());
  for (auto* v : s) {
    // NOLINTNEXTLINE(cppcoreguidelines-pro-type-const-cast)
    result.emplace_back(const_cast<Value*>(v));
  }
  return result;
}

bool mayContainAlias(AliasDb& db, const Value* a, const Value* b) {
  // NOLINTNEXTLINE(cppcoreguidelines-pro-type-const-cast)
  return db.mayContainAlias(const_cast<Value*>(a), const_cast<Value*>(b));
}

bool mayContainAlias(
    AliasDb& db,
    const FastSet<const Value*>& a,
    const FastSet<const Value*>& b) {
  return db.mayContainAlias(valueVecFromFastSet(a), valueVecFromFastSet(b));
}

void PrepareGraphForStaticModule(
    std::shared_ptr<torch::jit::Graph> graph,
    const StaticModuleOptions& opts) {
  TORCH_CHECK(canEnableStaticRuntime(graph));
  OptimizeGraph(graph, opts);
}

std::pair<std::shared_ptr<Graph>, c10::optional<Module>> PrepareForStaticModule(
    const torch::jit::Module& m,
    bool is_frozen,
    const StaticModuleOptions& opts) {
  VLOG(1) << "StaticModuleOptions: cleanup_activations "
          << opts.cleanup_activations << ", enable_out_variant "
          << opts.enable_out_variant << ", optimize_memory "
          << opts.optimize_memory << ", manage_output_tensors "
          << opts.manage_output_tensors << ", use_maybe_copy_variants "
          << opts.use_maybe_copy_variants;

  Module module = m.copy();
  if (!is_frozen) {
    module.eval();
    module = freeze_module(module);
  }

  Method method = module.get_method("forward");
  auto graph = module.get_method("forward").graph();

  PrepareGraphForStaticModule(graph, opts);

  return std::make_pair(graph, module);
}

std::pair<std::shared_ptr<Graph>, c10::optional<Module>> PrepareForStaticModule(
    std::shared_ptr<torch::jit::Graph> graph,
    const StaticModuleOptions& opts) {
  PrepareGraphForStaticModule(graph, opts);
  return std::make_pair(graph, c10::nullopt);
}

} // namespace

void ValueGroup::init(
    const std::shared_ptr<torch::jit::Graph>& graph,
    AliasDb& db) {
  external_aliases_.clear();
  output_aliases_.clear();
  // Build `input_or_constant_aliases` as we look through nodes forwardly from
  // the graph's inputs and add aliases of the inputs being created by the
  // nodes.
  external_aliases_.insert(graph->inputs().begin(), graph->inputs().end());
  for (const auto* node : graph->nodes()) {
    if (node->kind() == prim::Constant) {
      for (const auto* output : node->outputs()) {
        external_aliases_.insert(output);
      }
    }
  }
  for (const auto* node : graph->nodes()) {
    if (node->kind() == prim::Constant) {
      // Constants are already in `input_or_constant_aliases`.
      continue;
    }
    for (const auto* v : node->outputs()) {
      if (mayContainAlias(db, {v}, external_aliases_)) {
        external_aliases_.insert(v);
      }
    }
  }

  // Build `output_aliases` as we look through nodes reversely so that we can
  // start from the output values, and follow the flows backwardly from there.
  output_aliases_.insert(graph->outputs().begin(), graph->outputs().end());
  for (const auto* node : graph->nodes().reverse()) {
    if (node->kind() == prim::Constant) {
      // Constants cannot create any aliases.
      continue;
    }
    for (const auto* v : node->outputs()) {
      // Add values that can aliase input/constant values. Note some output
      // aliases may end up in this category via collection objects (e.g.,
      // Tuple).
      if (mayContainAlias(db, {v}, external_aliases_)) {
        external_aliases_.insert(v);
        continue;
      }
      if (mayContainAlias(db, {v}, output_aliases_)) {
        output_aliases_.insert(v);
      }
    }
  }
}

namespace {

bool containTensorsOnly(at::ArrayRef<Value*> values) {
  // return true only if all outputs are tensors
  return std::all_of(values.begin(), values.end(), [](const Value* value) {
    return value->type()->castRaw<TensorType>() != nullptr;
  });
}

bool mayContainAlias(const Value* v1, const Value* v2, const AliasDb& db) {
  // AliasDb is not const-correct here, so we have to const_cast
  // NOLINTNEXTLINE(cppcoreguidelines-pro-type-const-cast)
  return db.mayContainAlias(const_cast<Value*>(v1), const_cast<Value*>(v2));
}

bool isPureFunction(const Node* node) {
  auto* schema = node->maybeSchema();
  return schema &&
      schema->aliasAnalysis() == c10::AliasAnalysisKind::PURE_FUNCTION;
}

} // namespace

ManagedTensorRanges::ManagedTensorRanges(
    const std::shared_ptr<Graph>& graph,
    const FastSet<const Value*>& managed_tensor_values) {
  AliasDb alias_db(graph);
  const std::vector<Node*> nodes(graph->nodes().begin(), graph->nodes().end());
  const FastSet<const Value*> graph_inputs(
      graph->inputs().begin(), graph->inputs().end());

  auto isUntrackedValue = [&alias_db, &graph_inputs](const Value* value) {
    return !alias_db.isMutableType(value) ||
        graph_inputs.find(value) != graph_inputs.end();
  };

  const auto num_nodes = nodes.size();
  for (const auto i : c10::irange(num_nodes)) {
    auto* node = nodes[i];
    for (auto* input : node->inputs()) {
      auto* lifetime = getLifetime(input);
      if (!lifetime) {
        DCHECK(isUntrackedValue(input));
        continue;
      }
      DCHECK(lifetime->end <= i);
      lifetime->end = i;
    }
    for (auto* output : node->outputs()) {
      if (!alias_db.isMutableType(output)) {
        continue;
      }
      value_lifetimes_.emplace(output, Lifetime(i, i));
    }
  }
  for (auto* graph_output : graph->outputs()) {
    auto* lifetime = getLifetime(graph_output);
    if (!lifetime) {
      DCHECK(isUntrackedValue(graph_output));
      continue;
    }
    lifetime->end = num_nodes;
  }

  // Handle aliases. Aliases may extend a Value*'s lifetime. If a node
  // has an input and output that may alias each other, set the input's
  // lifetime end to max(input.lifetime_end, output.lifetime_end). Iterate
  // backwards to handle chains of aliases.
  for (const auto* node : graph->nodes().reverse()) {
    if (isPureFunction(node)) {
      // If the node is a pure function, it doesn't create any aliases,
      // so we can safely skip it.
      continue;
    }

    auto inputs = collectValuesWithTrackedLifetimes(node->inputs());
    auto outputs = collectValuesWithTrackedLifetimes(node->outputs());
    for (auto* input : inputs) {
      auto* input_lifetime = getLifetime(input);
      DCHECK(input_lifetime != nullptr);
      for (auto* output : outputs) {
        if (mayContainAlias(input, output, alias_db)) {
          auto* output_lifetime = getLifetime(output);
          DCHECK(output_lifetime != nullptr);
          input_lifetime->end =
              std::max(output_lifetime->end, input_lifetime->end);
        }
      }
    }
  }
  for (auto* managed_tensor : managed_tensor_values) {
    auto* lifetime = getLifetime(managed_tensor);
    DCHECK(lifetime && lifetime->end <= num_nodes);
    // NOLINTNEXTLINE(cppcoreguidelines-init-variables)
    Node* freeing_node;
    if (lifetime->end == num_nodes) {
      freeing_node = graph->return_node();
    } else {
      freeing_node = nodes[lifetime->end];
    }
    node_to_newly_free_tensors_[freeing_node].emplace_back(managed_tensor);
  }
}

bool ManagedTensorRanges::nodeFreesManagedTensors(Node* node) const {
  auto it = node_to_newly_free_tensors_.find(node);
  return it != node_to_newly_free_tensors_.end() && !it->second.empty();
}

const std::vector<const Value*>& ManagedTensorRanges::
    availableTensorValuesAfterNode(Node* node) const {
  return node_to_newly_free_tensors_.at(node);
}

bool ManagedTensorRanges::lifetimesOverlap(const Value* v1, const Value* v2)
    const {
  const auto* v1_lifetime = getLifetime(v1);
  const auto* v2_lifetime = getLifetime(v2);
  if (!v1_lifetime || !v2_lifetime) {
    return false;
  }

  if (v1_lifetime->start < v2_lifetime->start) {
    return v1_lifetime->end >= v2_lifetime->start;
  }
  return v2_lifetime->end >= v1_lifetime->start;
}

const ManagedTensorRanges::Lifetime* ManagedTensorRanges::getLifetime(
    const Value* value) const {
  auto it = value_lifetimes_.find(value);
  if (it != value_lifetimes_.end()) {
    return &it->second;
  }
  return nullptr;
}

ManagedTensorRanges::Lifetime* ManagedTensorRanges::getLifetime(
    const Value* value) {
  // const_cast is safe here, this is just a way to avoid code duplication
  // between the const/non-const versions of getLifetime.

  // NOLINTNEXTLINE(cppcoreguidelines-pro-type-const-cast)
  const auto* const_this = const_cast<const ManagedTensorRanges*>(this);

  // NOLINTNEXTLINE(cppcoreguidelines-pro-type-const-cast)
  return const_cast<ManagedTensorRanges::Lifetime*>(
      const_this->getLifetime(value));
}

std::vector<const Value*> ManagedTensorRanges::
    collectValuesWithTrackedLifetimes(at::ArrayRef<const Value*> values) {
  std::vector<const Value*> mutable_values;
  mutable_values.reserve(values.size());
  std::copy_if(
      values.begin(),
      values.end(),
      std::back_inserter(mutable_values),
      [this](const Value* value) { return getLifetime(value) != nullptr; });
  return mutable_values;
}

StaticModule::StaticModule(
    std::shared_ptr<torch::jit::Graph> g,
    const StaticModuleOptions& opts)
    : StaticModule(PrepareForStaticModule(g->copy(), opts), opts) {}

StaticModule::StaticModule(
    const torch::jit::Module& m,
    bool is_frozen,
    const StaticModuleOptions& opts)
    : StaticModule(PrepareForStaticModule(m, is_frozen, opts), opts) {}

StaticModule::StaticModule(
    std::pair<std::shared_ptr<torch::jit::Graph>, c10::optional<Module>>
        graph_and_module,
    const StaticModuleOptions& opts)
    : opts_(opts),
      graph_(std::move(graph_and_module.first)),
      module_(std::move(graph_and_module.second)) {
  // check opt flags
  if (opts.manage_output_tensors) {
    TORCH_CHECK(
        opts_.enable_out_variant,
        "When manage_output_tensors is true, enable_out_variant must be set to true");
  }
  if (opts_.optimize_memory) {
    TORCH_CHECK(
        opts_.enable_out_variant,
        "When optimize_memory is true, enable_out_variant must be set to true");
  }

  // handle schema
  if (module_.has_value()) {
    Method method = module_->get_method("forward");
    if (RemoveSelfFromGraphInput(graph_)) {
      schema_ = RemoveSelfFromSchema(method.function().getSchema());
      module_ = c10::nullopt;
    } else {
      schema_ = method.function().getSchema();
    }
  }

  // map Value* to its SSA definition IR
  FastMap<Value*, DefInfo> value_to_ssa_def;

  // N inputs map to the first N entries in storage
  for (const auto i : c10::irange(graph_->inputs().size())) {
    Value* input = graph_->inputs()[i];
    value_to_ssa_def[input] = std::make_pair(INPUT_VALUE, i);
  }

  {
    size_t nodes_size = 0, constants_size = 0;
    for (Node* node : graph_->nodes()) {
      ++(node->kind() == prim::Constant ? constants_size : nodes_size);
    }

    constants_.reserve(constants_size);
    functions_.reserve(nodes_size);
    nodes_.reserve(nodes_size);
  }

  // Create ProcessedFunction instances first to freeze their addresses to pass
  // to ProcessedNode.
  AliasDb alias_db(
      graph_, /*isFrozen=*/false, /*enablePreciseTupleContainerAnalysis=*/true);
  GRAPH_DEBUG("AliasDb: ", alias_db.toString());

  // Construct constant and function nodes
  for (Node* node : graph_->nodes()) {
    if (node->kind() == prim::Constant) {
      auto* v = node->output();
      TORCH_CHECK(v->type()->kind() != FunctionType::Kind);
      // construct SSA definition for constant nodes
      value_to_ssa_def[v] = std::make_pair(CONSTANT_VALUE, constants_.size());
      constants_.emplace_back(toIValue(v).value());
      continue;
    }

    // see [Check and correct bad schema alias info at runtime]
    bool check_outputs_for_overlap =
        !alias_db.mayContainAlias(node->inputs(), node->outputs()) &&
        containTensorsOnly(node->outputs());
    // new ProcessedFunction
    functions_.emplace_back(
        node, opts.enable_out_variant, check_outputs_for_overlap);
  }

  // construct SSA definition for non-constant nodes
  int node_idx = 0;
  FastMap<Node*, bool> node_has_out_variant;

  const auto inputs_index_offset = 0;
  const auto constants_index_offset = inputs_index_offset + num_inputs();
  const auto values_index_offset = constants_index_offset + constants().size();

  // Map node_idx to index offset in values_. Can't reserve space
  // because we don't know how many non-constant nodes there are yet.
  std::vector<uint32_t> node_output_idx_map;
  uint32_t node_outputs_seen_so_far = 0;
  for (Node* node : graph_->nodes()) {
    if (node->kind() == prim::Constant) {
      continue;
    }
    // Assign memory for the outputs
    const auto outputs_offset_for_node =
        node_outputs_seen_so_far + values_index_offset;
    TORCH_CHECK(
        outputs_offset_for_node < (1 << 16),
        "outputs offset in values table",
        outputs_offset_for_node,
        " would overflow 2-byte index storage");
    node_output_idx_map.push_back(outputs_offset_for_node);
    node_outputs_seen_so_far += node->outputs().size();
  }

  for (Node* node : graph_->nodes()) {
    if (node->kind() == prim::Constant) {
      continue;
    }
    ProcessedNodeInputs input_indices(node->inputs().size());
    std::vector<DefInfo> input_ssa_defs;
    for (const auto input_idx : c10::irange(node->inputs().size())) {
      Value* const input = node->inputs()[input_idx];
      int inner_node_idx = 0;
      int out_idx = 0;
      std::tie(inner_node_idx, out_idx) = value_to_ssa_def.at(input);
      unsigned int input_ivalue_idx = 0;
      if (inner_node_idx == StaticModule::INPUT_VALUE) {
        input_ivalue_idx = out_idx + inputs_index_offset;
      } else if (inner_node_idx == StaticModule::CONSTANT_VALUE) {
        input_ivalue_idx = out_idx + constants_index_offset;
      } else {
        DCHECK_GE(inner_node_idx, 0);
        const auto global_value_idx =
            node_output_idx_map[inner_node_idx] + out_idx;
        if (inner_node_idx < node_output_idx_map.size() - 1) {
          DCHECK_LT(global_value_idx, node_output_idx_map[inner_node_idx + 1]);
        } else {
          DCHECK_LT(
              global_value_idx,
              constants_index_offset + node_outputs_seen_so_far);
        }
        input_ivalue_idx = global_value_idx;
      }
      TORCH_CHECK(
          input_ivalue_idx < (1 << 16),
          "input index in values table ",
          input_ivalue_idx,
          " would overflow 2-byte index storage");
      input_indices[input_idx] = input_ivalue_idx;
    }

    ProcessedFunction* fn = &functions_[node_idx];
    // create a new ProcessedNode
    // see [Check and correct bad schema alias info at runtime]
    bool check_outputs_for_overlap =
        !alias_db.mayContainAlias(node->inputs(), node->outputs()) &&
        containTensorsOnly(node->outputs());
    nodes_.emplace_back(
        node, fn, std::move(input_indices), node_output_idx_map[node_idx]);

    node_has_out_variant.emplace(node, nodes_.back().has_out_variant());
    for (const auto i : c10::irange(node->outputs().size())) {
      value_to_ssa_def[node->outputs()[i]] = std::make_pair(node_idx, i);
    }
    node_idx++;
  }
  for (auto& pnode : nodes_) {
    if (pnode.num_outputs() == 1 &&
        isOptimizableContainerType(pnode.node(), node_has_out_variant)) {
      node_is_optimizable_container_type_.emplace(pnode.node());
    }
  }
  output_indices_.reserve(graph_->outputs().size());
  for (auto output : graph_->outputs()) {
    int node_idx = 0;
    int out_idx = 0;
    std::tie(node_idx, out_idx) = value_to_ssa_def[output];
    uint32_t output_index = 0;
    if (node_idx == StaticModule::INPUT_VALUE) {
      output_index = out_idx + inputs_index_offset;
    } else if (node_idx == StaticModule::CONSTANT_VALUE) {
      output_index = constants_index_offset + out_idx;
    } else {
      output_index = nodes_[node_idx].output_ivalue_index(out_idx);
    }
    TORCH_CHECK(
        output_index < (1 << 16),
        "output index ",
        output_index,
        " would overflow 2-byte index storage");
    output_indices_.emplace_back(output_index);
  }

  // Prepare for memory planning
  value_group_.init(graph_, alias_db);
  GRAPH_DEBUG(value_group_.toString());

  prepareForMemoryPlanner();
}

void StaticModule::prepareForMemoryPlanner() {
  if (!opts_.enable_out_variant) {
    return;
  }

  // Never manage graph outputs so that we can do std::move(output_ivalue).
  // This does not affect performance if the graph returns a collection object.
  FastSet<const Value*> graph_output_values(
      graph_->outputs().begin(), graph_->outputs().end());

  // collect register indices of outputs of ops with out variant
  for (ProcessedNode& pnode : nodes_) {
    if (!pnode.has_out_variant()) {
      continue;
    }
    auto outputs = pnode.node()->outputs();
    for (const auto i : c10::irange(outputs.size())) {
      const Value* out_v = outputs[i];
      // Types are stored in the underlying TorchScript IR
      bool is_tensor_type = out_v->type()->castRaw<TensorType>();
      if (opts_.manage_output_tensors && is_tensor_type &&
          graph_output_values.find(out_v) == graph_output_values.end() &&
          value_group_.isOutputAlias(out_v)) {
        managed_output_tensor_values_.insert(out_v);
        continue;
      }
      if (value_group_.isAlwaysAlive(out_v)) {
        continue;
      }
      if (is_tensor_type) {
        managed_tensor_values_.insert(out_v);
      } else if (is_optimizable_container_type(pnode.node())) {
        // We "leak" certain container types because their allocations
        // take a long time
        leaked_values_.insert(out_v);
      }
    }
  }

  for (const Value* output : graph_->outputs()) {
    managed_tensor_values_.erase(output);
  }
  GRAPH_DEBUG("managed_tensor_values: ", dumpValueSet(managed_tensor_values_));
  GRAPH_DEBUG(
      "managed_output_tensor_values_: ",
      dumpValueSet(managed_output_tensor_values_));

  managed_tensor_ranges_ = ManagedTensorRanges(graph_, managed_tensor_values_);
}

const StaticModuleOptions& StaticModule::opts() const {
  return opts_;
}

size_t StaticModule::num_outputs() const {
  return graph_->outputs().size();
}

size_t StaticModule::num_inputs() const {
  return graph_->inputs().size();
}

StaticRuntime& StaticModule::runtime() {
  if (!cached_runtime_) {
    cached_runtime_ = std::make_unique<StaticRuntime>(*this);
  }
  return *cached_runtime_;
}

Node* StaticModule::findNodeWithKindForTesting(const std::string& kind) const {
  for (auto& pnode : nodes()) {
    if (pnode.node()->kind().toQualString() == kind) {
      return pnode.node();
    }
  }
  return nullptr;
}

c10::IValue StaticModule::operator()(
    const std::vector<c10::IValue>& args,
    const KeywordArgs& kwargs) {
  return runtime()(args, kwargs);
}

c10::IValue StaticModule::operator()(
    std::vector<c10::IValue>&& args,
    const KeywordArgs& kwargs) {
  return runtime()(std::move(args), kwargs);
}

StaticRuntime::StaticRuntime(const StaticModule& sm)
    : static_module_(sm),
      manage_output_tensors_enabled_(sm.opts().manage_output_tensors),
      nodes_(sm.nodes()) {
  const auto total_num_node_outputs = std::accumulate(
      nodes_.begin(),
      nodes_.end(),
      0,
      [](uint32_t sum, const ProcessedNode& pnode) {
        return sum + pnode.num_outputs();
      });
  values_.resize(
      sm.num_inputs() + sm.constants().size() + total_num_node_outputs);
  const auto inputs_index_offset = 0;
  const auto constants_index_offset = inputs_index_offset + sm.num_inputs();
  const auto constants_begin_it = values_.begin() + constants_index_offset;
  const auto constants_end_it = constants_begin_it + sm.constants().size();
  std::copy(sm.constants().begin(), sm.constants().end(), constants_begin_it);

  for (const auto idx : c10::irange(sm.nodes().size())) {
    auto& n = nodes_[idx];
    n.set_values(values_.data());
  }

  // TODO: can we convert outputs_ to store indices?
  for (auto index : sm.output_indices()) {
    outputs_.emplace_back(&values_[index]);
  }
}

StaticRuntime::~StaticRuntime() = default;

void StaticRuntime::set_inputs(
    const std::vector<IValue>& args,
    const KeywordArgs& kwargs) {
  if (!kwargs.empty()) {
    // This is not ideal
    TORCH_CHECK(
        static_module_.schema(),
        "Schema is not available. Consider creating the Static Runtime "
        "with StaticModule(const torch::jit::Module& m) instead.");
    std::vector<c10::IValue> stack;
    stack.reserve(static_module_.num_inputs());
    if (static_module_.first_input_is_self()) {
      stack.emplace_back(static_module_.module()._ivalue());
    }
    stack.insert(stack.end(), args.begin(), args.end());

    static_module_.schema()->checkAndNormalizeInputs(stack, kwargs);
    DCHECK_EQ(static_module_.num_inputs(), stack.size());
    for (const auto i : c10::irange(stack.size())) {
      Input(i) = std::move(stack[i]);
    }
  } else {
    if (static_module_.first_input_is_self()) {
      Input(0) = static_module_.module()._ivalue();
      DCHECK_EQ(static_module_.num_inputs(), args.size() + 1);
      for (const auto i : c10::irange(args.size())) {
        Input(i + 1) = args[i];
      }
    } else {
      DCHECK_EQ(static_module_.num_inputs(), args.size());
      for (const auto i : c10::irange(args.size())) {
        Input(i) = args[i];
      }
    }
  }
}

void StaticRuntime::set_inputs(
    std::vector<IValue>&& args,
    const KeywordArgs& kwargs) {
  if (!kwargs.empty()) {
    // This is not ideal
    TORCH_CHECK(
        static_module_.schema(),
        "Schema is not available. Consider creating the Static Runtime "
        "with StaticModule(const torch::jit::Module& m) instead.");
    std::vector<c10::IValue> stack;
    stack.reserve(static_module_.num_inputs());
    if (static_module_.first_input_is_self()) {
      stack.emplace_back(static_module_.module()._ivalue());
    }
    stack.insert(
        stack.end(),
        std::make_move_iterator(args.begin()),
        std::make_move_iterator(args.end()));

    static_module_.schema()->checkAndNormalizeInputs(stack, kwargs);
    DCHECK_EQ(static_module_.num_inputs(), stack.size());
    for (const auto i : c10::irange(stack.size())) {
      Input(i) = std::move(stack[i]);
    }
  } else {
    if (static_module_.first_input_is_self()) {
      Input(0) = static_module_.module()._ivalue();
      DCHECK_EQ(static_module_.num_inputs(), args.size() + 1);
      for (const auto i : c10::irange(args.size())) {
        Input(i + 1) = std::move(args[i]);
      }
    } else {
      DCHECK_EQ(static_module_.num_inputs(), args.size());
      for (const auto i : c10::irange(args.size())) {
        Input(i) = std::move(args[i]);
      }
    }
  }
}

void StaticRuntime::create_memory_planner() {
  if (!planner_) {
    planner_ = std::make_unique<MemoryPlanner>(
        this,
        static_module_.value_group(),
        static_module_.managed_tensor_values(),
        static_module_.managed_output_tensor_values(),
        static_module_.leaked_values(),
        static_module_.managed_tensor_ranges(),
        static_module_.opts().enable_out_variant,
        manage_output_tensors_enabled_,
        static_module_.opts().optimize_memory);
  }
}

namespace {

void destroyNodeOutputs(ProcessedNode& p_node) {
  const auto borrows_outputs = borrowsOutputs(p_node.node()->kind());
  for (const auto i : c10::irange(p_node.num_outputs())) {
    auto& output = p_node.Output(i);
    if (doesNotHeapAllocateWhenStoredInIValue(*output.type())) {
      continue;
    }

    if (borrows_outputs) {
      // NB: No need to incref here. This codepath is only hit if the run didn't
      // finish, so we shouldn't be returning anything to the client.
      c10::MaybeOwnedTraits<IValue>::destroyBorrow(output);
    } else {
      output = IValue();
    }
  }
}

} // namespace

void StaticRuntime::clean_up_intermediate_ivalues() noexcept {
  for (auto& p_node : nodes_) {
    destroyNodeOutputs(p_node);
  }
}

void StaticRuntime::resetMemory() noexcept {
  planner_.reset();
  clean_up_input_ivalues();
  clean_up_intermediate_ivalues();
}

c10::IValue StaticRuntime::move_outputs_to_tuple(uint32_t num_outputs) {
  switch (num_outputs) {
    case 1:
      return c10::ivalue::Tuple::create(IValue(std::move(*outputs_[0])));
    case 2:
      return c10::ivalue::Tuple::create(
          IValue(std::move(*outputs_[0])), IValue(std::move(*outputs_[1])));
    case 3:
      return c10::ivalue::Tuple::create(
          IValue(std::move(*outputs_[0])),
          IValue(std::move(*outputs_[1])),
          IValue(std::move(*outputs_[2])));
    default: {
      std::vector<c10::IValue> outputs;
      outputs.reserve(num_outputs);
      for (const auto i : c10::irange(num_outputs)) {
        // use move here. Otherwise, clean up outputs_[i] explicitly
        outputs.emplace_back(std::move(*outputs_[i]));
      }
      return c10::ivalue::Tuple::create(std::move(outputs));
    }
  }
}

/// [Check and correct bad schema alias info at runtime]
/// Static runtime relies on the operator schema's alias info to be correct for
/// memory planning. Because it's hard to enforce the alias info to be correct,
/// we need to do runtime detection for accidental aliases that do not comply
/// with the schema. Only aliases of managed tensors are problematic. To avoid
/// runtime crashes, we can add runtime detection and force the op to comply
/// with its schema by cloning the alias. Because all managed tensors' data_ptrs
/// are part of the internal buffer that the MemoryPlanner allocates, we can
/// check aliases by checking the memory overlap with this internal buffer. But
/// a tensor's storage can be resized during inferenceso we need another way to
/// handle the resized case.
///
/// There are two ways for incorrect schema to break memory planning. Let's look
/// at two examples:
///
/// Example 1:
/// @code
///   def forward(x):
///     a = x + x
///     b = bad_op(a)  # b ends up aliasing a incorrectly
///     return (b)
/// @endcode
/// bad_op: its schema says it returns a new Tensor, but it actually returns an
/// alias. In this case, the memory planner would recognize `a` as a managed
/// tensor and clean up its memory before returning `b`. But `b` is actually an
/// alias of `a`, when `a`'s data_ptr get reset, `b`'s data_ptr gets reset too.
///
/// Example 2:
/// @code
///   def forward(x):
///     a = x + x
///     a2 = bad_op(a) # a2 ends up alias a incorrectly
///     b = a + a
///     c = b * b # c shares storage with a
///     d = c + 2 # d shares storage with b
///     e = a2 * a2
///     return (d, e)
/// @endcode
/// With the memory reuse algorithm, `c` could end up sharing storage with `a`,
/// but because of bad_op, `a2` now aliases `a`. `c` overwrites `a` and
/// therefore `a2`, leading to the wrong results. We solve this problem with two
/// steps. Note this doesn't happen with the current memory reuse algorithm
/// because of the way it's implemented. Things could change with a different
/// implementation.
///
/// Step 1, annotate the ProcessedNodes with a flag `check_memory_overlap_` set
/// to true if its outputs do not alias its inputs as indicated by the AliasDb
/// and all of its outputs are Tensors. Then at runtime, we check that the
/// nodes' output tensors do not overlap with the internal buffer that the
/// MemoryPlanner allocates. For latency concerns, we only run this check for
/// fallback ops. The schemas of native ops and out variants are vetted and
/// enforced with static runtime unit tests. For the first iteration, we do a
/// full memory overlap check with
/// ProcessedNode::verify_and_correct_memory_overlap() because the internal
/// buffer doesn't exist yet.
///
/// Step 2, if a managed tensor gets resized during inference, it gets a new
/// data_ptr which is not from the buffer. We can tackle this corner case by
/// delaying the deallocation of the managed tensors to after the outputs are no
/// longer used (essentially merging the internal/output buffers into one).
/// Before the merging is implemented, we add another flag `overlap_detected_`
/// to flag any node with overlap detected in Step 1 and do a full memory
/// overlap check if the fast check (by checking memory overlap with internal
/// buffer) fails. There is still a corner case that fails with the added flag.
/// If a resize is triggered at the same time as the op creating an alias at the
/// same time, the current checks would fail to detect the alias.
///
/// There is another case of failure that step 2 can prevent. With
/// StaticModule::opts().cleanup_activations = false, the returned Static
/// Runtime instance in the instance pool can be re-entered while an unintended
/// output tensor's alias is still being used by the client (in the
/// multi-threaded setting). This can only be prevented by delaying the
/// deallocation and returning the Static Runtime instance after the client is
/// done with the outputs.

void StaticRuntime::verify_and_correct_memory_overlap(ProcessedNode& n) {
  // The slow check can be removed once the internal/output buffers are merged
  if (C10_UNLIKELY(n.check_outputs_for_memory_overlap())) {
    if (C10_UNLIKELY(!planner_ && static_module_.opts().cleanup_activations)) {
      // slow check, for first iter only with cleanup_activations = true
      n.verify_and_correct_memory_overlap();
    } else if (planner_) {
      bool overlap_detected_with_fast_check = false;
      for (size_t i = 0; i < n.outputs().size(); i++) {
        at::Tensor& t = n.Output(i).toTensor();
        if (planner_->overlapWithInternalBuffer(t.data_ptr())) {
          DLOG(INFO) << "Detected alias for node: " << PrintNode(n.node());
          n.Output(i) = at::native::clone(t, c10::nullopt);
          // set flag if overlap detected
          overlap_detected_with_fast_check = true;
          n.set_outputs_memory_overlap_detected();
        }
      }
      if (n.outputs_memory_overlap_detected() &&
          !overlap_detected_with_fast_check) {
        // slow check. Only run when the fast check fails.
        n.verify_and_correct_memory_overlap();
      }
    }
  }
}

StaticRuntime::Deallocator::~Deallocator() {
  // Assume cleanup cannot throw.
  cleanupImpl();
#ifndef NDEBUG
  runtime_.check_for_memory_leak(/*output_returned*/ false);
#endif
}

void StaticRuntime::Deallocator::cleanupImpl() {
  if (runtime_.static_module_.opts().cleanup_activations) {
    // MemoryPlanner is created after the first invocation of `run()`. This
    // is done intentionally because MemoryPlanner uses `Tensor` sizes of
    // the previous `run()` for memory planning of subsequent runs
    if (C10_LIKELY(finished_)) {
      runtime_.create_memory_planner();
    }

    if (C10_LIKELY(runtime_.planner_)) {
      runtime_.planner_->deallocate();
    } else {
      // This is the first run, and it didn't finish, so we can't use a
      // `MemoryPlanner` to deallocate stuff. Just reset everything mannually.
      runtime_.resetMemory();
    }
    // clean up owning refs of input tensors
    runtime_.clean_up_input_ivalues();
    if (C10_UNLIKELY(!finished_)) {
      runtime_.deallocateOutputTensors();
    }
  }
}

template <typename IValueList>
c10::IValue StaticRuntime::run_impl(
    IValueList&& args,
    const KeywordArgs& kwargs) {
  // We assume inference workloads, so we do not need
  // autograd. Enabling this is a significant win on dispatcher
  // overhead because it saves a round of dispatch for at least some
  // functions, such as resize_ and resize_as_.
  c10::InferenceMode mode;

  {
    auto on_exit = Deallocator(*this);

    if (planner_) {
      DCHECK(!manage_output_tensors_enabled_ || checkOutputTensorMemoryLeaks());
      planner_->allocate();
    }

    set_inputs(std::forward<IValueList>(args), kwargs);

    for (auto& n : nodes_) {
      // LOG(INFO) << "Running node: " << PrintNode(n.node());
      n.run();
      // Check for incorrect schema alias info.
      verify_and_correct_memory_overlap(n);
    }
    on_exit.setFinished();
  }

  // no need to keep references of outputs in static runtime anymore
  if (static_module_.num_outputs() > 1) {
    return move_outputs_to_tuple(static_module_.num_outputs());
  }
<<<<<<< HEAD
=======

  DCHECK(check_for_memory_leak(/*output_returned*/ false));
  // The exact output tensor should never be managed.
  DCHECK(!isManagedOutputTensor(*outputs_[0]));

>>>>>>> 29d75994
  // use move here. Otherwise, clean up outputs_[0] explicitly
  return std::move(*outputs_[0]);
}

template <typename IValueList>
c10::IValue StaticRuntime::run_impl_record_functions(
    IValueList&& args,
    const KeywordArgs& kwargs) {
  bool pre_sampled = false;
  if (C10_UNLIKELY(at::shouldRunRecordFunction(&pre_sampled))) {
    at::RecordFunction guard(
        at::RecordScope::TORCHSCRIPT_FUNCTION, pre_sampled);
    if (guard.isActive()) {
      if (guard.needsInputs()) {
        guard.before("forward", &args);
      } else {
        guard.before("forward");
      }
    }
    return run_impl(std::forward<IValueList>(args), kwargs);
  }
  return run_impl(std::forward<IValueList>(args), kwargs);
}

c10::IValue StaticRuntime::operator()(
    const std::vector<c10::IValue>& args,
    const KeywordArgs& kwargs) {
#ifdef PYTORCH_DISABLE_NET_PROFILING
  return run_impl(args, kwargs);
#else
  return run_impl_record_functions(args, kwargs);
#endif
}

c10::IValue StaticRuntime::operator()(
    std::vector<c10::IValue>&& args,
    const KeywordArgs& kwargs) {
#ifdef PYTORCH_DISABLE_NET_PROFILING
  return run_impl(std::move(args), kwargs);
#else
  return run_impl_record_functions(std::move(args), kwargs);
#endif
}

namespace {

std::string generate_latency_json(const std::string& label, double millis) {
#ifdef FBCODE_CAFFE2
  folly::dynamic json = folly::dynamic::object();
  json["type"] = label;
  json["metric"] = "latency";
  json["unit"] = "ms";
  json["value"] = millis;
  return "PyTorchObserver " + folly::toJson(json);
#else
  return "";
#endif
}

} // namespace

void StaticRuntime::benchmark(
    const std::vector<std::vector<c10::IValue>>& args_list,
    const std::vector<KeywordArgs>& kwargs_list,
    const int warmup_runs,
    const int main_runs,
    bool print_per_node_time,
    bool generate_ai_pep_output) {
  TORCH_CHECK(
      kwargs_list.size() == 0 || args_list.size() == kwargs_list.size());
  std::cout << "Input size: " << args_list.size() << std::endl;
  if (args_list.size() == 0) {
    return;
  }
  float time_per_iter =
      benchmark_model(args_list, kwargs_list, warmup_runs, main_runs);
  std::cout << "Static runtime ms per iter: " << time_per_iter
            << ". Iters per second: " << 1000.0 / time_per_iter << std::endl;

  IndividualMetrics results =
      benchmark_individual_ops(args_list, kwargs_list, warmup_runs, main_runs);

  if (print_per_node_time) {
    for (const auto i : c10::irange(nodes_.size())) {
      const Node* node = nodes_[i].node();
      std::cout << "Node #" << i << ": " << results.time_per_node[i]
                << " ms/iter, ";
      node->print(std::cout, 0, nullptr, false);
    }
  }

  std::vector<std::pair<std::string, double>> time_per_node_type_vec{
      results.time_per_node_type.begin(), results.time_per_node_type.end()};
  std::sort(
      time_per_node_type_vec.begin(),
      time_per_node_type_vec.end(),
      [](auto& left, auto& right) { return left.second > right.second; });

  std::cout << "Time per node type:" << std::endl;
  for (const auto& p : time_per_node_type_vec) {
    const std::string& kind = p.first;
    const double ms = p.second;
    std::cout << std::setw(15) << ms << " ms. " << std::setw(10)
              << results.percent_per_node_type[kind] << "%. " << kind << " ("
              << results.instances_per_node_type[kind] << " nodes";
    if (results.out_nodes.count(kind)) {
      std::cout << ", out variant)" << std::endl;
    } else if (results.native_nodes.count(kind)) {
      std::cout << ", native)" << std::endl;
    } else {
      std::cout << ")" << std::endl;
    }

    if (generate_ai_pep_output) {
      LOG(INFO) << generate_latency_json(kind, ms);
    }
  }
  if (generate_ai_pep_output) {
    LOG(INFO) << generate_latency_json(
        "static_runtime_first_iter", results.first_iter_time);
  }
  std::cout << std::setw(15) << results.total_time << " ms. in Total"
            << std::endl;
  std::cout << "StaticRuntime setup time: " << results.setup_time << " ms"
            << std::endl;
  std::cout << "Memory allocation time: " << results.memory_alloc_time
            << " ms\n";
  std::cout << "Memory deallocation time: " << results.memory_dealloc_time
            << " ms" << std::endl;
  std::cout << "Outputs deallocation time: " << results.output_dealloc_time
            << " ms" << std::endl;
  std::cout << "First iter time: " << results.first_iter_time << " ms"
            << std::endl;
  std::cout << "Number of operators: " << nodes_.size() << std::endl;

  if (planner_) {
    std::cout << "Total number of managed tensors: "
              << planner_->total_num_managed_tensors() << std::endl;
    std::cout << "Total number of managed output tensors: "
              << planner_->total_num_managed_output_tensors() << std::endl;
    std::cout << "Total number of unmanaged values: "
              << planner_->total_num_unmanaged() << std::endl;
    std::cout << "Number of unmanaged values requiring cleanup: "
              << planner_->num_unmanaged_non_scalars() << std::endl;
    std::cout << "Number of unmanaged values not requiring cleanup: "
              << planner_->num_unmanaged_scalars() << std::endl;
    std::cout << "Total memory managed: " << planner_->total_managed()
              << " bytes" << std::endl;
    if (static_module_.opts().optimize_memory) {
      std::cout << "Total number of reused tensors: "
                << planner_->total_reused_tensors() << std::endl;
    }
    std::cout << "Total number of 'out' variant nodes/total number of nodes: "
              << results.out_nodes_count << "/" << results.total_nodes_count
              << " ("
              << 100.0 * (results.out_nodes_count) /
            static_cast<float>(results.total_nodes_count)
              << "%)" << std::endl;
  }
  check_for_memory_leak();

#ifndef NDEBUG
  KeywordArgs empty_kwargs;
  display_nodes(
      args_list[0], kwargs_list.size() > 0 ? kwargs_list[0] : empty_kwargs);
#endif
}

float StaticRuntime::benchmark_model(
    const std::vector<std::vector<c10::IValue>>& args_list,
    const std::vector<KeywordArgs>& kwargs_list,
    const int warmup_runs,
    const int main_runs) {
  TORCH_CHECK(warmup_runs >= 0 && main_runs >= 1);
  TORCH_CHECK(
      kwargs_list.size() == 0 || args_list.size() == kwargs_list.size());

  const bool is_kwargs_empty = kwargs_list.size() == 0;
  const KeywordArgs empty_kwargs;
  for (const auto i : c10::irange(warmup_runs)) {
    (void)i; // Suppress unused variable warning
    for (const auto j : c10::irange(args_list.size())) {
      operator()(args_list[j], is_kwargs_empty ? empty_kwargs : kwargs_list[j]);
      if (manage_output_tensors_enabled_) {
        deallocateOutputTensors();
      }
    }
  }
  caffe2::Timer timer;
  for (const auto i : c10::irange(main_runs)) {
    (void)i; // Suppress unused variable warning
    for (const auto j : c10::irange(args_list.size())) {
      operator()(args_list[j], is_kwargs_empty ? empty_kwargs : kwargs_list[j]);
      if (manage_output_tensors_enabled_) {
        deallocateOutputTensors();
      }
    }
  }
  float millis = timer.MilliSeconds();
  return millis / (static_cast<float>(main_runs) * args_list.size());
}

bool display_ivalue(const IValue& iv) {
  if (iv.isTensor()) {
    std::cout << "Tensor " << iv.toTensor().toString() << " {";
    for (const auto i : c10::irange(iv.toTensor().sizes().size())) {
      std::cout << iv.toTensor().sizes()[i];
      if (iv.toTensor().sizes().size() > i + 1) {
        std::cout << ", ";
      }
    }
    std::cout << "}\n";
    return true;
  } else if (iv.isTensorList()) {
    std::cout << "TensorList {" << iv.toTensorList().size() << "}\n";
    return true;
  } else if (iv.isGenericDict()) {
    std::cout << "Dict {" << iv.toGenericDict().size() << "}\n";
    return true;
  } else if (iv.isTuple()) {
    std::cout << "Tuple {" << iv.toTupleRef().elements().size() << "}\n";
    return true;
  } else if (iv.isInt()) {
    std::cout << "int {" << iv.toInt() << "}\n";
    return true;
  } else if (iv.isBool()) {
    std::cout << "bool {" << iv.toBool() << "}\n";
    return true;
  } else if (iv.isDouble()) {
    std::cout << "double {" << iv.toDouble() << "}\n";
    return true;
  }
  return false;
}

void display_pnode_info(const ProcessedNode& pnode) {
  pnode.node()->print(std::cout, 0, nullptr, false);
  for (const auto i : c10::irange(pnode.num_inputs())) {
    std::cout << "\ti" << i << ": ";
    if (!display_ivalue(pnode.Input(i))) {
      std::cout << *(pnode.node()->inputs()[i]->type()) << '\n';
    }
  }
  const auto outputs = pnode.outputs();
  for (const auto i : c10::irange(outputs.size())) {
    std::cout << "\to" << i << ": ";
    if (!display_ivalue(outputs[i])) {
      std::cout << *(pnode.node()->outputs()[i]->type()) << '\n';
    }
  }
}

void StaticRuntime::display_nodes(
    const std::vector<c10::IValue>& args,
    const KeywordArgs& kwargs) {
  c10::InferenceMode mode;

  auto on_exit = Deallocator(*this);

  if (planner_) {
    planner_->allocate();
  }
  set_inputs(args, kwargs);

  for (auto& node : nodes_) {
    node.run();
    display_pnode_info(node);
  }
  on_exit.setFinished();
}

StaticRuntime::IndividualMetrics StaticRuntime::benchmark_individual_ops(
    const std::vector<std::vector<c10::IValue>>& args_list,
    const std::vector<KeywordArgs>& kwargs_list,
    const int warmup_runs,
    const int main_runs) {
  TORCH_CHECK(
      kwargs_list.size() == 0 || args_list.size() == kwargs_list.size());
  TORCH_CHECK(warmup_runs >= 1 && main_runs >= 1);
  if (args_list.size() == 0) {
    return {};
  }

  const bool is_kwargs_empty = kwargs_list.size() == 0;
  const KeywordArgs empty_kwargs;
  bool manage_output_tensors = static_module_.opts().manage_output_tensors;
  // See comment on above use of InferenceMode for
  // explanation.
  c10::InferenceMode mode;

  IndividualMetrics results;
  results.time_per_node.resize(nodes_.size(), 0);

  // setup time
  caffe2::Timer timer;

  set_inputs(args_list[0], is_kwargs_empty ? empty_kwargs : kwargs_list[0]);

  results.setup_time = timer.MilliSeconds();

  // The first iteration profiles each node's output Tensors' sizes and
  // initializes the memory planner with the profile information. Folllowing
  // iterations just use the already established memory planning.
  timer.Start();
  operator()(args_list[0], is_kwargs_empty ? empty_kwargs : kwargs_list[0]);
  if (manage_output_tensors) {
    deallocateOutputTensors();
  }
  results.first_iter_time = timer.MilliSeconds();

  // warmup runs
  for (const auto i : c10::irange(warmup_runs - 1)) {
    (void)i; // Suppress unused variable warning
    for (const auto j : c10::irange(args_list.size())) {
      operator()(args_list[j], is_kwargs_empty ? empty_kwargs : kwargs_list[j]);
      if (manage_output_tensors) {
        deallocateOutputTensors();
      }
    }
  }

  // main runs
  for (const auto i : c10::irange(main_runs)) {
    (void)i; // Suppress unused variable warning

    for (const auto j : c10::irange(args_list.size())) {
      set_inputs(args_list[j], is_kwargs_empty ? empty_kwargs : kwargs_list[j]);

      timer.Start();
      if (planner_) {
        planner_->allocate();
      }
      float millis = timer.MilliSeconds();
      results.memory_alloc_time += millis;

      for (const auto k : c10::irange(nodes_.size())) {
        timer.Start();
        nodes_[k].run();
        millis = timer.MilliSeconds();
        results.time_per_node[k] += millis;
      }
      timer.Start();
      if (static_module_.opts().cleanup_activations) {
        create_memory_planner();
        planner_->deallocate();
        // clean up owning refs of input tensors
        clean_up_input_ivalues();
      }
      if (manage_output_tensors) {
        deallocateOutputTensors();
      }
      millis = timer.MilliSeconds();
      results.memory_dealloc_time += millis;

      timer.Start();
      // no need to keep references of outputs in static runtime anymore
      c10::IValue output;
      if (static_module_.num_outputs() > 1) {
        output = move_outputs_to_tuple(static_module_.num_outputs());
      }

      DCHECK(check_for_memory_leak(/*output_returned*/ false));

      // use move here. Otherwise, clean up outputs_[0] explicitly
      output = std::move(*outputs_[0]);
      // release outputs explicitly to measure the time it takes
      output = IValue();
      millis = timer.MilliSeconds();
      results.output_dealloc_time += millis;
    }
  }

  // post processing
  const float num_total_iters =
      (static_cast<float>(main_runs) * args_list.size());
  for (const auto i : c10::irange(nodes_.size())) {
    const Node* node = nodes_[i].node();
    std::string kind = std::string(node->kind().toQualString());
    results.time_per_node[i] /= num_total_iters;
    results.time_per_node_type[kind] += results.time_per_node[i];
    results.instances_per_node_type[kind]++;
    if (nodes_[i].has_out_variant()) {
      results.out_nodes.insert(kind);
      results.out_nodes_count++;
    } else if (nodes_[i].has_native()) {
      results.native_nodes.insert(kind);
    }
    results.total_time += results.time_per_node[i];
  }
  results.total_nodes_count = nodes_.size();
  results.memory_alloc_time /= num_total_iters;
  results.memory_dealloc_time /= num_total_iters;
  results.output_dealloc_time /= num_total_iters;
  for (const auto& p : results.time_per_node_type) {
    const std::string& kind = p.first;
    results.percent_per_node_type[kind] = p.second / results.total_time * 100;
  }
  return results;
}

bool StaticRuntime::check_for_memory_leak(bool output_returned) {
  if (!static_module_.opts().cleanup_activations) {
    return true;
  }

  // check for inputs
  for (const auto i : c10::irange(static_module_.num_inputs())) {
    TORCH_CHECK(values_[i].isNone(), "Input ", i, " was not cleaned up");
  }
  FastSet<const IValue*> output_ivalues(outputs_.begin(), outputs_.end());
  for (const auto n : c10::irange(nodes_.size())) {
    auto& pnode = nodes_[n];
    for (const auto i : c10::irange(pnode.num_outputs())) {
      const IValue* ival = &pnode.Output(i);
      const Value* val = pnode.node()->output(i);
      // subtlety: isManagedOutputTensorValue may give a false
      // negative here if an output is an alias of this value, so
      // check the actual tensor!
      if (planner_ &&
          (isManagedOutputTensor(*ival) || isManagedOutputTensorValue(val))) {
        // `ival` contains a managed output tensor that the runtime doesn't
        // reclaim at the end of an iteration, but the client does so
        // by explicitly calling `StaticRuntime::deallocateOutputTensors`.
        continue;
      }
      const std::string error_msg = "Output " + c10::to_string(i) + ", %" +
          val->debugName() + " of node " + c10::to_string(n) +
          " which has kind " + pnode.node()->kind().toQualString() +
          " was not cleaned up";
      if (output_ivalues.count(ival) == 0) {
        // check for intermediates
        if (!ival->isNone()) {
          TORCH_CHECK(
              ival->isTensor() ||
                  static_module_.is_optimizable_container_type(pnode.node()) ||
                  doesNotHeapAllocateWhenStoredInIValue(*val->type()),
              error_msg);
          if (ival->isTensor()) {
            const auto& t = ival->toTensor();
            if (t.defined()) {
              auto* storage_impl = t.storage().unsafeGetStorageImpl();
              TORCH_CHECK(
                  storage_impl->data() == nullptr ||
                      (planner_ &&
                       planner_->isManagedStorageImpl(storage_impl)),
                  error_msg);
            }
          }
        }
      } else {
        // check for outputs
        if (output_returned) {
          TORCH_CHECK(ival->isNone(), error_msg);
        }
      }
    }
  }
  VLOG(1) << "Finished checking for memory leak";
  return true;
}

void StaticRuntime::deallocateOutputTensors() {
  if (!static_module_.opts().manage_output_tensors) {
    TORCH_CHECK(
        !planner_ || planner_->numOutputBufferBytes() == 0,
        "manage_output_tensors is disabled, but output tensor buffer is not empty.");
    return;
  }
  if (planner_) {
    planner_->deallocateOutputTensors();
    DCHECK(checkOutputTensorMemoryLeaks());
  }
}

bool StaticRuntime::checkOutputTensorMemoryLeaks() {
  if (!static_module_.opts().manage_output_tensors || !planner_) {
    return true;
  }
  for (const auto n : c10::irange(nodes_.size())) {
    auto& pnode = nodes_[n];
    for (const auto i : c10::irange(pnode.num_outputs())) {
      const IValue* ival = &pnode.Output(i);
      const Value* val = pnode.node()->output(i);
      if (!isManagedOutputTensorValue(val)) {
        continue;
      }
      const auto& t = ival->toTensor();
      if (t.defined()) {
        auto* storage_impl = t.storage().unsafeGetStorageImpl();
        const std::string error_msg = "Output " + c10::to_string(i) + ", %" +
            val->debugName() + " of node " + c10::to_string(n) +
            " was not cleaned up";
        TORCH_CHECK(storage_impl->data() == nullptr, error_msg);
      }
    }
  }
  VLOG(1) << "Finished checking for memory leak from output tensors";
  return true;
}

bool StaticRuntime::isManagedOutputTensor(const IValue& ivalue) const {
  return planner_ && planner_->isManagedOutputTensor(ivalue);
}

bool StaticRuntime::isManagedOutputTensorValue(const Value* value) const {
  // It's possible that manage_output_tensors_ was disabled after initializing
  // managed_output_tensor_values, so we have to check that flag here.
  if (!planner_ || !manage_output_tensors_enabled_) {
    return false;
  }
  const auto& managed_outputs = static_module_.managed_output_tensor_values();
  return managed_outputs.find(value) != managed_outputs.end();
}

void StaticRuntime::disableManageOutputTensors() {
  if (!manage_output_tensors_enabled_) {
    return;
  }
  manage_output_tensors_enabled_ = false;
  if (!planner_) {
    return;
  }
  // Reset all IValues and destruct planner_ so that it can be reconstructed in
  // the next run.
  for (auto& n : nodes_) {
    for (const auto i : c10::irange(n.outputs().size())) {
      n.Output(i) = IValue();
    }
  }
  planner_.reset();
}

ProcessedFunction::ProcessedFunction(
    Node* node,
    bool enable_out_variant,
    bool check_memory_overlap)
    : check_memory_overlap_(check_memory_overlap) {
  if (enable_out_variant) {
    f_ = getOutOfPlaceOperation(node);
    if (f_) {
      kind_ = ProcessedFunction::Kind::kOutVariant;
      // do not check memory overlap for out variants
      check_memory_overlap_ = false;
      VLOG(1) << "Switch to out variant for node: " << PrintNode(node);
      return;
    }
  }
  {
    f_ = getNativeOperation(node);
    if (f_) {
      kind_ = ProcessedFunction::Kind::kNativeFunction;
#ifdef NDEBUG
      // skip this check in opt mode because these ops are better vetted
      check_memory_overlap_ = false;
#endif
      VLOG(1) << "Switch to native impl for node: " << PrintNode(node);
      return;
    }
  }
  {
    const Operator& op = node->getOperator();
    f_ = [node_op = op.getOperation(node),
          has_var_args = hasVarArgs(node)](ProcessedNode* pnode) mutable {
      std::vector<IValue> stack;
      const size_t size = pnode->num_inputs();
      stack.reserve(size + has_var_args);
      for (const auto i : c10::irange(size)) {
        stack.emplace_back(pnode->Input(i));
      }
      // Need to store the number of inputs in stack for variadic ops.
      if (has_var_args) {
        stack.emplace_back(static_cast<int>(size));
      }
      node_op(stack);
      DCHECK_EQ(stack.size(), pnode->num_outputs());
      for (const auto i : c10::irange(pnode->num_outputs())) {
        pnode->Output(i) = std::move(stack[i]);
      }
    };
    kind_ = ProcessedFunction::Kind::kInterpreterFallback;
    VLOG(1) << "Fallback interpreter for node: " << PrintNode(node);
  }
}

ProcessedNode::ProcessedNode(
    Node* node,
    ProcessedFunction* fn,
    ProcessedNodeInputs inputs,
    uint16_t outputs_offset)
    : node_(node),
      fn_(fn),
      inputs_(std::move(inputs)),
      outputs_offset_(outputs_offset)
#ifndef PYTORCH_DISABLE_PER_OP_PROFILING
      ,
      op_name_(node->kind().toQualString())
#endif
{
  TORCH_CHECK(
      node->outputs().size() < (1 << (sizeof(num_outputs_) * 8)),
      node->outputs().size(),
      " outputs to ProcessedNode ",
      node->kind().toQualString(),
      " is too many to use 2-byte indexing");
  num_outputs_ = node->outputs().size();
}

std::vector<IValue> ProcessedNode::inputs_ivalue_vec() const {
  std::vector<IValue> result;
  result.reserve(inputs_.size());
  for (const auto idx : c10::irange(num_inputs())) {
    result.emplace_back(Input(idx));
  }
  return result;
}

void ProcessedNode::run() {
#ifndef PYTORCH_DISABLE_PER_OP_PROFILING
  bool pre_sampled = false;
  if (C10_UNLIKELY(at::shouldRunRecordFunction(&pre_sampled))) {
    at::RecordFunction guard(at::RecordScope::FUNCTION, pre_sampled);
    if (guard.isActive()) {
      if (guard.needsInputs()) {
        guard.before(get_op_name(), inputs_ivalue_vec());
      } else {
        guard.before(get_op_name());
      }
    }
    fn_->run(this);
  } else {
    fn_->run(this);
  }
#else
  fn_->run(this);
#endif
#ifndef NDEBUG
  if (FLAGS_static_runtime_disable_debug_memory_overlap_check) {
    // run check but do not enforce
    verify_no_memory_overlap();
  } else {
    DCHECK(verify_no_memory_overlap());
  }
#endif
}

static bool checkNoMemoryOverlap(const at::Tensor& a, const at::Tensor& b) {
  at::MemOverlapStatus status = at::get_overlap_status(a, b);
  if (status == at::MemOverlapStatus::FULL ||
      status == at::MemOverlapStatus::PARTIAL) {
    return false;
  }
  if (status == at::MemOverlapStatus::TOO_HARD) {
    VLOG(1) << "Detected TOO_HARD memory overlap status";
  }
  return true;
}

bool ProcessedNode::verify_no_memory_overlap(bool force_check) const {
  const static std::array<c10::Symbol, 3> special_case_ops = {
      fromQualString("prim::TypeCheck"),
      fromQualString("static_runtime::VarTupleUnpack"),
      fromQualString("static_runtime::dict_unpack")};
  if (!force_check &&
      std::find(
          begin(special_case_ops), end(special_case_ops), node()->kind()) !=
          end(special_case_ops)) {
    return true;
  }

  return verify_outputs_dont_overlap_each_other() &&
      verify_inputs_dont_overlap_outputs(force_check);
}

bool ProcessedNode::verify_outputs_dont_overlap_each_other() const {
  for (const auto i : c10::irange(num_outputs_)) {
    if (!Output(i).isTensor()) {
      continue;
    }
    const auto& out0_t = Output(i).toTensor();
    for (const auto j : c10::irange(i + 1, num_outputs_)) {
      if (!Output(j).isTensor()) {
        continue;
      }
      const auto& out1_t = Output(j).toTensor();
      if (!checkNoMemoryOverlap(out0_t, out1_t)) {
        LOG(INFO) << "Node output " << i << " overlaps with output " << j
                  << ", " << PrintNode(node_);
        return false;
      }
    }
  }
  return true;
}

bool ProcessedNode::verify_inputs_dont_overlap_outputs(bool force_check) const {
  auto schema = node()->maybeSchema();
  // skip memory overlap check for mutable or view ops with only one output
  bool skip_check = !schema ||
      ((schema->is_mutable() || !fn_->checkMemoryOverlap()) &&
       num_outputs_ == 1);
  if (!force_check && skip_check) {
    if (!schema) {
      VLOG(2) << "Detected that op schema is null";
      return true;
    }
    VLOG(2) << "schema->is_mutable: " << schema->is_mutable()
            << ", fn_->checkMemoryOverlap: " << fn_->checkMemoryOverlap()
            << ", num_outputs_: " << num_outputs_;
    return true;
  }

  for (const auto i : c10::irange(inputs_.size())) {
    const IValue* in = &Input(i);
    if (!in->isTensor()) {
      continue;
    }
    const auto& in_t = in->toTensor();
    for (const auto j : c10::irange(num_outputs_)) {
      const IValue& out = Output(j);
      if (!out.isTensor()) {
        continue;
      }
      const auto& out_t = out.toTensor();
      if (!checkNoMemoryOverlap(in_t, out_t)) {
        LOG(INFO) << "Node input " << i << " overlaps with output " << j << ", "
                  << PrintNode(node_);
        LOG(INFO) << *schema;
        return false;
      }
    }
  }
  return true;
}

void ProcessedNode::verify_and_correct_memory_overlap() {
  for (const auto i : c10::irange(inputs_.size())) {
    const IValue& in = Input(i);
    if (!in.isTensor()) {
      continue;
    }
    const auto& in_t = in.toTensor();
    for (const auto j : c10::irange(num_outputs_)) {
      const auto& out_t = Output(j).toTensor();
      if (!checkNoMemoryOverlap(in_t, out_t)) {
        DLOG(INFO) << "Detected alias for node: " << PrintNode(node());
        Output(i) = at::native::clone(out_t, c10::nullopt);
        set_outputs_memory_overlap_detected();
      }
    }
  }
}

} // namespace jit
} // namespace torch<|MERGE_RESOLUTION|>--- conflicted
+++ resolved
@@ -1072,14 +1072,9 @@
   if (static_module_.num_outputs() > 1) {
     return move_outputs_to_tuple(static_module_.num_outputs());
   }
-<<<<<<< HEAD
-=======
 
   DCHECK(check_for_memory_leak(/*output_returned*/ false));
-  // The exact output tensor should never be managed.
-  DCHECK(!isManagedOutputTensor(*outputs_[0]));
-
->>>>>>> 29d75994
+
   // use move here. Otherwise, clean up outputs_[0] explicitly
   return std::move(*outputs_[0]);
 }
