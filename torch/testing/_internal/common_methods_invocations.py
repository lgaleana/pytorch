from functools import reduce, wraps, partial
from itertools import product
from operator import mul, itemgetter
import collections
import operator

import torch
import numpy as np
from torch._six import inf
from torch.autograd import Variable
import collections.abc

from typing import List, Tuple, Dict, Any

from torch.testing import \
    (make_non_contiguous, _dispatch_dtypes, floating_types, floating_types_and,
     floating_and_complex_types, floating_and_complex_types_and,
     all_types_and_complex_and, all_types_and, all_types_and_complex,
     integral_types_and)
from torch.testing._internal.common_device_type import \
    (skipIf, skipMeta, skipCUDAIfNoMagma, skipCUDAIfNoMagmaAndNoCusolver, skipCUDAIfNoCusolver,
     skipCPUIfNoLapack, skipCPUIfNoMkl,
     skipCUDAIfRocm, expectedAlertNondeterministic, precisionOverride,)
from torch.testing._internal.common_cuda import CUDA11OrLater
from torch.testing._internal.common_utils import \
    (prod_single_zero, random_square_matrix_of_rank,
     random_symmetric_matrix, random_symmetric_psd_matrix,
     random_symmetric_pd_matrix, make_nonzero_det,
     random_fullrank_matrix_distinct_singular_value, set_rng_seed, SEED,
     TEST_WITH_ROCM, IS_WINDOWS, IS_MACOS, make_tensor, TEST_SCIPY,
     torch_to_numpy_dtype_dict, slowTest, TEST_WITH_ASAN, _wrap_warn_once)

from distutils.version import LooseVersion

if TEST_SCIPY:
    import scipy.special


class DecorateInfo(object):
    """Describes which test, or type of tests, should be wrapped in the given
       decorators when testing an operator. Any test that matches all provided
       arguments will be decorated. The decorators will only be applied if the
       active_if argument is True."""

    __slots__ = ['decorators', 'cls_name', 'test_name', 'device_type', 'dtypes', 'active_if']

    def __init__(self, decorators, cls_name=None, test_name=None, *,
                 device_type=None, dtypes=None, active_if=True):
        self.decorators = list(decorators) if isinstance(decorators, collections.abc.Sequence) else [decorators]
        self.cls_name = cls_name
        self.test_name = test_name
        self.device_type = device_type
        self.dtypes = dtypes
        self.active_if = active_if

    def is_active(self, cls_name, test_name, device_type, dtype):
        return (
            self.active_if and
            (self.cls_name is None or self.cls_name == cls_name) and
            (self.test_name is None or self.test_name == test_name) and
            (self.device_type is None or self.device_type == device_type) and
            (self.dtypes is None or dtype in self.dtypes)
        )


class SkipInfo(DecorateInfo):
    """Describes which test, or type of tests, should be skipped when testing
       an operator. Any test that matches all provided arguments will be skipped.
       The skip will only be checked if the active_if argument is True."""

    def __init__(self, cls_name=None, test_name=None, *,
                 device_type=None, dtypes=None, active_if=True):
        super().__init__(decorators=skipIf(True, "Skipped!"), cls_name=cls_name,
                         test_name=test_name, device_type=device_type, dtypes=dtypes,
                         active_if=active_if)

class SampleInput(object):
    """Represents sample inputs to a function."""

    # output_process_fn_grad is a function that modifies the output of op compatible with input
    __slots__ = ['input', 'args', 'kwargs', 'output_process_fn_grad']

    def __init__(self, input, *, args=tuple(), kwargs=None, output_process_fn_grad=None):
        # test_ops.py expects input to be a tuple
        self.input = input if isinstance(input, tuple) else (input,)
        self.args = args
        self.kwargs = kwargs if kwargs is not None else {}
        self.output_process_fn_grad = output_process_fn_grad

    def __repr__(self):
        arguments = [
            f'input[{len(self.input)}]',
            f'args={self.args}' if len(self.args) > 0 else None,
            f'kwargs={self.kwargs}' if len(self.kwargs) > 0 else None,
            (f'output_process_fn_grad={self.output_process_fn_grad}'
             if self.output_process_fn_grad is not None else None)]

        return f'SampleInput({", ".join(a for a in arguments if a is not None)})'

class AliasInfo(object):
    """Class holds alias information. For example, torch.abs ->
    torch.absolute, torch.Tensor.absolute, torch.Tensor.absolute_
    """

    def __init__(self, alias_name):
        self.name = alias_name
        self.op = _getattr_qual(torch, alias_name)
        self.method_variant = getattr(torch.Tensor, alias_name, None)
        self.inplace_variant = getattr(torch.Tensor, alias_name + "_", None)

    def __call__(self, *args, **kwargs):
        return self.op(*args, **kwargs)


_NOTHING = object()  # Unique value to distinguish default from anything else


# Extension of getattr to support qualified names
# e.g. _getattr_qual(torch, 'linalg.norm') -> torch.linalg.norm
def _getattr_qual(obj, name, default=_NOTHING):
    try:
        for path in name.split('.'):
            obj = getattr(obj, path)
        return obj
    except AttributeError:
        if default is not _NOTHING:
            return default
        else:
            raise


# Classes and methods for the operator database
class OpInfo(object):
    """Operator information and helper functions for acquiring it."""

    def __init__(self,
                 name,  # the string name of the function
                 *,
                 op=None,  # the function variant of the operation, populated as torch.<name> if None
                 dtypes=floating_types(),  # dtypes this function is expected to work with
                 dtypesIfCPU=None,  # dtypes this function is expected to work with on CPU
                 dtypesIfCUDA=None,  # dtypes this function is expected to work with on CUDA
                 dtypesIfROCM=None,  # dtypes this function is expected to work with on ROCM
                 default_test_dtypes=None,  # dtypes to test with by default. Gets intersected
                                            # with the dtypes support on the tested device
                 test_inplace_grad=True,  # whether to gradcheck and gradgradcheck the inplace variant
                 test_complex_grad=True,  # whether to gradcheck and gradgradcheck for complex dtypes
                 skip_bfloat16_grad=False,  # whether to skip grad and gradgradcheck for bfloat16 dtype
                 assert_autodiffed=False,  # if a op's aten::node is expected to be symbolically autodiffed
                 autodiff_nonfusible_nodes=None,  # a list of strings with node names that are expected to be in a
                                                  # DifferentiableGraph when autodiffed. Ex: ['aten::add', 'aten::mm'],
                                                  # default is populated to be ['aten::(name of Python operator)']
                 autodiff_fusible_nodes=None,  # a list of strings with node names that are expected to be in FusionGroups
                                               # inside of DifferentiableGraphs when this operation is autodiffed.
                                               # Ex: ['aten::add', 'aten::mm'], defaults to an empty list
                                               # Note: currently no ops use fusible nodes
                 output_func=lambda x: x,  # fn mapping output to part that should be gradcheck'ed
                 supports_out=True,  # whether the op supports the out kwarg
                 skips=tuple(),  # information about which tests to skip
                 decorators=None,  # decorators to apply to generated tests
                 safe_casts_outputs=False,  # whether op allows safe casting when writing to out arguments
                 sample_inputs_func=None,  # function to generate sample inputs
                 aten_name=None,  # name of the corresponding aten:: operator
                 aliases=None,  # iterable of aliases, e.g. ("absolute",) for torch.abs
                 variant_test_name='',  # additional string to include in the test name
                 supports_autograd=True,  # support for autograd
                 supports_sparse=False,  # supported for sparse
                 check_batched_grad=True,  # check batched grad when doing gradcheck
                 check_batched_gradgrad=True,  # check batched grad grad when doing gradgradcheck
                 ):

        # Validates the dtypes are generated from the dispatch-related functions
        for dtype_list in (dtypes, dtypesIfCPU, dtypesIfCUDA, dtypesIfROCM):
            assert isinstance(dtype_list, (_dispatch_dtypes, type(None)))

        self.name = name
        self.aten_name = aten_name if aten_name is not None else name
        self.variant_test_name = variant_test_name

        self.dtypes = set(dtypes)
        self.dtypesIfCPU = set(dtypesIfCPU) if dtypesIfCPU is not None else self.dtypes
        self.dtypesIfCUDA = set(dtypesIfCUDA) if dtypesIfCUDA is not None else self.dtypes
        self.dtypesIfROCM = set(dtypesIfROCM) if dtypesIfROCM is not None else self.dtypes
        self._default_test_dtypes = set(default_test_dtypes) if default_test_dtypes is not None else None

        # NOTE: if the op is unspecified it is assumed to be under the torch namespace
        self.op = op if op else _getattr_qual(torch, self.name)
        self.method_variant = getattr(torch.Tensor, name, None)
        inplace_name = name + "_"
        self.inplace_variant = getattr(torch.Tensor, inplace_name, None)
        self.operator_variant = getattr(operator, name, None)
        self.skip_bfloat16_grad = skip_bfloat16_grad

        self.test_inplace_grad = test_inplace_grad
        self.test_complex_grad = test_complex_grad
        self.supports_out = supports_out
        self.safe_casts_outputs = safe_casts_outputs

        self.skips = skips
        self.decorators = decorators
        self.output_func = output_func
        self.sample_inputs_func = sample_inputs_func

        self.assert_autodiffed = assert_autodiffed
        self.autodiff_fusible_nodes = autodiff_fusible_nodes if autodiff_fusible_nodes else []
        if autodiff_nonfusible_nodes is None:
            self.autodiff_nonfusible_nodes = ['aten::' + self.name]
        else:
            self.autodiff_nonfusible_nodes = autodiff_nonfusible_nodes
        self.supports_autograd = supports_autograd
        self.supports_sparse = supports_sparse
        self.check_batched_grad = check_batched_grad
        self.check_batched_gradgrad = check_batched_gradgrad

        self.aliases = ()  # type: ignore
        if aliases is not None:
            self.aliases = tuple(AliasInfo(a) for a in aliases)  # type: ignore

    def __call__(self, *args, **kwargs):
        """Calls the function variant of the operator."""
        return self.op(*args, **kwargs)

    def get_op(self):
        """Returns the function variant of the operator, torch.<op_name>."""
        return self.op

    def get_method(self):
        """Returns the method variant of the operator, torch.Tensor.<op_name>.
        Returns None if the operator has no method variant.
        """
        return self.method_variant

    def get_inplace(self):
        """Returns the inplace variant of the operator, torch.Tensor.<op_name>_.
        Returns None if the operator has no inplace variant.
        """
        return self.inplace_variant

    def get_operator_variant(self):
        """Returns operator variant of the operator, e.g. operator.neg
        Returns None if the operator has no operator variant.
        """
        return self.operator_variant

    def sample_inputs(self, device, dtype, requires_grad=False):
        """Returns an iterable of SampleInputs.

        These samples should be sufficient to test the function works correctly
        with autograd, TorchScript, etc.
        """
        return self.sample_inputs_func(self, device, dtype, requires_grad)

    # Returns True if the test should be skipped and False otherwise
    def should_skip(self, cls_name, test_name, device_type, dtype):
        return any(si.is_active(cls_name, test_name, device_type, dtype)
                   for si in self.skips)

    def supported_dtypes(self, device_type):
        if device_type == 'cpu':
            return self.dtypesIfCPU
        if device_type == 'cuda':
            return self.dtypesIfROCM if TEST_WITH_ROCM else self.dtypesIfCUDA
        else:
            return self.dtypes


    def supports_dtype(self, dtype, device_type):
        return dtype in self.supported_dtypes(device_type)

    def default_test_dtypes(self, device_type):
        """Returns the default dtypes used to test this operator on the device.

        Equal to the operator's default_test_dtypes filtered to remove dtypes
        not supported by the device.
        """
        supported = self.supported_dtypes(device_type)
        return (supported if self._default_test_dtypes is None
                else supported.intersection(self._default_test_dtypes))


L = 20
M = 10
S = 5


def sample_inputs_unary(op_info, device, dtype, requires_grad):
    low, high = op_info.domain
    low = low if low is None else low + op_info._domain_eps
    high = high if high is None else high - op_info._domain_eps

    return (SampleInput(make_tensor((L,), device, dtype,
                                    low=low, high=high,
                                    requires_grad=requires_grad)),
            SampleInput(make_tensor((), device, dtype,
                                    low=low, high=high,
                                    requires_grad=requires_grad)))

# Metadata class for unary "universal functions (ufuncs)" that accept a single
# tensor and have common properties like:
class UnaryUfuncInfo(OpInfo):
    """Operator information for 'universal unary functions (unary ufuncs).'
    These are functions of a single tensor with common properties like:
      - they are elementwise functions
      - the input shape is the output shape
      - they typically have method and inplace variants
      - they typically support the out kwarg
      - they typically have NumPy or SciPy references
    See NumPy's universal function documentation
    (https://numpy.org/doc/1.18/reference/ufuncs.html) for more details
    about the concept of ufuncs.
    """

    def __init__(self,
                 name,  # the string name of the function
                 *,
                 ref,  # a reference function
                 dtypes=floating_types(),
                 dtypesIfCPU=floating_and_complex_types_and(torch.bfloat16),
                 dtypesIfCUDA=floating_and_complex_types_and(torch.half),
                 dtypesIfROCM=floating_types_and(torch.half),
                 domain=(None, None),  # the [low, high) domain of the function
                 handles_large_floats=True,  # whether the op correctly handles large float values (like 1e20)
                 handles_extremals=True,  # whether the op correctly handles extremal values (like inf)
                 handles_complex_extremals=True,  # whether the op correct handles complex extremals (like inf -infj)
                 supports_complex_to_float=False,  # op supports casting from complex input to real output safely eg. angle
                 sample_inputs_func=sample_inputs_unary,
                 supports_sparse=False,
                 **kwargs):
        super(UnaryUfuncInfo, self).__init__(name,
                                             dtypes=dtypes,
                                             dtypesIfCPU=dtypesIfCPU,
                                             dtypesIfCUDA=dtypesIfCUDA,
                                             dtypesIfROCM=dtypesIfROCM,
                                             sample_inputs_func=sample_inputs_func,
                                             supports_sparse=supports_sparse,
                                             **kwargs)
        self.ref = ref
        self.domain = domain
        self.handles_large_floats = handles_large_floats
        self.handles_extremals = handles_extremals
        self.handles_complex_extremals = handles_complex_extremals
        self.supports_complex_to_float = supports_complex_to_float

        # Epsilon to ensure grad and gradgrad checks don't test values
        #   outside a function's domain.
        self._domain_eps = 1e-5

def sample_inputs_tensor_split(op_info, device, dtype, requires_grad):
    return (SampleInput(make_tensor((S, S, S), device, dtype,
                                    low=None, high=None,
                                    requires_grad=requires_grad),
                        args=(torch.tensor([1, 2, 3]),),),
            SampleInput(make_tensor((S, S, S), device, dtype,
                                    low=None, high=None,
                                    requires_grad=requires_grad),
                        args=(torch.tensor(1),),),
            SampleInput(make_tensor((S, S, S), device, dtype,
                                    low=None, high=None,
                                    requires_grad=requires_grad),
                        args=(torch.tensor([1, 2, 3]),),
                        kwargs=dict(dim=1)),)

def sample_inputs_linalg_norm(op_info, device, dtype, requires_grad):
    test_sizes = [
        (S,),
        (0,),
        (S, S),
        (0, 0),
        (S, 0),
        (0, S),
        (S, S, S),
        (0, S, S),
        (S, 0, S),
        (0, 0, 0),
    ]

    vector_ords = (None, 0, 0.5, 1, 2, 3.5, inf, -0.5, -1, -2, -3.5, -inf)
    matrix_ords = (None, 'fro', 'nuc', 1, 2, inf, -1, -2, -inf)

    inputs = []

    is_dtype_half = dtype in [torch.float16, torch.bfloat16]

    for test_size in test_sizes:
        is_vector_norm = len(test_size) == 1
        is_matrix_norm = len(test_size) == 2

        for keepdim in [False, True]:
            inputs.append(SampleInput(
                make_tensor(
                    test_size, device, dtype, low=None, high=None,
                    requires_grad=requires_grad),
                kwargs=dict(
                    keepdim=keepdim)))

            if not (is_vector_norm or is_matrix_norm):
                continue

            ords = vector_ords if is_vector_norm else matrix_ords

            for ord in ords:

                inputs.append(SampleInput(
                    make_tensor(
                        test_size, device, dtype,
                        low=None, high=None,
                        requires_grad=requires_grad),
                    args=(ord,),
                    kwargs=dict(
                        keepdim=keepdim)))

                if ord in ['nuc', 'fro']:
                    inputs.append(SampleInput(
                        make_tensor(
                            test_size, device, dtype,
                            low=None, high=None,
                            requires_grad=requires_grad),
                        kwargs=dict(
                            ord=ord,
                            keepdim=keepdim,
                            dim=(0, 1))))
        return inputs

def sample_inputs_linalg_vector_norm(op_info, device, dtype, requires_grad):
    size_1D = (S,)
    size_2D = (2, 2)

    test_cases = [
        # input size, ord, dim args
        (size_1D, None, None),
        (size_1D, None, (0,)),
        (size_1D, 0, None),
        (size_1D, 0, (0,)),
        (size_1D, 0.9, None),
        (size_1D, 0.9, (0,)),
        (size_1D, 1, None),
        (size_1D, 1, (0,)),
        (size_1D, -2.1, None),
        (size_1D, -2.1, (0,)),
        (size_1D, inf, None),
        (size_1D, inf, (0,)),
        (size_1D, -inf, None),
        (size_1D, -inf, (0,)),

        (size_2D, None, None),
        (size_2D, None, (0,)),
        (size_2D, None, (-1, 0)),
        (size_2D, 0, None),
        (size_2D, 0, (0,)),
        (size_2D, 0, (-1, 0)),
        (size_2D, 0.9, None),
        (size_2D, 0.9, (0,)),
        (size_2D, 0.9, (-1, 0)),
        (size_2D, 1, None),
        (size_2D, 1, (0,)),
        (size_2D, 1, (-1, 0)),
        (size_2D, -2.1, None),
        (size_2D, -2.1, (0,)),
        (size_2D, -2.1, (-1, 0)),
        (size_2D, inf, None),
        (size_2D, inf, (0,)),
        (size_2D, inf, (-1, 0)),
        (size_2D, -inf, None),
        (size_2D, -inf, (0,)),
        (size_2D, -inf, (-1, 0)),
    ]
    inputs = []

    for test_size, ord, dim in test_cases:
        for keepdim in [False, True]:
            inputs.append(SampleInput(
                make_tensor(
                    test_size, device, dtype,
                    low=None, high=None,
                    requires_grad=requires_grad),
                args=(ord,),
                kwargs=dict(
                    keepdim=keepdim,
                    dim=dim)))

    return inputs

def sample_inputs_addmm(op_info, device, dtype, requires_grad):
    input = SampleInput((make_tensor((S, S), device, dtype,
                                     low=None, high=None,
                                     requires_grad=requires_grad),
                         make_tensor((S, S), device, dtype,
                                     low=None, high=None,
                                     requires_grad=requires_grad),
                         make_tensor((S, S), device, dtype,
                                     low=None, high=None,
                                     requires_grad=False)))
    if dtype.is_complex:
        another_input = SampleInput((make_tensor((S, S), device, dtype,
                                     low=None, high=None,
                                     requires_grad=requires_grad),
                                     make_tensor((S, S), device, dtype,
                                     low=None, high=None,
                                     requires_grad=requires_grad),
                                     make_tensor((S, S), device, dtype,
                                     low=None, high=None,
                                     requires_grad=False)),
                                    kwargs=dict(beta=1 + 2j, alpha=2 + 3j))
        return (input, another_input)
    else:
        return (input, )

def sample_inputs_addr(op_info, device, dtype, requires_grad):
    input1 = SampleInput((make_tensor((S, M), device, dtype,
                          low=None, high=None,
                          requires_grad=requires_grad),
                          make_tensor((S, ), device, dtype,
                          low=None, high=None,
                          requires_grad=requires_grad),
                          make_tensor((M, ), device, dtype,
                          low=None, high=None,
                          requires_grad=requires_grad)))

    input2 = SampleInput((make_tensor((), device, dtype,
                          low=None, high=None,
                          requires_grad=requires_grad),
                          make_tensor((S, ), device, dtype,
                          low=None, high=None,
                          requires_grad=requires_grad),
                          make_tensor((M, ), device, dtype,
                          low=None, high=None,
                          requires_grad=requires_grad)))
    if dtype.is_complex:
        alpha, beta = 0.1 + 0.3j, 0.4 + 0.6j
    elif dtype.is_floating_point:
        alpha, beta = 0.2, 0.6
    else:
        alpha, beta = 2, 3

    input3 = SampleInput((make_tensor((S, M), device, dtype,
                          low=None, high=None,
                          requires_grad=requires_grad),
                          make_tensor((S, ), device, dtype,
                          low=None, high=None,
                          requires_grad=requires_grad),
                          make_tensor((M, ), device, dtype,
                          low=None, high=None,
                          requires_grad=requires_grad)),
                         kwargs=dict(beta=beta, alpha=alpha))

    input4 = SampleInput((make_tensor((), device, dtype,
                          low=None, high=None,
                          requires_grad=requires_grad),
                          make_tensor((S, ), device, dtype,
                          low=None, high=None,
                          requires_grad=requires_grad),
                          make_tensor((M, ), device, dtype,
                          low=None, high=None,
                          requires_grad=requires_grad)),
                         kwargs=dict(beta=beta, alpha=alpha))

    return (input1, input2, input3, input4)

def sample_inputs_xlogy(self, device, dtype, requires_grad):
    return (SampleInput((make_tensor((S, S), device, dtype,
                                     low=None, high=None,
                                     requires_grad=requires_grad),
                         make_tensor((S, S), device, dtype,
                                     low=0, high=None,
                                     requires_grad=requires_grad))),)

def sample_inputs_trace(self, device, dtype, requires_grad):
    return (SampleInput((make_tensor((S, S), device, dtype,
                                     low=None, high=None,
                                     requires_grad=requires_grad))),)

def sample_inputs_linalg_invertible(op_info, device, dtype, requires_grad=False):
    """
    This function generates always invertible input for linear algebra ops using
    random_fullrank_matrix_distinct_singular_value.
    The input is generated as the itertools.product of 'batches' and 'ns'.
    In total this function generates 8 SampleInputs
    'batches' cases include:
        () - single input,
        (0,) - zero batched dimension,
        (2,) - batch of two matrices,
        (1, 1) - 1x1 batch of matrices
    'ns' gives 0x0 and 5x5 matrices.
    Zeros in dimensions are edge cases in the implementation and important to test for in order to avoid unexpected crashes.
    """
    from torch.testing._internal.common_utils import random_fullrank_matrix_distinct_singular_value

    batches = [(), (0, ), (2, ), (1, 1)]
    ns = [5, 0]
    out = []
    for batch, n in product(batches, ns):
        a = random_fullrank_matrix_distinct_singular_value(n, *batch, dtype=dtype, device=device)
        a.requires_grad = requires_grad
        out.append(SampleInput(a))
    return out

def np_sinc_with_fp16_as_fp32(x):
    # Wraps numpy's sinc function so that fp16 values are promoted to fp32
    # before sinc is invoked. Context: numpy's sinc returns NaN when evaluated
    # at 0 for fp16.
    if x.dtype == np.float16:
        return np.sinc(x.astype(np.float32))
    else:
        return np.sinc(x)

def sample_inputs_broadcast_to(op_info, device, dtype, requires_grad):
    test_cases = (
        ((S, 1, 1), (S, S, S)),
        ((S, 1, S), (S, S, S)),
        ((S, 1), (S, S, S)),
        ((1,), (S, S, S)),
        ((1, S), (1, 1, S)),
        ((), ()),
        ((), (1, 3, 2)),
    )

    return tuple(SampleInput((make_tensor(size, device, dtype,
                                          low=None, high=None,
                                          requires_grad=requires_grad), shape))
                 for size, shape in test_cases)

def sample_inputs_div(self, device, dtype, requires_grad, rounding_mode=None):
    a = make_tensor((S, S, S), device, dtype, low=None, high=None, requires_grad=requires_grad)
    is_integral = not dtype.is_floating_point and not dtype.is_complex
    b = make_tensor((S, S, S), device, dtype, low=1 if is_integral else 0.1, high=None,
                    requires_grad=requires_grad)

    kwargs = None
    if rounding_mode is not None:
        kwargs = dict(rounding_mode=rounding_mode)

    return [
        SampleInput((a, b), kwargs=kwargs),
        SampleInput((a,), args=(2,)),
    ]

def sample_inputs_stack(op_info, device, dtype, requires_grad):
    return (SampleInput((make_tensor((S, S), device, dtype,
                                     low=None, high=None,
                                     requires_grad=requires_grad),
                        make_tensor((S, S), device, dtype,
                                    low=None, high=None,
                                    requires_grad=requires_grad),
                        make_tensor((S, S), device, dtype,
                                    low=None, high=None,
                                    requires_grad=requires_grad)), kwargs=dict(idx=0)),)

def sample_inputs_hstack_dstack_vstack(op_info, device, dtype, requires_grad):
    return (SampleInput((make_tensor((S, S), device, dtype,
                                     low=None, high=None,
                                     requires_grad=requires_grad),
                        make_tensor((S, S), device, dtype,
                                    low=None, high=None,
                                    requires_grad=requires_grad),
                        make_tensor((S, S), device, dtype,
                                    low=None, high=None,
                                    requires_grad=requires_grad))),)

def sample_inputs_gather(op_info, device, dtype, requires_grad):
    return (SampleInput((make_tensor((M, S), device, dtype,
                                     low=None, high=None,
                                     requires_grad=requires_grad),
                        0, gather_variable((S, S), 1, M, True, device=device))),
            SampleInput((make_tensor((M, S), device, dtype,
                                     low=None, high=None,
                                     requires_grad=requires_grad),
                        1, gather_variable((M, S // 2), 0, S, True, device=device))),
            SampleInput((make_tensor((), device, dtype,
                                     low=None, high=None,
                                     requires_grad=requires_grad),
                        0, torch.tensor([0], dtype=torch.int64, device=device))),
            SampleInput((make_tensor((S,), device, dtype,
                                     low=None, high=None,
                                     requires_grad=requires_grad),
                        0, torch.tensor(0, dtype=torch.int64, device=device))),
            SampleInput((make_tensor((), device, dtype,
                                     low=None, high=None,
                                     requires_grad=requires_grad),
                        0, torch.tensor(0, dtype=torch.int64, device=device))),
            )

def sample_inputs_amax_amin(op_info, device, dtype, requires_grad):
    test_cases = (
        ((S, S, S), ()),
        ((S, S, S), (1,)),
        ((S, S, S), ((1, 2,),)),
        ((S, S, S), (1, True,)),
        ((), (0,)),
        ((), ()),
        ((), (0, True,)),
    )
    return tuple(SampleInput((make_tensor(size, device, dtype,
                                          low=None, high=None,
                                          requires_grad=requires_grad)),
                             args=args)
                 for size, args in test_cases)

def sample_inputs_diff(op_info, device, dtype, requires_grad):
    test_cases = (
        ((1,), 0, None, None),
        ((S,), 0, None, None),
        ((S, 1), 0, None, None),
        ((S, 1), 1, None, None),
        ((S, S), 0, None, None),
        ((S, S), 1, None, None),
        ((S, S), 0, (1, S), (2, S)),
        ((S, S), 0, None, (2, S)),
        ((S, S, S), 1, None, None),
        ((S, S, S), 1, (S, 1, S), (S, 1, S)),)

    sample_inputs = []
    for size, dim, size_prepend, size_append in test_cases:
        args = (make_tensor(size, device, dtype,
                            low=None, high=None,
                            requires_grad=requires_grad), 1, dim,
                make_tensor(size_prepend, device, dtype,
                            low=None, high=None,
                            requires_grad=requires_grad) if size_prepend else None,
                make_tensor(size_append, device, dtype,
                            low=None, high=None,
                            requires_grad=requires_grad) if size_append else None)
        sample_inputs += [SampleInput(args)]

    return tuple(sample_inputs)

def sample_inputs_index_select(op_info, device, dtype, requires_grad):
    return (SampleInput((make_tensor((S, S, S), device, dtype,
                                     low=None, high=None,
                                     requires_grad=requires_grad),
                        0, index_variable(2, S, device=device))),
            SampleInput((make_tensor((), device, dtype,
                                     low=None, high=None,
                                     requires_grad=requires_grad),
                        0, torch.tensor([0], dtype=torch.int64, device=device))),
            SampleInput((make_tensor((), device, dtype,
                                     low=None, high=None,
                                     requires_grad=requires_grad),
                        0, torch.tensor(0, dtype=torch.int64, device=device))),
            )

def sample_inputs_sort(op_info, device, dtype, requires_grad):
    def apply_grad(t):
        if dtype in floating_types_and(torch.float16, torch.bfloat16):
            t.requires_grad_(requires_grad)

    def small_3d_unique(dtype, device):
        res = torch.randperm(S * S * S, dtype=torch.int64, device=device).view(S, S, S)
        res = res.to(dtype)
        apply_grad(res)
        return res

    samples = []

    # Test cases for small 3d tensors.
    # Imitates legacy tests from test/test_torch.py
    self = small_3d_unique(dtype, device)
    dims = range(-3, 3)
    flag = [True, False]
    for dim, descending, stable in product(dims, flag, flag):
        # default schema without stable sort
        samples.append(SampleInput((self, dim, descending)))
        # schema with stable sort, no CUDA support yet
        if torch.device(device).type == 'cpu':
            samples.append(
                SampleInput(self, kwargs=dict(dim=dim, descending=descending, stable=stable))
            )

    # Test cases for scalar tensor
    scalar = torch.tensor(1, dtype=dtype, device=device)
    apply_grad(scalar)
    samples.append(SampleInput((scalar)))
    samples.append(SampleInput((scalar, 0)))
    samples.append(SampleInput((scalar, 0, True)))
    # no CUDA support for stable sort yet
    if not device.startswith('cuda'):
        samples.append(SampleInput(scalar, kwargs=dict(stable=True)))
        samples.append(SampleInput(scalar, kwargs=dict(dim=0, stable=True)))
        samples.append(SampleInput(scalar, kwargs=dict(dim=0, descending=True, stable=True)))

    return samples

def sample_inputs_index_fill(op_info, device, dtype, requires_grad):
    samples = []
    t = make_tensor((S, S, S), device, dtype,
                    low=None, high=None,
                    requires_grad=requires_grad)
    fill_val = torch.tensor(-1 + 1j if t.is_complex() else -1)
    # non-contiguous input
    t01 = t.transpose(0, 1)
    t02 = t.transpose(0, 2)
    t12 = t.transpose(1, 2)
    idx = index_variable(1, S, device=device)
    # non-contiguous index
    idx_nonctg = torch.empty_strided((S,), (2,), device=device, dtype=torch.int64)
    idx_nonctg.copy_(idx)
    for d in range(t.dim()):
        for tensor in [t, t01, t02, t12]:
            samples.append(SampleInput((tensor, d, idx, fill_val)))
            samples.append(SampleInput((tensor, d, -idx - 1, fill_val)))
            samples.append(SampleInput((tensor, d, idx_nonctg, fill_val)))
    return samples

def sample_inputs_max_min_binary(op_info, device, dtype, requires_grad):
    inputs = []
    args_for_binary_op = (
        ((S, S, S), (S, S, S),),
        ((S, S, S), (S,),),
        ((S,), (S, S, S),),
        ((S, 1, S), (S, S),),
        ((), (),),
        ((S, S, S), (),),
        ((), (S, S, S),),
    )
    inputs = list((SampleInput(make_tensor(input_tensor, device, dtype,
                                           low=None, high=None,
                                           requires_grad=requires_grad),
                               args=(make_tensor(other_tensor, device, dtype,
                                                 low=None, high=None,
                                                 requires_grad=requires_grad),),))
                  for input_tensor, other_tensor in args_for_binary_op)
    return inputs

def sample_inputs_max_min_reduction_with_dim(op_info, device, dtype, requires_grad):
    inputs = []
    args_for_reduction_with_dim = (
        ((S, S, S), (1,),),
        ((S, S, S), (1, True, ),),
        ((), (0,),),
        ((), (0, True,),),
    )
    inputs = list((SampleInput(make_tensor(input_tensor, device, dtype,
                                           low=None, high=None,
                                           requires_grad=requires_grad),
                               args=args,))
                  for input_tensor, args in args_for_reduction_with_dim)
    return inputs

def sample_inputs_max_min_reduction_no_dim(op_info, device, dtype, requires_grad):
    inputs = []
    inputs.append(SampleInput(make_tensor((S, S, S), device, dtype,
                                          low=None, high=None,
                                          requires_grad=requires_grad),))
    inputs.append(SampleInput(make_tensor((), device, dtype,
                                          low=None, high=None,
                                          requires_grad=requires_grad),))
    return inputs

def sample_movedim_moveaxis(op_info, device, dtype, requires_grad):
    return (SampleInput((make_tensor((4, 3, 2, 1), device, dtype,
                                     low=None, high=None,
                                     requires_grad=requires_grad),
                        (0, 1, 2, 3), (3, 2, 1, 0))),
            SampleInput((make_tensor((4, 3, 2, 1), device, dtype,
                                     low=None, high=None,
                                     requires_grad=requires_grad),
                        (0, -1, -2, -3), (-3, -2, -1, -0))))


def sample_repeat_tile(op_info, device, dtype, requires_grad):
    rep_dims = ((), (0, ), (1, ), (0, 2), (1, 1), (2, 3), (2, 3, 2), (0, 2, 3), (2, 1, 1, 1),)
    shapes = ((), (0,), (2,), (3, 0), (3, 2), (3, 0, 1))

    if requires_grad:
        # Tests for variant_consistency_jit, grad, gradgrad
        # are slower. Use smaller bags of `rep_dims` and `shapes`
        # in this case.
        rep_dims = ((), (0, ), (0, 2), (1, 1), (2, 3), (1, 3, 2), (3, 1, 1))  # type: ignore
        shapes = ((), (0,), (2,), (3, 2))  # type: ignore

    tensors = [make_tensor(shape, device, dtype,
                           low=None, high=None,
                           requires_grad=requires_grad) for shape in shapes]

    samples = []
    for rep_dim, tensor in product(rep_dims, tensors):
        for t in (tensor, tensor.T):
            if op_info.name == 'repeat' and len(rep_dim) >= t.dim():
                # `torch.repeat` errors for `len(rep_dims) < t.dim()`,
                # so we filter such combinations.
                samples.append(SampleInput((t, rep_dim),))
            elif op_info.name == 'tile':
                samples.append(SampleInput((t, rep_dim),))

    return samples

def np_unary_ufunc_integer_promotion_wrapper(fn):
    # Wrapper that passes PyTorch's default scalar
    #   type as an argument to the wrapped NumPy
    #   unary ufunc when given an integer input.
    #   This mimicks PyTorch's integer->floating point
    #   type promotion.
    #
    # This is necessary when NumPy promotes
    #   integer types to double, since PyTorch promotes
    #   integer types to the default scalar type.

    # Helper to determine if promotion is needed
    def is_integral(dtype):
        return dtype in [np.bool_, bool, np.uint8, np.int8, np.int16, np.int32, np.int64]

    # NOTE: Promotion in PyTorch is from integer types to the default dtype
    np_dtype = torch_to_numpy_dtype_dict[torch.get_default_dtype()]

    @wraps(fn)
    def wrapped_fn(x):
        if is_integral(x.dtype):
            return fn(x, dtype=np_dtype)
        return fn(x)

    return wrapped_fn


# Metadata class for Fast Fourier Transforms in torch.fft.
class SpectralFuncInfo(OpInfo):
    """Operator information for torch.fft transforms. """

    def __init__(self,
                 name,  # the string name of the function
                 *,
                 ref=None,  # Reference implementation (probably in np.fft namespace)
                 dtypes=floating_and_complex_types(),
                 ndimensional: bool,  # Whether dim argument can be a tuple
                 decorators=None,
                 **kwargs):
        decorators = list(decorators) if decorators is not None else []
        decorators += [
            skipCPUIfNoMkl,
            skipCUDAIfRocm,
            # gradgrad is quite slow
            DecorateInfo(slowTest, 'TestGradients', 'test_fn_gradgrad'),
        ]

        super().__init__(name=name,
                         dtypes=dtypes,
                         decorators=decorators,
                         **kwargs)
        self.ref = ref if ref is not None else _getattr_qual(np, name)
        self.ndimensional = ndimensional


    def sample_inputs(self, device, dtype, requires_grad=False):
        nd_tensor = make_tensor((S, S + 1, S + 2), device, dtype, low=None, high=None,
                                requires_grad=requires_grad)
        tensor = make_tensor((31,), device, dtype, low=None, high=None,
                             requires_grad=requires_grad)

        if self.ndimensional:
            return [
                SampleInput(nd_tensor, kwargs=dict(s=(3, 10), dim=(1, 2), norm='ortho')),
                SampleInput(nd_tensor, kwargs=dict(norm='ortho')),
                SampleInput(nd_tensor, kwargs=dict(s=(8,))),
                SampleInput(tensor),

                *(SampleInput(nd_tensor, kwargs=dict(dim=dim))
                  for dim in [-1, -2, -3, (0, -1)]),
            ]
        else:
            return [
                SampleInput(nd_tensor, kwargs=dict(n=10, dim=1, norm='ortho')),
                SampleInput(nd_tensor, kwargs=dict(norm='ortho')),
                SampleInput(nd_tensor, kwargs=dict(n=7)),
                SampleInput(tensor),

                *(SampleInput(nd_tensor, kwargs=dict(dim=dim))
                  for dim in [-1, -2, -3]),
            ]


class ShapeFuncInfo(OpInfo):
    """Early version of a specialized OpInfo for Shape manipulating operations like tile and roll"""
    def __init__(self,
                 name,  # the string name of the function
                 *,
                 ref,  # a reference function
                 dtypes=floating_types(),
                 dtypesIfCPU=None,
                 dtypesIfCUDA=None,
                 dtypesIfROCM=None,
                 sample_inputs_func=None,
                 **kwargs):
        super(ShapeFuncInfo, self).__init__(name,
                                            dtypes=dtypes,
                                            dtypesIfCPU=dtypesIfCPU,
                                            dtypesIfCUDA=dtypesIfCUDA,
                                            dtypesIfROCM=dtypesIfROCM,
                                            sample_inputs_func=sample_inputs_func,
                                            **kwargs)
        self.ref = ref

def sample_inputs_foreach(self, device, dtype, N):
    tensors = [make_tensor((N, N), device, dtype) for _ in range(N)]
    return tensors


def get_foreach_method_names(name):
    # get torch inplace reference function
    method_name = "_foreach_" + name
    method_name_inplace = "_foreach_" + name + "_"

    method = getattr(torch, method_name, None)
    method_inplace = getattr(torch, method_name_inplace, None)

    ref = getattr(torch.Tensor, name, None)

    return method, method_inplace, ref

class ForeachUnaryFuncInfo(OpInfo):
    """Early version of a specialized OpInfo for foreach unary functions"""
    def __init__(self,
                 name,
                 dtypes=floating_and_complex_types(),
                 dtypesIfCPU=all_types_and_complex(),
                 dtypesIfCUDA=floating_and_complex_types_and(torch.half),
                 dtypesIfROCM=None,
                 safe_casts_outputs=True,
                 sample_inputs_func=sample_inputs_foreach,
                 **kwargs):
        super(ForeachUnaryFuncInfo, self).__init__("_foreach_" + name,
                                                   dtypes=dtypes,
                                                   dtypesIfCPU=dtypesIfCPU,
                                                   dtypesIfCUDA=dtypesIfCUDA,
                                                   dtypesIfROCM=dtypesIfROCM,
                                                   safe_casts_outputs=safe_casts_outputs,
                                                   sample_inputs_func=sample_inputs_func,
                                                   **kwargs)

        foreach_method, foreach_method_inplace, torch_ref_method = get_foreach_method_names(name)
        self.method_variant = foreach_method
        self.inplace_variant = foreach_method_inplace
        self.ref = torch_ref_method

class ForeachBinaryFuncInfo(OpInfo):
    """Early version of a specialized OpInfo for foreach binary functions"""
    def __init__(self,
                 name,
                 dtypes=all_types_and(torch.bool, torch.half, torch.bfloat16),
                 dtypesIfCPU=all_types_and(torch.bool, torch.half, torch.bfloat16),
                 dtypesIfCUDA=all_types_and(torch.bool, torch.half, torch.bfloat16),
                 dtypesIfROCM=None,
                 safe_casts_outputs=False,
                 sample_inputs_func=sample_inputs_foreach,
                 **kwargs):
        super(ForeachBinaryFuncInfo, self).__init__(name,
                                                    dtypes=dtypes,
                                                    dtypesIfCPU=dtypesIfCPU,
                                                    dtypesIfCUDA=dtypesIfCUDA,
                                                    dtypesIfROCM=dtypesIfROCM,
                                                    safe_casts_outputs=safe_casts_outputs,
                                                    sample_inputs_func=sample_inputs_func,
                                                    **kwargs)
        foreach_method, foreach_method_inplace, torch_ref_method = get_foreach_method_names(name)
        self.method_variant = foreach_method
        self.inplace_variant = foreach_method_inplace
        self.ref = torch_ref_method

class HermitianOpInfo(OpInfo):
    """Operator information for Hermitian functions
    These are functions that take Hermitian matrices as input.
    They require a modified function to be tested for gradcheck, because the finite-difference algorithm
    for calculating derivatives does not preserve the Hermitian property of the input and returning incorrect results.
    """

    def __init__(self,
                 name,
                 *,
                 skips=tuple(),
                 **kwargs):
        new_skips = (
            *skips,
            # These tests do not take into account custom op.get_op()
            # TODO: implement op.input_func instead of modifying op.get_op()
            # See https://github.com/pytorch/pytorch/issues/50837
            SkipInfo('TestCommon', 'test_variant_consistency_jit'),
        )

        super().__init__(name=name,
                         skips=new_skips,
                         **kwargs)

    def get_op(self):
        """
        Returns the function variant of the operator, torch.<op_name>,
        compatible with gradcheck for Hermitian functions.
        It works only for single input argument.
        """
        def hermitian_func(non_hermitian_input, **kwargs):
            hermitian_input = non_hermitian_input + non_hermitian_input.conj().transpose(-2, -1)
            return self.op(hermitian_input, **kwargs)

        return hermitian_func


class TriangularOpInfo(OpInfo):
    """Operator information for function that take lower or upper triangular matrices as input.
    They require a modified function to be tested for gradcheck, because the finite-difference algorithm
    for calculating derivatives does not preserve the triangular property of the input and returning incorrect results.
    """

    def __init__(self,
                 name,
                 *,
                 skips=tuple(),
                 **kwargs):
        new_skips = (
            *skips,
            # These tests do not take into account custom op.get_op()
            # TODO: implement op.input_func instead of modifying op.get_op()
            # See https://github.com/pytorch/pytorch/issues/50837
            SkipInfo('TestCommon', 'test_variant_consistency_jit'),
        )

        super().__init__(name=name,
                         skips=new_skips,
                         **kwargs)

    def get_op(self):
        """
        Returns the function variant of the operator, torch.<op_name>,
        compatible with gradcheck for triangular input functions.
        It works only for single input argument and upper kwarg
        """
        def triangular_func(non_triangular_input, upper=False):
            if upper:
                triangular_input = non_triangular_input.triu()
            else:
                triangular_input = non_triangular_input.tril()
            return self.op(triangular_input, upper=upper)

        return triangular_func

    def get_method(self):
        """
        Returns the method variant of the operator
        compatible with gradcheck for triangular input functions.
        It works only for single input argument and upper kwarg
        """
        def triangular_func(non_triangular_input, upper=False):
            if upper:
                triangular_input = non_triangular_input.triu()
            else:
                triangular_input = non_triangular_input.tril()
            return self.method_variant(triangular_input, upper=upper)

        return triangular_func

    def sample_inputs(self, device, dtype, requires_grad=False):
        """
        This function generates Cholesky factors of positive-definite (non-singular) Hermitian (symmetric) matrices
        for cholesky_inverse.
        """
        from torch.testing._internal.common_utils import random_hermitian_pd_matrix
        inputs = (
            torch.zeros(0, 0, dtype=dtype, device=device),  # 0x0 matrix
            torch.zeros(0, 2, 2, dtype=dtype, device=device),  # zero batch of matrices
            random_hermitian_pd_matrix(S, dtype=dtype, device=device),  # single matrix
            random_hermitian_pd_matrix(S, 2, dtype=dtype, device=device),  # batch of matrices
        )
        test_cases = (torch.linalg.cholesky(a) for a in inputs)
        out = []
        for a in test_cases:
            a.requires_grad = requires_grad
            out.append(SampleInput(a))
            out.append(SampleInput(a, kwargs=dict(upper=True)))
        return out

def sample_inputs_linalg_lstsq(op_info, device, dtype, requires_grad=False):
    from torch.testing._internal.common_utils import random_well_conditioned_matrix
    out = []
    for batch in ((), (3,), (3, 3)):
        shape = batch + (3, 3)
        # NOTE: inputs are not marked with `requires_grad` since
        # linalg_lstsq is not differentiable
        a = random_well_conditioned_matrix(*shape, dtype=dtype, device=device)
        b = make_tensor(shape, device, dtype, low=None, high=None)
        out.append(SampleInput((a, b)))
    return out

def sample_inputs_householder_product(op_info, device, dtype, requires_grad):
    """
    This function generates input for torch.linalg.householder_product (torch.orgqr).
    The first argument should be a square matrix or batch of square matrices, the second argument is a vector or batch of vectors.
    Empty, square, rectangular, batched square and batched rectangular input is generated.
    """
    # Each column of the matrix is getting multiplied many times leading to very large values for
    # the Jacobian matrix entries and making the finite-difference result of grad check less accurate.
    # That's why gradcheck with the default range [-9, 9] fails and [-2, 2] is used here.
    samples = (
        SampleInput((make_tensor((S, S), device, dtype, low=-2, high=2, requires_grad=requires_grad),
                    make_tensor((S,), device, dtype, low=-2, high=2, requires_grad=requires_grad))),

        SampleInput((make_tensor((S + 1, S), device, dtype, low=-2, high=2, requires_grad=requires_grad),
                    make_tensor((S,), device, dtype, low=-2, high=2, requires_grad=requires_grad))),

        SampleInput((make_tensor((2, 1, S, S), device, dtype, low=-2, high=2, requires_grad=requires_grad),
                    make_tensor((2, 1, S,), device, dtype, low=-2, high=2, requires_grad=requires_grad))),

        SampleInput((make_tensor((2, 1, S + 1, S), device, dtype, low=-2, high=2, requires_grad=requires_grad),
                    make_tensor((2, 1, S,), device, dtype, low=-2, high=2, requires_grad=requires_grad))),

        SampleInput((make_tensor((0, 0), device, dtype, low=None, high=None, requires_grad=requires_grad),
                    make_tensor((0,), device, dtype, low=None, high=None, requires_grad=requires_grad))),

        SampleInput((make_tensor((S, S), device, dtype, low=-2, high=2, requires_grad=requires_grad),
                    make_tensor((0,), device, dtype, low=None, high=None, requires_grad=requires_grad))),
    )

    return samples

def sample_inputs_linalg_cholesky(op_info, device, dtype, requires_grad=False):
    """
    This function generates always positive-definite input for torch.linalg.cholesky using
    random_hermitian_pd_matrix.
    The input is generated as the itertools.product of 'batches' and 'ns'.
    In total this function generates 8 SampleInputs
    'batches' cases include:
        () - single input,
        (0,) - zero batched dimension,
        (2,) - batch of two matrices,
        (1, 1) - 1x1 batch of matrices
    'ns' gives 0x0 and 5x5 matrices.
    Zeros in dimensions are edge cases in the implementation and important to test for in order to avoid unexpected crashes.
    """
    from torch.testing._internal.common_utils import random_hermitian_pd_matrix

    batches = [(), (0, ), (2, ), (1, 1)]
    ns = [5, 0]
    out = []
    for batch, n in product(batches, ns):
        a = random_hermitian_pd_matrix(n, *batch, dtype=dtype, device=device)
        a.requires_grad = requires_grad
        out.append(SampleInput(a))
    return out


def sample_inputs_linalg_eigh(op_info, device, dtype, requires_grad=False):
    """
    This function generates input for torch.linalg.eigh with UPLO="U" or "L" keyword argument.
    """
    out = sample_inputs_linalg_invertible(op_info, device, dtype, requires_grad)
    for o in out:
        o.kwargs = {"UPLO": np.random.choice(["L", "U"])}
    return out


def sample_inputs_linalg_pinv_hermitian(op_info, device, dtype, requires_grad=False):
    """
    This function generates input for torch.linalg.pinv with hermitian=True keyword argument.
    """
    out = sample_inputs_linalg_invertible(op_info, device, dtype, requires_grad)
    for o in out:
        o.kwargs = {"hermitian": True}
    return out

def sample_inputs_linalg_solve(op_info, device, dtype, requires_grad=False, vector_rhs_allowed=True):
    """
    This function generates always solvable input for torch.linalg.solve
    Using random_fullrank_matrix_distinct_singular_value gives a non-singular (=invertible, =solvable) matrices 'a'.
    The first input to torch.linalg.solve is generated as the itertools.product of 'batches' and 'ns'.
    The second input is generated as the product of 'batches', 'ns' and 'nrhs'.
    In total this function generates 18 SampleInputs
    'batches' cases include:
        () - single input,
        (0,) - zero batched dimension,
        (2,) - batch of two matrices.
    'ns' gives 0x0 and 5x5 matrices.
    and 'nrhs' controls the number of vectors to solve for:
        () - using 1 as the number of vectors implicitly
        (1,) - same as () but explicit
        (3,) - solve for 3 vectors.
    Zeros in dimensions are edge cases in the implementation and important to test for in order to avoid unexpected crashes.
    'vector_rhs_allowed' controls whether to include nrhs = () to the list of SampleInputs.
    torch.solve / triangular_solve / cholesky_solve (opposed to torch.linalg.solve) do not allow
    1D tensors (vectors) as the right-hand-side.
    Once torch.solve / triangular_solve / cholesky_solve and its testing are removed,
    'vector_rhs_allowed' may be removed here as well.
    """
    from torch.testing._internal.common_utils import random_fullrank_matrix_distinct_singular_value

    batches = [(), (0, ), (2, )]
    ns = [5, 0]
    if vector_rhs_allowed:
        nrhs = [(), (1,), (3,)]
    else:
        nrhs = [(1,), (3,)]
    out = []
    for n, batch, rhs in product(ns, batches, nrhs):
        a = random_fullrank_matrix_distinct_singular_value(n, *batch, dtype=dtype, device=device)
        a.requires_grad = requires_grad
        b = torch.randn(*batch, n, *rhs, dtype=dtype, device=device)
        b.requires_grad = requires_grad
        out.append(SampleInput((a, b)))
    return out


def sample_inputs_legacy_solve(op_info, device, dtype, requires_grad=False):
    """
    This function generates always solvable input for legacy solve functions
    (the ones that are not in torch.linalg module).
    The difference from sample_inputs_linalg_solve is that here the right-hand-side of A x = b equation
    should have b.ndim >= 2, vectors are not allowed.
    Also the arguments order is swapped.
    """
    out = sample_inputs_linalg_solve(
        op_info, device, dtype, requires_grad=requires_grad, vector_rhs_allowed=False
    )
    for sample in out:
        sample.input = tuple(reversed(sample.input))
    return out


def sample_inputs_std_var(op_info, device, dtype, requires_grad):
    tensor_nd = make_tensor((S, S, S), device=device, dtype=dtype,
                            low=None, high=None, requires_grad=requires_grad)
    tensor_1d = make_tensor((S,), device=device, dtype=dtype,
                            low=None, high=None, requires_grad=requires_grad)

    return [
        SampleInput(tensor_nd),
        SampleInput(tensor_nd, kwargs=dict(dim=1)),
        SampleInput(tensor_nd, kwargs=dict(dim=1, unbiased=True, keepdim=True)),
        SampleInput(tensor_1d, kwargs=dict(dim=0, unbiased=True, keepdim=True)),
        SampleInput(tensor_1d, kwargs=dict(dim=0, unbiased=False, keepdim=False)),
    ]


def _sample_inputs_svd(op_info, device, dtype, requires_grad=False, is_linalg_svd=False):
    """
    This function generates input for torch.svd with distinct singular values so that autograd is always stable.
    Matrices of different size:
        square matrix - S x S size
        tall marix - S x (S-2)
        wide matrix - (S-2) x S
    and batched variants of above are generated.
    Each SampleInput has a function 'output_process_fn_grad' attached to it that is applied on the output of torch.svd
    It is needed for autograd checks, because backward of svd doesn't work for an arbitrary loss function.
    """
    from torch.testing._internal.common_utils import random_fullrank_matrix_distinct_singular_value

    # svd and linalg.svd returns V and V.conj().T, respectively. So we need to slice
    # along different dimensions when needed (this is used by
    # test_cases2:wide_all and wide_all_batched below)
    if is_linalg_svd:
        def slice_V(v):
            return v[..., :(S - 2), :]

        def uv_loss(usv):
            u00 = usv[0][0, 0]
            v00_conj = usv[2][0, 0]
            return u00 * v00_conj
    else:
        def slice_V(v):
            return v[..., :, :(S - 2)]

        def uv_loss(usv):
            u00 = usv[0][0, 0]
            v00_conj = usv[2][0, 0].conj()
            return u00 * v00_conj

    test_cases1 = (  # some=True (default)
        # loss functions for complex-valued svd have to be "gauge invariant",
        # i.e. loss functions shouldn't change when sigh of the singular vectors change.
        # the simplest choice to satisfy this requirement is to apply 'abs'.
        (random_fullrank_matrix_distinct_singular_value(S, dtype=dtype).to(device),
            lambda usv: usv[1]),  # 'check_grad_s'
        (random_fullrank_matrix_distinct_singular_value(S, dtype=dtype).to(device),
            lambda usv: abs(usv[0])),  # 'check_grad_u'
        (random_fullrank_matrix_distinct_singular_value(S, dtype=dtype).to(device),
            lambda usv: abs(usv[2])),  # 'check_grad_v'
        # this test is important as it checks the additional term that is non-zero only for complex-valued inputs
        # and when the loss function depends both on 'u' and 'v'
        (random_fullrank_matrix_distinct_singular_value(S, dtype=dtype).to(device),
            uv_loss),  # 'check_grad_uv'
        (random_fullrank_matrix_distinct_singular_value(S, dtype=dtype).to(device)[:(S - 2)],
            lambda usv: (abs(usv[0]), usv[1], abs(usv[2][..., :, :(S - 2)]))),  # 'wide'
        (random_fullrank_matrix_distinct_singular_value(S, dtype=dtype).to(device)[:, :(S - 2)],
            lambda usv: (abs(usv[0]), usv[1], abs(usv[2]))),  # 'tall'
        (random_fullrank_matrix_distinct_singular_value(S, 2, dtype=dtype).to(device),
            lambda usv: (abs(usv[0]), usv[1], abs(usv[2]))),  # 'batched'
        (random_fullrank_matrix_distinct_singular_value(S, 2, dtype=dtype).to(device)[..., :(S - 2), :],
            lambda usv: (abs(usv[0]), usv[1], abs(usv[2]))),  # 'wide_batched'
        (random_fullrank_matrix_distinct_singular_value(S, 2, dtype=dtype).to(device)[..., :, :(S - 2)],
            lambda usv: (abs(usv[0]), usv[1], abs(usv[2]))),  # 'tall_batched'
    )
    test_cases2 = (  # some=False
        (random_fullrank_matrix_distinct_singular_value(S, dtype=dtype).to(device)[:(S - 2)],
            lambda usv: (abs(usv[0]), usv[1], abs(slice_V(usv[2])))),  # 'wide_all'
        (random_fullrank_matrix_distinct_singular_value(S, dtype=dtype).to(device)[:, :(S - 2)],
            lambda usv: (abs(usv[0][:, :(S - 2)]), usv[1], abs(usv[2]))),  # 'tall_all'
        (random_fullrank_matrix_distinct_singular_value(S, 2, dtype=dtype).to(device)[..., :(S - 2), :],
            lambda usv: (abs(usv[0]), usv[1], abs(slice_V(usv[2])))),  # 'wide_all_batched'
        (random_fullrank_matrix_distinct_singular_value(S, 2, dtype=dtype).to(device)[..., :, :(S - 2)],
            lambda usv: (abs(usv[0][..., :, :(S - 2)]), usv[1], abs(usv[2]))),  # 'tall_all_batched'
    )

    out = []
    for a, out_fn in test_cases1:
        a.requires_grad = requires_grad
        if is_linalg_svd:
            kwargs = {'full_matrices': False}
        else:
            kwargs = {'some': True}
        out.append(SampleInput(a, kwargs=kwargs, output_process_fn_grad=out_fn))

    for a, out_fn in test_cases2:
        a.requires_grad = requires_grad
        if is_linalg_svd:
            kwargs = {'full_matrices': True}
        else:
            kwargs = {'some': False}
        out.append(SampleInput(a, kwargs=kwargs, output_process_fn_grad=out_fn))

    return out

def sample_inputs_svd(op_info, device, dtype, requires_grad=False):
    return _sample_inputs_svd(op_info, device, dtype, requires_grad, is_linalg_svd=False)

def sample_inputs_linalg_svd(op_info, device, dtype, requires_grad=False):
    return _sample_inputs_svd(op_info, device, dtype, requires_grad, is_linalg_svd=True)

def sample_inputs_eig(op_info, device, dtype, requires_grad=False):
    eigvecs = make_tensor((S, S), device=device, dtype=dtype,
                          low=None, high=None)
    eigvals = make_tensor((S,), device=device, dtype=dtype,
                          low=None, high=None)
    # we produce only diagonazible inputs which do not have
    # complex eigenvalues for real inputs, as there is no
    # backward implementation for real inputs with complex
    # eigenvalues yet.
    input = (eigvecs * eigvals.unsqueeze(-2)) @ eigvecs.inverse()
    input.requires_grad_(requires_grad)

    def process_output(eigpair):
        eigvals, eigvecs = eigpair
        if dtype.is_complex:
            # eig produces eigenvectors which are normalized to 1 norm.
            # Note that if v is an eigenvector, so is v * e^{i \phi},
            # and |v| = |v * e^{i \phi}| = 1.
            # This, however, makes the eigenvector backward computation process
            # rather unstable unless the objective function is gauge-invariant,
            # that is if f(z) == f(|z|), for example.
            # Hence for complex inputs we ignore the phases and return only
            # the absolute values.
            return eigvals, eigvecs.abs()
        else:
            return eigvals, eigvecs

    return [
        SampleInput(
            input,
            kwargs=dict(eigenvectors=True),
            output_process_fn_grad=process_output
        ),
    ]

def sample_inputs_linalg_qr(op_info, device, dtype, requires_grad=False):
    """
    This function generates input for torch.linalg.qr
    The input is generated as the itertools.product of 'batches' and 'ns'.
    """
    # TODO: add 0 to 'ns' and (0, ) to 'batches'
    # Currently tests fail most probably because of
    # https://github.com/pytorch/pytorch/issues/50576
    batches = [(), (2, ), (1, 1)]
    ns = [2, 5]
    out = []
    for batch, (m, n) in product(batches, product(ns, ns)):
        a = torch.randn(*batch, m, n, dtype=dtype, device=device, requires_grad=requires_grad)
        out.append(SampleInput(a))
    return out

def sample_inputs_flip(op_info, device, dtype, requires_grad):
    tensors = (
        make_tensor((S, M, S), device, dtype, low=None, high=None, requires_grad=requires_grad),
        make_tensor((S, 0, M), device, dtype, low=None, high=None, requires_grad=requires_grad)
    )

    dims = ((0, 1, 2), (0,), (0, 2), (-1,), ())

    samples = [SampleInput(tensor, kwargs={'dims': dim}) for tensor, dim in product(tensors, dims)]

    return samples

def sample_inputs_fliplr_flipud(op_info, device, dtype, requires_grad):
    tensors = (
        make_tensor((S, M, S), device, dtype, low=None, high=None, requires_grad=requires_grad),
        make_tensor((S, 0, M), device, dtype, low=None, high=None, requires_grad=requires_grad)
    )
    return [SampleInput(tensor) for tensor in tensors]

def sample_inputs_clamp(op_info, device, dtype, requires_grad):
    tensors = (
        make_tensor((S, M, S), device, dtype, low=None, high=None, requires_grad=requires_grad),
        make_tensor((S, 0, M), device, dtype, low=None, high=None, requires_grad=requires_grad),
    )
    if dtype is torch.uint8:
        min_max_vals = ((2, 5), (3, 7))
    else:
        min_max_vals = ((0, 1), (-1, 1))
    output = [SampleInput(tensor, args=vals) for tensor, vals in product(tensors, min_max_vals)]
    output += [SampleInput(tensors[0], args=(0.5, None)), SampleInput(tensors[0], args=(None, 0.5))]
    empty_tensor = make_tensor((), device, dtype, low=None, high=None, requires_grad=requires_grad)
    output += [SampleInput(empty_tensor, args=(0.0, 1.0)), ]
    return output

def sample_inputs_diag(op_info, device, dtype, requires_grad):
    vec_sample = SampleInput(make_tensor((M, ), device, dtype, low=None, high=None, requires_grad=requires_grad))

    tensors = (
        make_tensor((M, M), device, dtype, low=None, high=None, requires_grad=requires_grad),
        make_tensor((3, 5), device, dtype, low=None, high=None, requires_grad=requires_grad),
        make_tensor((5, 3), device, dtype, low=None, high=None, requires_grad=requires_grad),
    )

    args = ((), (2,), (-2,), (1,), (2,))

    samples = []
    for tensor, arg in product(tensors, args):
        samples.append(SampleInput(tensor, args=arg))

    return samples + [vec_sample]

def sample_inputs_logit(op_info, device, dtype, requires_grad):
    low, high = op_info.domain

    # Note: Operator is very sensitive at points near the
    # start and end of domain and leads to NaN for float16
    # if domain_eps is 1e-5.
    domain_eps = op_info._domain_eps if dtype != torch.float16 else 3e-2

    low = low + domain_eps
    high = high - domain_eps

    samples = (
        SampleInput(make_tensor((S, S, S), device, dtype, low=low, high=high, requires_grad=requires_grad)),
        SampleInput(make_tensor((S, S, S), device, dtype, low=low,
                                high=high, requires_grad=requires_grad), args=(0.2,)),
        SampleInput(make_tensor((), device, dtype, low=low, high=high, requires_grad=requires_grad)),
        SampleInput(make_tensor((), device, dtype, low=low,
                                high=high, requires_grad=requires_grad), args=(0.2,)),
    )

    return samples

def sample_inputs_floor_divide(op_info, device, dtype, requires_grad):
    lhs = make_tensor((S, S, S), device, dtype, low=None, high=None, requires_grad=requires_grad)
    rhs = make_tensor((S, S, S), device, dtype, low=None, high=None, requires_grad=requires_grad)
    # Avoid integer divide by 0
    if not (dtype.is_floating_point or dtype.is_complex):
        rhs[rhs == 0] = 1

    return [
        SampleInput((lhs, rhs)),
        SampleInput((lhs, rhs[0])),
        SampleInput((lhs), args=(3.14,)),
    ]


def sample_inputs_masked_scatter(op_info, device, dtype, requires_grad):
    samples = (
        SampleInput(make_tensor((M, M), device, dtype, low=None, high=None, requires_grad=requires_grad),
                    args=(torch.randn(M, M, device=device) > 0,
                          make_tensor((M, M), device, dtype, low=None, high=None, requires_grad=requires_grad))),

        SampleInput(make_tensor((M, M), device, dtype, low=None, high=None, requires_grad=requires_grad),
                    args=(torch.randn((M,), device=device) > 0,
                          make_tensor((M, M), device, dtype, low=None, high=None, requires_grad=requires_grad))),

        SampleInput(make_tensor((M, M), device, dtype, low=None, high=None, requires_grad=requires_grad),
                    args=(bernoulli_scalar().to(device),
                          make_tensor((M, M), device, dtype, low=None, high=None, requires_grad=requires_grad))),
    )

    return samples

def sample_inputs_masked_select(op_info, device, dtype, requires_grad):
    samples = (
        SampleInput(make_tensor((M, M), device, dtype, low=None, high=None, requires_grad=requires_grad),
                    args=(torch.randn(M, M, device=device) > 0,)),

        SampleInput(make_tensor((M, M), device, dtype, low=None, high=None, requires_grad=requires_grad),
                    args=(torch.randn((M,), device=device) > 0,)),

        SampleInput(make_tensor((M,), device, dtype, low=None, high=None, requires_grad=requires_grad),
                    args=(torch.randn((M, M), device=device) > 0,)),

        SampleInput(make_tensor((M, 1, M), device, dtype, low=None, high=None, requires_grad=requires_grad),
                    args=(torch.randn((M, M), device=device) > 0,)),

        SampleInput(make_tensor((), device, dtype, low=None, high=None, requires_grad=requires_grad),
                    args=(torch.tensor(1, device=device, dtype=torch.bool),)),

        SampleInput(make_tensor((M, M), device, dtype, low=None, high=None, requires_grad=requires_grad),
                    args=(torch.tensor(1, device=device, dtype=torch.bool),)),

        SampleInput(make_tensor((), device, dtype, low=None, high=None, requires_grad=requires_grad),
                    args=(torch.randn((M, M), device=device) > 0,)),
    )

    return samples

def sample_inputs_polar(op_info, device, dtype, requires_grad):
    def _make_tensor_helper(shape, low=None, high=None):
        return make_tensor(shape, device, dtype, low=low, high=high, requires_grad=requires_grad)

    samples = (
        SampleInput((_make_tensor_helper((S, S), low=0), _make_tensor_helper((S, S)))),
        SampleInput((_make_tensor_helper((), low=0), _make_tensor_helper(()))),
    )

    return samples


def sample_inputs_cumsum(op_info, device, dtype, requires_grad):
    def _make_tensor_helper(shape, low=None, high=None):
        return make_tensor(shape, device, dtype, low=low, high=high, requires_grad=requires_grad)

    samples = (
        SampleInput((_make_tensor_helper((S, S, S)), 0)),
        SampleInput((_make_tensor_helper((S, S, S)), 1)),
        # NOTE: if `dtype` is not same as input, then inplace variants fail with
        # `provided dtype must match the dtype of self tensor in cumsum`
        SampleInput((_make_tensor_helper((S, S, S)), 1), kwargs={'dtype': dtype}),
        SampleInput((_make_tensor_helper(()), 0)),
    )

    return samples

<<<<<<< HEAD
foreach_binary_op_db: List[OpInfo] = [
    ForeachBinaryFuncInfo('add'),
    ForeachBinaryFuncInfo('sub'),
    ForeachBinaryFuncInfo('mul'),
    ForeachBinaryFuncInfo('div',
                          safe_casts_outputs=True),
]
=======
def sample_inputs_lerp(op_info, device, dtype, requires_grad):
    def _make_tensor_helper(shape, low=None, high=None):
        return make_tensor(shape, device, dtype, low=low, high=high, requires_grad=requires_grad)

    samples = (
        # no broadcast
        SampleInput((_make_tensor_helper((S, S)), _make_tensor_helper((S, S)), 0.4)),
        # broadcast rhs
        SampleInput((_make_tensor_helper((S, S)), _make_tensor_helper((S,)), 0.4)),
        # scalar tensor
        SampleInput((_make_tensor_helper(()), _make_tensor_helper(()), 0.4)),
        # broadcast rhs scalar-tensor
        SampleInput((_make_tensor_helper((S, S)), _make_tensor_helper(()), 0.4)),
        # broadcast rhs with weight tensor
        SampleInput((_make_tensor_helper((S, S)), _make_tensor_helper((S,)), _make_tensor_helper((S, S)))),
        # broadcast rhs and weight tensor
        SampleInput((_make_tensor_helper((S, S)), _make_tensor_helper((S, 1)), _make_tensor_helper((S,)))),

        # Broadcasts `self` : Issue with inplace-variants
        # Reference: https://github.com/pytorch/pytorch/issues/50747
        # SampleInput((_make_tensor_helper((S,)), _make_tensor_helper((S, S)), 0.4)),
        # SampleInput((_make_tensor_helper(()), _make_tensor_helper((S, S)), 0.4)),
        # SampleInput((_make_tensor_helper((S, 1)), _make_tensor_helper((S, S)), 0.4)),
        # SampleInput((_make_tensor_helper((S, 1)), _make_tensor_helper((S, S)), _make_tensor_helper((S, 1)))),
    )  # type: ignore

    if dtype.is_complex:
        samples = samples + (  # type: ignore
            # no broadcast
            SampleInput((_make_tensor_helper((S, S)), _make_tensor_helper((S, S)), 0.4j)),
            SampleInput((_make_tensor_helper((S, S)), _make_tensor_helper((S, S)), 1.2 + 0.1j)),
            # broadcast rhs
            SampleInput((_make_tensor_helper((S, S)), _make_tensor_helper((S,)), 0.4j)),
            SampleInput((_make_tensor_helper((S, S)), _make_tensor_helper((S, S)), 5.4 + 9j)),
            # scalar tensor
            SampleInput((_make_tensor_helper(()), _make_tensor_helper(()), 0.4j)),
            SampleInput((_make_tensor_helper(()), _make_tensor_helper(()), 6.1 + 0.004j)),
            # broadcast rhs scalar-tensor
            SampleInput((_make_tensor_helper((S, S)), _make_tensor_helper(()), 0.4j)),
            SampleInput((_make_tensor_helper((S, S)), _make_tensor_helper(()), 1 + 2j)),
        )

    return samples
>>>>>>> 69bfabb2

foreach_unary_op_db: List[OpInfo] = [
    ForeachUnaryFuncInfo('exp'),
    ForeachUnaryFuncInfo('acos'),
    ForeachUnaryFuncInfo('asin'),
    ForeachUnaryFuncInfo('atan'),
    ForeachUnaryFuncInfo('cos'),
    ForeachUnaryFuncInfo('cosh'),
    ForeachUnaryFuncInfo('log'),
    ForeachUnaryFuncInfo('log10'),
    ForeachUnaryFuncInfo('log2'),
    ForeachUnaryFuncInfo('tan'),
    ForeachUnaryFuncInfo('tanh'),
    ForeachUnaryFuncInfo('sin'),
    ForeachUnaryFuncInfo('sinh'),

    ForeachUnaryFuncInfo('neg',
                         dtypes=all_types_and_complex(),
                         dtypesIfCPU=all_types_and_complex(),
                         dtypesIfCUDA=all_types_and_complex(),
                         sample_inputs_func=sample_inputs_foreach,
                         safe_casts_outputs=False),

    ForeachUnaryFuncInfo('sqrt',
                         dtypes=floating_types(),
                         dtypesIfCPU=floating_and_complex_types_and(torch.bfloat16),
                         dtypesIfCUDA=floating_and_complex_types_and(torch.half)),

    ForeachUnaryFuncInfo('ceil',
                         dtypes=floating_types(),
                         dtypesIfCPU=floating_types_and(torch.bfloat16),
                         dtypesIfCUDA=floating_types_and(torch.half)),

    ForeachUnaryFuncInfo('erf',
                         dtypes=floating_types(),
                         dtypesIfCPU=floating_types_and(torch.bfloat16),
                         dtypesIfCUDA=floating_types_and(torch.half)),

    ForeachUnaryFuncInfo('erfc',
                         dtypes=floating_types(),
                         dtypesIfCPU=floating_types_and(torch.bfloat16),
                         dtypesIfCUDA=floating_types_and(torch.half)),

    ForeachUnaryFuncInfo('expm1',
                         dtypes=floating_types(),
                         dtypesIfCPU=floating_types_and(torch.bfloat16),
                         dtypesIfCUDA=floating_types_and(torch.half)),

    ForeachUnaryFuncInfo('floor',
                         dtypes=floating_types(),
                         dtypesIfCPU=floating_types_and(torch.bfloat16),
                         dtypesIfCUDA=floating_types_and(torch.half)),

    ForeachUnaryFuncInfo('log1p',
                         dtypes=floating_types(),
                         dtypesIfCPU=floating_types_and(torch.bfloat16),
                         dtypesIfCUDA=floating_types_and(torch.half)),

    ForeachUnaryFuncInfo('round',
                         dtypes=floating_types(),
                         dtypesIfCPU=floating_types_and(torch.bfloat16),
                         dtypesIfCUDA=floating_types_and(torch.half)),

    ForeachUnaryFuncInfo('frac',
                         dtypes=floating_types(),
                         dtypesIfCPU=floating_types_and(torch.bfloat16),
                         dtypesIfCUDA=floating_types_and(torch.half)),

    ForeachUnaryFuncInfo('reciprocal',
                         dtypes=floating_types(),
                         dtypesIfCPU=floating_types_and(torch.bfloat16),
                         dtypesIfCUDA=floating_types_and(torch.half)),

    ForeachUnaryFuncInfo('sigmoid',
                         dtypes=floating_types(),
                         dtypesIfCPU=floating_types_and(torch.bfloat16),
                         dtypesIfCUDA=floating_types_and(torch.half)),

    ForeachUnaryFuncInfo('trunc',
                         dtypes=floating_types(),
                         dtypesIfCPU=floating_types_and(torch.bfloat16),
                         dtypesIfCUDA=floating_types_and(torch.half)),

    ForeachUnaryFuncInfo('abs',
                         dtypes=all_types_and_complex_and(torch.bfloat16, torch.half, torch.bool),
                         dtypesIfCPU=all_types_and_complex_and(torch.bfloat16, torch.half),
                         dtypesIfCUDA=all_types_and_complex_and(torch.bfloat16, torch.half, torch.bool),
                         safe_casts_outputs=False)
]

# Operator database (sorted alphabetically)
op_db: List[OpInfo] = [
    UnaryUfuncInfo('abs',
                   aliases=('absolute', ),
                   ref=np.abs,
                   dtypes=all_types_and_complex_and(torch.half, torch.bfloat16),
                   dtypesIfCPU=all_types_and_complex_and(torch.half, torch.bfloat16),
                   dtypesIfCUDA=all_types_and_complex_and(torch.bool, torch.half, torch.bfloat16),
                   skips=(
                       SkipInfo('TestUnaryUfuncs', 'test_reference_numerics_extremal',
                                device_type='cpu', dtypes=[torch.cfloat, torch.cdouble]),
                       SkipInfo('TestUnaryUfuncs', 'test_reference_numerics_hard',
                                device_type='cpu', dtypes=[torch.cfloat]),
                       # Reference: https://github.com/pytorch/pytorch/issues/49224
                       SkipInfo('TestUnaryUfuncs', 'test_reference_numerics_normal',
                                dtypes=[torch.int8], active_if=TEST_WITH_ASAN),
                       SkipInfo('TestUnaryUfuncs', 'test_variant_consistency',
                                dtypes=[torch.cfloat, torch.cdouble]),
                       # TODO: Fix test_out_arg_all_dtypes as torch.empty_like(expected_output) where expected_output=op(input)
                       # We can break the logic of the loop over all possible types but it is OK.
                       # https://github.com/pytorch/pytorch/blob/master/test/test_unary_ufuncs.py#L440-L449
                       SkipInfo('TestUnaryUfuncs', 'test_out_arg_all_dtypes',
                                dtypes=[torch.cfloat, torch.cdouble]),
                       SkipInfo('TestCommon', 'test_variant_consistency_eager',
                                dtypes=[torch.cfloat, torch.cdouble]),
                       SkipInfo('TestCommon', 'test_variant_consistency_jit',
                                dtypes=[torch.cfloat, torch.cdouble, torch.bfloat16]),
                       SkipInfo('TestCommon', 'test_jit_alias_remapping',
                                dtypes=[torch.cfloat, torch.cdouble, torch.bfloat16]),
                   ),
                   test_inplace_grad=False,
                   assert_autodiffed=True),
    # NOTE: CPU complex acos produces incorrect outputs (https://github.com/pytorch/pytorch/issues/42952)
    UnaryUfuncInfo('acos',
                   aliases=('arccos', ),
                   ref=np.arccos,
                   domain=(-1, 1),
                   handles_complex_extremals=False,
                   dtypes=all_types_and_complex_and(torch.bool),
                   dtypesIfCPU=all_types_and_complex_and(torch.bool, torch.bfloat16),
                   dtypesIfCUDA=all_types_and_complex_and(torch.bool, torch.half),
                   default_test_dtypes=[torch.long, torch.half, torch.bfloat16, torch.float32, torch.cfloat],
                   skip_bfloat16_grad=True,
                   assert_autodiffed=True,
                   decorators=(precisionOverride({torch.float16: 1e-2,
                                                  torch.bfloat16: 1e-1,
                                                  torch.complex64: 1e-2}),),
                   safe_casts_outputs=True,
                   skips=(
                       SkipInfo('TestUnaryUfuncs', 'test_reference_numerics_hard',
                                device_type='cpu', dtypes=[torch.cfloat]),
                       SkipInfo('TestGradients', 'test_fn_grad',
                                dtypes=[torch.cdouble], active_if=IS_WINDOWS),
                       SkipInfo('TestGradients', 'test_method_grad',
                                dtypes=[torch.cdouble], active_if=IS_WINDOWS),
                       SkipInfo('TestGradients', 'test_inplace_grad',
                                dtypes=[torch.cdouble], active_if=IS_WINDOWS),
                   )),
    # NOTE: the derivative for inplace acosh is not implemented
    UnaryUfuncInfo('acosh',
                   aliases=('arccosh', ),
                   ref=np.arccosh,
                   domain=(1, float('inf')),
                   dtypes=all_types_and_complex_and(torch.bool),
                   dtypesIfCPU=all_types_and_complex_and(torch.bool),
                   dtypesIfCUDA=all_types_and_complex_and(torch.bool, torch.half, torch.bfloat16),
                   safe_casts_outputs=True,
                   decorators=(precisionOverride({torch.bfloat16: 5e-2}),),
                   test_inplace_grad=False,
                   skips=(
                       # RuntimeError: "rsqrt_cuda" not implemented for 'BFloat16'
                       SkipInfo('TestCommon', 'test_variant_consistency_jit',
                                device_type='cuda', dtypes=[torch.bfloat16]),
                       SkipInfo('TestUnaryUfuncs', 'test_reference_numerics_extremal',
                                device_type='cpu', dtypes=[torch.cfloat, torch.cdouble]),
                       SkipInfo('TestUnaryUfuncs', 'test_reference_numerics_hard',
                                device_type='cpu', dtypes=[torch.cfloat, torch.cdouble]),
                       SkipInfo('TestUnaryUfuncs', 'test_reference_numerics_extremal',
                                device_type='cuda', dtypes=[torch.cdouble],
                                active_if=IS_WINDOWS),
                       SkipInfo('TestUnaryUfuncs', 'test_reference_numerics_hard',
                                device_type='cuda', dtypes=[torch.cdouble],
                                active_if=IS_WINDOWS),
                       SkipInfo('TestUnaryUfuncs', 'test_reference_numerics_normal',
                                device_type='cuda', dtypes=[torch.cdouble],
                                active_if=IS_WINDOWS),
                       # Reference: https://github.com/pytorch/pytorch/issues/50692
                       SkipInfo('TestGradients', 'test_fn_grad',
                                device_type='cuda', dtypes=[torch.cdouble], active_if=IS_WINDOWS),
                       SkipInfo('TestGradients', 'test_method_grad',
                                device_type='cuda', dtypes=[torch.cdouble], active_if=IS_WINDOWS),
                   )),
    OpInfo('addmm',
           dtypes=floating_types(),
           dtypesIfCPU=all_types_and_complex_and(torch.float16, torch.bfloat16),
           # BFloat16 support on CUDA requires CUDA 11 and SM53
           dtypesIfCUDA=floating_types_and(torch.float16, torch.complex64, torch.complex128,
                                           *[torch.bfloat16] if CUDA11OrLater else []),
           dtypesIfROCM=floating_types_and(torch.half),
           assert_autodiffed=True,
           autodiff_nonfusible_nodes=['aten::add', 'aten::mm'],
           skips=(
               SkipInfo('TestCommon', 'test_variant_consistency_jit',
                        dtypes=[torch.bfloat16, torch.float16, torch.cfloat, torch.cdouble]),
               SkipInfo('TestOpInfo', 'test_duplicate_method_tests'),
               # addmm does not correctly warn when resizing out= inputs
               SkipInfo('TestCommon', 'test_out')),
           sample_inputs_func=sample_inputs_addmm),
    OpInfo('addr',
           dtypes=all_types_and_complex_and(torch.bool, torch.bfloat16, torch.float16),
           # Reference: https://github.com/pytorch/pytorch/issues/50747
           test_inplace_grad=False,
           skips=(
               SkipInfo('TestCommon', 'test_variant_consistency_jit',
                        dtypes=[torch.float16, torch.cfloat, torch.cdouble, torch.bfloat16]),
               # Reference: https://github.com/pytorch/pytorch/issues/50747
               SkipInfo('TestCommon', 'test_variant_consistency_eager',
                        dtypes=all_types_and_complex_and(torch.bool, torch.bfloat16, torch.float16)),),
           sample_inputs_func=sample_inputs_addr),
    OpInfo('amax',
           op=torch.amax,
           dtypes=all_types_and(torch.float16, torch.bfloat16, torch.bool),
           dtypesIfCPU=all_types_and(torch.float16, torch.bfloat16, torch.bool),
           dtypesIfCUDA=all_types_and(torch.float16, torch.bfloat16, torch.bool),
           test_inplace_grad=False,
           sample_inputs_func=sample_inputs_amax_amin,
           skips=(
               # amax does not correctly warn when resizing out= inputs
               SkipInfo('TestCommon', 'test_out'),
               # Reference: https://github.com/pytorch/pytorch/issues/48978
               SkipInfo('TestCommon', 'test_variant_consistency_jit',
                        dtypes=[torch.bfloat16]),)),
    OpInfo('amin',
           op=torch.amin,
           dtypes=all_types_and(torch.float16, torch.bfloat16, torch.bool),
           dtypesIfCPU=all_types_and(torch.float16, torch.bfloat16, torch.bool),
           dtypesIfCUDA=all_types_and(torch.float16, torch.bfloat16, torch.bool),
           test_inplace_grad=False,
           sample_inputs_func=sample_inputs_amax_amin,
           skips=(
               # amin does not correctly warn when resizing out= inputs
               SkipInfo('TestCommon', 'test_out'),
               # Reference: https://github.com/pytorch/pytorch/issues/48978
               SkipInfo('TestCommon', 'test_variant_consistency_jit',
                        dtypes=[torch.bfloat16]),)),
    UnaryUfuncInfo('asin',
                   aliases=('arcsin', ),
                   ref=np.arcsin,
                   domain=(-1, 1),
                   supports_sparse=True,
                   decorators=(precisionOverride({torch.bfloat16: 1e-2}),),
                   safe_casts_outputs=True,
                   dtypes=all_types_and_complex_and(torch.bool),
                   dtypesIfCPU=all_types_and_complex_and(torch.bool, torch.bfloat16),
                   dtypesIfCUDA=all_types_and_complex_and(torch.bool, torch.half),
                   assert_autodiffed=True,
                   skip_bfloat16_grad=True,
                   skips=(
                       SkipInfo('TestUnaryUfuncs', 'test_reference_numerics_extremal',
                                device_type='cpu', dtypes=[torch.cfloat, torch.cdouble]),
                       SkipInfo('TestUnaryUfuncs', 'test_reference_numerics_hard',
                                device_type='cpu', dtypes=[torch.cfloat, torch.cdouble]),
                       SkipInfo('TestUnaryUfuncs', 'test_reference_numerics_extremal',
                                device_type='cuda', dtypes=[torch.cdouble],
                                active_if=IS_WINDOWS),
                       SkipInfo('TestUnaryUfuncs', 'test_reference_numerics_hard',
                                device_type='cuda', dtypes=[torch.cdouble],
                                active_if=IS_WINDOWS)
                   )),
    # NOTE: derivative for inplace asinh is not implemented
    UnaryUfuncInfo('asinh',
                   aliases=('arcsinh', ),
                   ref=np.arcsinh,
                   dtypes=all_types_and_complex_and(torch.bool),
                   dtypesIfCPU=all_types_and_complex_and(torch.bool),
                   dtypesIfCUDA=all_types_and_complex_and(torch.bool, torch.half, torch.bfloat16),
                   safe_casts_outputs=True,
                   decorators=(precisionOverride({torch.bfloat16: 5e-2}),),
                   test_inplace_grad=False,
                   skips=(
                       # RuntimeError: "rsqrt_cuda" not implemented for 'BFloat16'
                       SkipInfo('TestCommon', 'test_variant_consistency_jit',
                                device_type='cuda', dtypes=[torch.bfloat16]),
                       SkipInfo('TestUnaryUfuncs', 'test_reference_numerics_extremal',
                                device_type='cpu', dtypes=[torch.cfloat, torch.cdouble]),
                       SkipInfo('TestUnaryUfuncs', 'test_reference_numerics_hard',
                                device_type='cpu', dtypes=[torch.cfloat, torch.cdouble]),
                       SkipInfo('TestUnaryUfuncs', 'test_reference_numerics_normal',
                                device_type='cpu', dtypes=[torch.cfloat, torch.cdouble]),
                       SkipInfo('TestUnaryUfuncs', 'test_reference_numerics_extremal',
                                device_type='cuda', dtypes=[torch.cdouble],
                                active_if=IS_WINDOWS),
                       SkipInfo('TestUnaryUfuncs', 'test_reference_numerics_hard',
                                device_type='cuda', dtypes=[torch.cdouble],
                                active_if=IS_WINDOWS),
                   )),
    UnaryUfuncInfo('atan',
                   aliases=('arctan', ),
                   ref=np.arctan,
                   dtypes=all_types_and_complex_and(torch.bool),
                   dtypesIfCPU=all_types_and_complex_and(torch.bool, torch.bfloat16),
                   dtypesIfCUDA=all_types_and_complex_and(torch.bool, torch.half),
                   assert_autodiffed=True,
                   skip_bfloat16_grad=True,
                   decorators=(precisionOverride({torch.bfloat16: 1e-2}),),
                   safe_casts_outputs=True,
                   skips=(
                       SkipInfo('TestUnaryUfuncs', 'test_reference_numerics_extremal',
                                device_type='cpu', dtypes=[torch.cfloat, torch.cdouble]),
                       SkipInfo('TestUnaryUfuncs', 'test_reference_numerics_hard',
                                device_type='cpu', dtypes=[torch.cfloat, torch.cdouble]),
                       SkipInfo('TestUnaryUfuncs', 'test_reference_numerics_normal',
                                device_type='cpu', dtypes=[torch.cfloat, torch.cdouble]),
                       SkipInfo('TestUnaryUfuncs', 'test_reference_numerics_extremal',
                                device_type='cuda', dtypes=[torch.cfloat, torch.cdouble],
                                active_if=IS_WINDOWS),
                       SkipInfo('TestUnaryUfuncs', 'test_reference_numerics_hard',
                                device_type='cuda', dtypes=[torch.cfloat, torch.cdouble],
                                active_if=IS_WINDOWS),
                       SkipInfo('TestUnaryUfuncs', 'test_reference_numerics_normal',
                                device_type='cuda', dtypes=[torch.cfloat, torch.cdouble],
                                active_if=IS_WINDOWS),
                   )),
    UnaryUfuncInfo('atanh',
                   aliases=('arctanh', ),
                   ref=np.arctanh,
                   domain=(-1, 1),
                   dtypes=all_types_and_complex_and(torch.bool),
                   dtypesIfCPU=all_types_and_complex_and(torch.bool),
                   dtypesIfCUDA=all_types_and_complex_and(torch.bool, torch.half, torch.bfloat16),
                   safe_casts_outputs=True,
                   decorators=(precisionOverride({torch.bfloat16: 1e-2}),),
                   test_inplace_grad=False,
                   skips=(
                       SkipInfo('TestUnaryUfuncs', 'test_reference_numerics_extremal',
                                device_type='cpu', dtypes=[torch.cfloat, torch.cdouble]),
                       SkipInfo('TestUnaryUfuncs', 'test_reference_numerics_normal',
                                device_type='cpu', dtypes=[torch.cfloat, torch.cdouble]),
                       SkipInfo('TestUnaryUfuncs', 'test_reference_numerics_extremal',
                                device_type='cuda', dtypes=[torch.cfloat, torch.cdouble],
                                active_if=IS_WINDOWS),
                       SkipInfo('TestUnaryUfuncs', 'test_reference_numerics_hard',
                                device_type='cuda', dtypes=[torch.cfloat],
                                active_if=IS_WINDOWS),
                   )),
    OpInfo('broadcast_to',
           dtypes=all_types_and_complex_and(torch.bool, torch.float16, torch.bfloat16),
           supports_out=False,
           test_inplace_grad=False,
           sample_inputs_func=sample_inputs_broadcast_to),
    UnaryUfuncInfo('bitwise_not',
                   ref=np.bitwise_not,
                   dtypes=integral_types_and(torch.bool),
                   dtypesIfCPU=None,
                   dtypesIfCUDA=None,
                   dtypesIfROCM=None,
                   supports_autograd=False),
    UnaryUfuncInfo('ceil',
                   ref=np.ceil,
                   dtypes=floating_types_and(torch.half),
                   dtypesIfCPU=floating_types_and(torch.bfloat16),
                   dtypesIfCUDA=floating_types_and(torch.half),
                   assert_autodiffed=True),
    HermitianOpInfo('cholesky',
                    op=torch.cholesky,
                    dtypes=floating_and_complex_types(),
                    test_inplace_grad=False,
                    check_batched_gradgrad=False,
                    sample_inputs_func=sample_inputs_linalg_cholesky,
                    decorators=[skipCUDAIfNoMagma, skipCUDAIfRocm, skipCPUIfNoLapack],
                    skips=(
                        # cuda gradchecks are slow
                        # see discussion https://github.com/pytorch/pytorch/pull/47761#issuecomment-747316775
                        SkipInfo('TestGradients', 'test_fn_gradgrad', device_type='cuda'),)
                    ),
    TriangularOpInfo('cholesky_inverse',
                     op=torch.cholesky_inverse,
                     dtypes=floating_and_complex_types(),
                     # TODO: RuntimeError: cholesky_inverse does not support automatic differentiation for outputs
                     # with complex dtype.
                     test_complex_grad=False,
                     test_inplace_grad=False,
                     check_batched_gradgrad=False,
                     decorators=[skipCUDAIfNoMagma, skipCPUIfNoLapack],
                     skips=(
                         SkipInfo('TestCommon', 'test_variant_consistency_eager',
                                  dtypes=[torch.complex64, torch.complex128]),
                         # cholesky_inverse does not correctly warn when resizing out= inputs
                         SkipInfo('TestCommon', 'test_out'),)),
    UnaryUfuncInfo('clamp',
                   aliases=('clip', ),
                   ref=np.clip,
                   dtypes=all_types_and(torch.half, torch.bfloat16),
                   dtypesIfCPU=all_types_and(torch.bfloat16),
                   dtypesIfCUDA=all_types_and(torch.half, torch.bfloat16),
                   assert_autodiffed=True,
                   skips=(
                       # Skip all unary ufuncs tests as we call op(tensor) and min/max args are not passed
                       # Reference: https://github.com/pytorch/pytorch/issues/51242
                       SkipInfo('TestUnaryUfuncs'),
                   ),
                   sample_inputs_func=sample_inputs_clamp),
    UnaryUfuncInfo('conj',
                   ref=np.conj,
                   dtypes=all_types_and_complex_and(torch.bool,
                                                    torch.bfloat16, torch.half),
                   dtypesIfCPU=None,
                   dtypesIfCUDA=None,
                   dtypesIfROCM=None,
                   skips=(
                       # File "test_unary_ufuncs.py", line 289, in test_reference_numerics
                       #  if not torch.can_cast(numpy_to_torch_dtype_dict[expected.dtype.type], dtype):
                       # KeyError: <class 'numpy.intc'>
                       # Following error in Windows CI
                       SkipInfo('TestUnaryUfuncs', 'test_reference_numerics_normal',
                                dtypes=[torch.int],
                                active_if=IS_WINDOWS),
                       SkipInfo('TestUnaryUfuncs', 'test_reference_numerics_hard',
                                dtypes=[torch.int],
                                active_if=IS_WINDOWS),
                   ),
                   test_inplace_grad=False),
    UnaryUfuncInfo('cos',
                   ref=np.cos,
                   dtypes=all_types_and_complex_and(torch.bool, torch.bfloat16),
                   dtypesIfCPU=all_types_and_complex_and(torch.bool, torch.bfloat16),
                   dtypesIfCUDA=all_types_and_complex_and(torch.bool, torch.half, torch.bfloat16),
                   assert_autodiffed=True,
                   skip_bfloat16_grad=True,
                   handles_large_floats=False,
                   safe_casts_outputs=True,
                   decorators=(precisionOverride({torch.bfloat16: 1e-2}),),
                   skips=(
                       SkipInfo('TestUnaryUfuncs', 'test_reference_numerics_extremal',
                                dtypes=[torch.cfloat, torch.cdouble], active_if=IS_WINDOWS),
                       SkipInfo('TestUnaryUfuncs', 'test_reference_numerics_extremal', device_type='cpu',
                                dtypes=[torch.cfloat, torch.cdouble], active_if=IS_MACOS),
                   )),
    UnaryUfuncInfo('cosh',
                   ref=np_unary_ufunc_integer_promotion_wrapper(np.cosh),
                   dtypesIfCPU=all_types_and_complex_and(torch.bool),
                   dtypesIfCUDA=all_types_and_complex_and(torch.bool, torch.half),
                   safe_casts_outputs=True,
                   assert_autodiffed=True,
                   skips=(
                       # Reference: https://github.com/pytorch/pytorch/issues/48641
                       SkipInfo('TestUnaryUfuncs', 'test_reference_numerics_hard',
                                device_type='cpu', dtypes=[torch.int8]),
                       SkipInfo('TestUnaryUfuncs', 'test_reference_numerics_extremal',
                                dtypes=[torch.cfloat, torch.cdouble], active_if=IS_WINDOWS),
                       SkipInfo('TestUnaryUfuncs', 'test_reference_numerics_hard',
                                dtypes=[torch.cfloat, torch.cdouble], active_if=IS_WINDOWS),
                       SkipInfo('TestUnaryUfuncs', 'test_reference_numerics_extremal', device_type='cpu',
                                dtypes=[torch.cfloat, torch.cdouble], active_if=IS_MACOS),
                       SkipInfo('TestUnaryUfuncs', 'test_reference_numerics_hard', device_type='cpu',
                                dtypes=[torch.cfloat, torch.cdouble], active_if=IS_MACOS),
                       SkipInfo('TestCommon', 'test_variant_consistency_jit',
                                device_type='cuda', dtypes=[torch.float16]),
                   )),
    OpInfo('cumsum',
           dtypesIfCPU=all_types_and_complex_and(torch.bool),
           dtypesIfCUDA=all_types_and_complex_and(torch.bool, torch.half),
           skips=(
               # Reference: https://github.com/pytorch/pytorch/issues/53360
               # For integer inputs,
               # inplace variant preserves dtype of `self` while method variant
               # always promotes it to torch.long.
               # >>> t = torch.randint(2, 10, (3, 2), dtype=torch.int8)
               # >>> t.cumsum(0).dtype
               # torch.int64
               # >>> t.cumsum_(0).dtype
               # torch.int8
               SkipInfo('TestCommon', 'test_variant_consistency_eager',
                        dtypes=[torch.uint8, torch.int8, torch.int16, torch.int32]),
               # Reference: https://github.com/pytorch/pytorch/issues/53358
               # >>> t = torch.tensor([False])
               # >>> t.cumsum_(0) # Error "cumsum_out_cpu" not implemented for 'Bool'
               # >>> t.cuda().cumsum_(0) # Error "cumsum_cuda" not implemented for 'Bool'
               # >>> t = torch.tensor(False)
               # >>> t.cumsum_(0) # Error "cumsum_out_cpu" not implemented for 'Bool'
               # >>> t.cuda().cumsum_(0) # Does not fail!
               # tensor(False, device='cuda:0')
               SkipInfo('TestCommon', 'test_variant_consistency_eager',
                        dtypes=[torch.bool]),
               SkipInfo('TestCommon', 'test_variant_consistency_jit',
                        dtypes=[torch.bool]),
               # cumsum does not correctly warn when resizing out= inputs
               SkipInfo('TestCommon', 'test_out'),
               SkipInfo('TestOpInfo', 'test_duplicate_method_tests'),
           ),
           sample_inputs_func=sample_inputs_cumsum),
    UnaryUfuncInfo('deg2rad',
                   ref=np.radians,
                   decorators=(precisionOverride({torch.bfloat16: 7e-1,
                                                  torch.float16: 7e-1}),),
                   dtypes=all_types_and(torch.bool, torch.half, torch.bfloat16),
                   dtypesIfCPU=all_types_and(torch.bool, torch.half, torch.bfloat16),
                   dtypesIfCUDA=all_types_and(torch.bool, torch.half, torch.bfloat16),
                   skips=(
                       # Reference: https://github.com/pytorch/pytorch/pull/51283#issuecomment-770614273
                       SkipInfo('TestUnaryUfuncs', 'test_reference_numerics_hard',
                                dtypes=[torch.bfloat16]),
                   ),
                   safe_casts_outputs=True),
    OpInfo('diff',
           op=torch.diff,
           dtypes=all_types_and_complex_and(torch.bool, torch.float16, torch.bfloat16),
           sample_inputs_func=sample_inputs_diff,
           test_inplace_grad=False),
    OpInfo('div',
           variant_test_name='no_rounding_mode',
           dtypes=all_types_and_complex_and(torch.bool, torch.half, torch.bfloat16),
           sample_inputs_func=sample_inputs_div,
           skips=(SkipInfo('TestOpInfo', 'test_duplicate_method_tests'),),
           assert_autodiffed=True),
    OpInfo('div',
           variant_test_name='true_rounding',
           dtypes=all_types_and_complex_and(torch.bool, torch.half, torch.bfloat16),
           sample_inputs_func=partial(sample_inputs_div, rounding_mode='true'),
           skips=(SkipInfo('TestOpInfo', 'test_duplicate_method_tests'),),
           assert_autodiffed=True),
    OpInfo('div',
           variant_test_name='trunc_rounding',
           dtypes=all_types_and(torch.half, torch.bfloat16),
           sample_inputs_func=partial(sample_inputs_div, rounding_mode='trunc'),
           skips=(SkipInfo('TestOpInfo', 'test_duplicate_method_tests'),),
           assert_autodiffed=True),
    OpInfo('div',
           variant_test_name='floor_rounding',
           dtypes=all_types_and(torch.half, torch.bfloat16),
           sample_inputs_func=partial(sample_inputs_div, rounding_mode='floor'),
           skips=(SkipInfo('TestOpInfo', 'test_duplicate_method_tests'),),
           assert_autodiffed=True),
    UnaryUfuncInfo('exp',
                   ref=np_unary_ufunc_integer_promotion_wrapper(np.exp),
                   dtypes=all_types_and_complex_and(torch.bool, torch.half),
                   dtypesIfCPU=all_types_and_complex_and(torch.bool, torch.bfloat16),
                   dtypesIfCUDA=all_types_and_complex_and(torch.bool, torch.half, torch.bfloat16),
                   skips=(
                       # Reference: https://github.com/pytorch/pytorch/pull/50093#pullrequestreview-561791547
                       SkipInfo('TestUnaryUfuncs', 'test_reference_numerics_extremal', dtypes=[torch.bfloat16]),
                       SkipInfo('TestUnaryUfuncs', 'test_reference_numerics_hard', dtypes=[torch.bfloat16]),
                       SkipInfo('TestUnaryUfuncs', 'test_reference_numerics_normal', dtypes=[torch.bfloat16]),
                       # Reference: https://github.com/pytorch/pytorch/issues/48010
                       SkipInfo('TestUnaryUfuncs', 'test_reference_numerics_extremal',
                                device_type='cpu', dtypes=[torch.cfloat, torch.cdouble]),
                       SkipInfo('TestUnaryUfuncs', 'test_reference_numerics_hard',
                                device_type='cpu', dtypes=[torch.cfloat, torch.cdouble]),
                   ),
                   assert_autodiffed=True,
                   safe_casts_outputs=True),
    OpInfo('diag',
           dtypes=all_types_and_complex_and(torch.bool),
           dtypesIfCPU=all_types_and_complex_and(torch.bool),
           dtypesIfCUDA=all_types_and_complex_and(torch.bool, torch.half),
           sample_inputs_func=sample_inputs_diag,
           test_inplace_grad=False,
           skips=(
               # diag does not correctly warn when resizing out= inputs
               SkipInfo('TestCommon', 'test_out'),)),
    UnaryUfuncInfo('frac',
                   ref=lambda x: np.modf(x)[0],
                   dtypes=floating_types_and(torch.bfloat16, torch.float16),
                   dtypesIfCPU=floating_types_and(torch.bfloat16, torch.float16),
                   dtypesIfCUDA=floating_types_and(torch.float16),
                   assert_autodiffed=True,
                   # Reference for disabling extremals
                   # https://github.com/pytorch/pytorch/issues/51948
                   handles_extremals=False),
    SpectralFuncInfo('fft.fft',
                     aten_name='fft_fft',
                     ref=np.fft.fft,
                     ndimensional=False,
                     dtypes=all_types_and_complex_and(torch.bool),
                     default_test_dtypes=floating_and_complex_types(),
                     test_inplace_grad=False,),
    SpectralFuncInfo('fft.fftn',
                     aten_name='fft_fftn',
                     ref=np.fft.fftn,
                     ndimensional=True,
                     dtypes=all_types_and_complex_and(torch.bool),
                     default_test_dtypes=floating_and_complex_types(),
                     test_inplace_grad=False,
                     decorators=[precisionOverride(
                         {torch.float: 1e-4, torch.cfloat: 1e-4})],),
    SpectralFuncInfo('fft.hfft',
                     aten_name='fft_hfft',
                     ref=np.fft.hfft,
                     ndimensional=False,
                     dtypes=all_types_and_complex_and(torch.bool),
                     default_test_dtypes=floating_and_complex_types(),
                     check_batched_gradgrad=False,
                     test_inplace_grad=False,),
    SpectralFuncInfo('fft.rfft',
                     aten_name='fft_rfft',
                     ref=np.fft.rfft,
                     ndimensional=False,
                     dtypes=all_types_and(torch.bool),
                     default_test_dtypes=floating_and_complex_types(),
                     check_batched_grad=False,
                     check_batched_gradgrad=False,
                     test_inplace_grad=False,),
    SpectralFuncInfo('fft.rfftn',
                     aten_name='fft_rfftn',
                     ref=np.fft.rfftn,
                     ndimensional=True,
                     dtypes=all_types_and(torch.bool),
                     default_test_dtypes=floating_and_complex_types(),
                     test_inplace_grad=False,
                     check_batched_grad=False,
                     check_batched_gradgrad=False,
                     decorators=[precisionOverride({torch.float: 1e-4})],),
    SpectralFuncInfo('fft.ifft',
                     aten_name='fft_ifft',
                     ref=np.fft.ifft,
                     ndimensional=False,
                     dtypes=all_types_and_complex_and(torch.bool),
                     default_test_dtypes=floating_and_complex_types(),
                     test_inplace_grad=False,),
    SpectralFuncInfo('fft.ifftn',
                     aten_name='fft_ifftn',
                     ref=np.fft.ifftn,
                     ndimensional=True,
                     dtypes=all_types_and_complex_and(torch.bool),
                     default_test_dtypes=floating_and_complex_types(),
                     test_inplace_grad=False,),
    SpectralFuncInfo('fft.ihfft',
                     aten_name='fft_ihfft',
                     ref=np.fft.ihfft,
                     ndimensional=False,
                     dtypes=all_types_and(torch.bool),
                     default_test_dtypes=floating_types(),
                     check_batched_grad=False,
                     test_inplace_grad=False,),
    SpectralFuncInfo('fft.irfft',
                     aten_name='fft_irfft',
                     ref=np.fft.irfft,
                     ndimensional=False,
                     dtypes=all_types_and_complex_and(torch.bool),
                     default_test_dtypes=floating_and_complex_types(),
                     check_batched_gradgrad=False,
                     test_inplace_grad=False,),
    SpectralFuncInfo('fft.irfftn',
                     aten_name='fft_irfftn',
                     ref=np.fft.irfftn,
                     ndimensional=True,
                     dtypes=all_types_and_complex_and(torch.bool),
                     default_test_dtypes=floating_and_complex_types(),
                     check_batched_gradgrad=False,
                     test_inplace_grad=False,),
    UnaryUfuncInfo('floor',
                   ref=np.floor,
                   dtypes=floating_types_and(torch.half),
                   dtypesIfCPU=floating_types_and(torch.bfloat16),
                   dtypesIfCUDA=floating_types_and(torch.half),
                   assert_autodiffed=True),
    OpInfo('flip',
           op=torch.flip,
           dtypes=all_types_and_complex_and(torch.bool, torch.half, torch.bfloat16),
           sample_inputs_func=sample_inputs_flip,
           test_inplace_grad=False,
           supports_out=False),
    OpInfo('fliplr',
           op=torch.fliplr,
           dtypes=all_types_and_complex_and(torch.bool, torch.half, torch.bfloat16),
           sample_inputs_func=sample_inputs_fliplr_flipud,
           test_inplace_grad=False,
           supports_out=False),
    OpInfo('flipud',
           op=torch.flipud,
           dtypes=all_types_and_complex_and(torch.bool, torch.half, torch.bfloat16),
           sample_inputs_func=sample_inputs_fliplr_flipud,
           test_inplace_grad=False,
           supports_out=False),
    UnaryUfuncInfo('i0',
                   ref=np.i0,
                   decorators=(precisionOverride({torch.bfloat16: 3e-1,
                                                  torch.float16: 5e-1}),),
                   dtypes=floating_types_and(torch.bfloat16),
                   dtypesIfCPU=floating_types_and(torch.bfloat16),
                   dtypesIfCUDA=floating_types_and(torch.half, torch.bfloat16),
                   supports_autograd=False),
    OpInfo('floor_divide',
           dtypes=all_types_and(torch.half, torch.bfloat16),
           sample_inputs_func=sample_inputs_floor_divide,
           decorators=[_wrap_warn_once("floor_divide is deprecated, and will be removed")],
           skips=(
               # `test_duplicate_method_tests` doesn't raise any warning, as it doesn't actually
               # call the operator.
               SkipInfo('TestOpInfo', 'test_duplicate_method_tests'),),
           supports_autograd=False,
           ),
    UnaryUfuncInfo('frexp',
                   op=torch.frexp,
                   ref=np.frexp,
                   dtypesIfCPU=floating_types_and(torch.half),
                   dtypesIfCUDA=floating_types_and(torch.half),
                   # skip testing torch.frexp as it is not supported by ROCm platform yet
                   decorators=[skipCUDAIfRocm],
                   test_inplace_grad=False,
                   supports_out=False,
                   skips=(
                       # skips below tests as torch.frexp returns tuple-like (mantissa, exponent) as outputs,
                       # while theses tests currently requires output to a single tensor.
                       SkipInfo('TestUnaryUfuncs', 'test_batch_vs_slicing'),
                       SkipInfo('TestUnaryUfuncs', 'test_contig_vs_every_other'),
                       SkipInfo('TestUnaryUfuncs', 'test_contig_vs_transposed'),
                       SkipInfo('TestUnaryUfuncs', 'test_non_contig_expand'),
                       SkipInfo('TestUnaryUfuncs', 'test_variant_consistency'),

                       # skips test_reference_numerics due to error in Windows CI.
                       # The np.frexp returns exponent as np.intc dtype on Windows platform,
                       # and np.intc does not have the correspond torch dtype
                       SkipInfo('TestUnaryUfuncs', 'test_reference_numerics_normal',
                                active_if=IS_WINDOWS),
                       SkipInfo('TestUnaryUfuncs', 'test_reference_numerics_hard',
                                active_if=IS_WINDOWS),
                       SkipInfo('TestUnaryUfuncs', 'test_reference_numerics_extremal',
                                active_if=IS_WINDOWS),
                   )),
    OpInfo('linalg.householder_product',
           aten_name='linalg_householder_product',
           op=torch.linalg.householder_product,
           aliases=('orgqr', ),
           dtypes=floating_and_complex_types(),
           test_inplace_grad=False,
           # TODO: backward uses in-place operations that vmap doesn't like
           check_batched_grad=False,
           check_batched_gradgrad=False,
           sample_inputs_func=sample_inputs_householder_product,
           decorators=[skipCUDAIfNoCusolver, skipCUDAIfRocm, skipCPUIfNoLapack,
                       # gradgrad checks are slow
                       DecorateInfo(slowTest, 'TestGradients', 'test_fn_gradgrad'), ]),

    OpInfo('inverse',
           op=torch.inverse,
           dtypes=floating_and_complex_types(),
           test_inplace_grad=False,
           check_batched_gradgrad=False,
           sample_inputs_func=sample_inputs_linalg_invertible,
           decorators=[skipCUDAIfNoMagmaAndNoCusolver, skipCUDAIfRocm, skipCPUIfNoLapack],
           skips=(
               # cuda gradchecks are slow
               # see discussion https://github.com/pytorch/pytorch/pull/47761#issuecomment-747316775
               SkipInfo('TestGradients', 'test_fn_gradgrad', device_type='cuda'),)),
    HermitianOpInfo('linalg.cholesky',
                    aten_name='linalg_cholesky',
                    op=torch.linalg.cholesky,
                    dtypes=floating_and_complex_types(),
                    test_inplace_grad=False,
                    # TODO: RuntimeError: While computing batched gradients,
                    # got: vmap: Calling Tensor.as_strided is not supported
                    # unless the batch dims being vmapped over are at the front of the tensor (in memory layout).
                    check_batched_gradgrad=False,
                    sample_inputs_func=sample_inputs_linalg_cholesky,
                    decorators=[skipCUDAIfNoMagma, skipCUDAIfRocm, skipCPUIfNoLapack],
                    skips=(
                        # cuda gradchecks are slow
                        # see discussion https://github.com/pytorch/pytorch/pull/47761#issuecomment-747316775
                        SkipInfo('TestGradients', 'test_fn_gradgrad', device_type='cuda'),)
                    ),
    HermitianOpInfo('linalg.eigh',
                    aten_name='linalg_eigh',
                    op=torch.linalg.eigh,
                    dtypes=floating_and_complex_types(),
                    test_inplace_grad=False,
                    check_batched_gradgrad=False,
                    sample_inputs_func=sample_inputs_linalg_eigh,
                    output_func=lambda out: (out[0], abs(out[1])),  # gauge invariant loss function
                    decorators=[skipCUDAIfNoMagma, skipCUDAIfRocm, skipCPUIfNoLapack],
                    skips=(
                        # cuda gradchecks are slow
                        # see discussion https://github.com/pytorch/pytorch/pull/47761#issuecomment-747316775
                        SkipInfo('TestGradients', 'test_fn_gradgrad', device_type='cuda'),)
                    ),
    OpInfo('linalg.lstsq',
           aten_name='linalg_lstsq',
           op=torch.linalg.lstsq,
           dtypes=floating_and_complex_types(),
           test_inplace_grad=False,
           supports_out=False,
           sample_inputs_func=sample_inputs_linalg_lstsq,
           check_batched_grad=False,
           check_batched_gradgrad=False,
           decorators=[skipCUDAIfNoMagma, skipCPUIfNoLapack],
           skips=(
               # skip because `linalg_lstsq` is not differentiable
               SkipInfo('TestGradients', 'test_fn_grad'),
               SkipInfo('TestCommon', 'test_variant_consistency_jit'),
           )),
    OpInfo('linalg.norm',
           op=torch.linalg.norm,
           dtypes=floating_and_complex_types_and(torch.float16, torch.bfloat16),
           test_inplace_grad=False,
           decorators=[skipCUDAIfNoMagma, skipCPUIfNoLapack],
           sample_inputs_func=sample_inputs_linalg_norm,
           aten_name='linalg_norm',
           skips=(
               # TODO: remove this once `pow` is implemented for float16
               #       and bfloat16 on CPU. Issue:
               #       https://github.com/pytorch/pytorch/issues/50789
               SkipInfo('TestCommon', 'test_variant_consistency_jit',
                        device_type='cpu',
                        dtypes=[torch.float16, torch.bfloat16]),
               # linalg.norm does not correctly warn when resizing out= inputs
               SkipInfo('TestCommon', 'test_out'),
           )),
    OpInfo('linalg.qr',
           aten_name='linalg_qr',
           op=torch.linalg.qr,
           dtypes=floating_and_complex_types(),
           test_inplace_grad=False,
           supports_out=False,
           sample_inputs_func=sample_inputs_linalg_qr,
           decorators=[skipCUDAIfNoMagma, skipCUDAIfRocm, skipCPUIfNoLapack],
           skips=(
               # cuda gradchecks are slow
               # see discussion https://github.com/pytorch/pytorch/pull/47761#issuecomment-747316775
               SkipInfo('TestGradients', 'test_fn_gradgrad', device_type='cuda'),)),
    OpInfo('linalg.slogdet',
           aten_name='linalg_slogdet',
           op=torch.linalg.slogdet,
           dtypes=floating_and_complex_types(),
           test_inplace_grad=False,
           sample_inputs_func=sample_inputs_linalg_invertible,
           output_func=itemgetter(1),
           decorators=[skipCUDAIfNoMagma, skipCUDAIfRocm, skipCPUIfNoLapack]),
    OpInfo('linalg.vector_norm',
           op=torch.linalg.vector_norm,
           dtypes=floating_and_complex_types_and(torch.float16, torch.bfloat16),
           test_inplace_grad=False,
           decorators=[skipCUDAIfNoMagma, skipCPUIfNoLapack],
           sample_inputs_func=sample_inputs_linalg_vector_norm,
           aten_name='linalg_vector_norm',
           skips=(
               # TODO: remove this once `pow` is implemented for float16
               #       and bfloat16 on CPU. Issue:
               #       https://github.com/pytorch/pytorch/issues/50789
               SkipInfo('TestCommon', 'test_variant_consistency_jit',
                        device_type='cpu',
                        dtypes=[torch.float16, torch.bfloat16]),
               # linalg.vector_norm does not correctly warn when resizing out= inputs
               SkipInfo('TestCommon', 'test_out'),
           )),
    UnaryUfuncInfo('log',
                   ref=np.log,
                   domain=(0, float('inf')),
                   dtypes=all_types_and_complex_and(torch.bool, torch.bfloat16),
                   dtypesIfCPU=all_types_and_complex_and(torch.bool, torch.bfloat16),
                   dtypesIfCUDA=all_types_and_complex_and(torch.bool, torch.half, torch.bfloat16),
                   assert_autodiffed=True,
                   skip_bfloat16_grad=True,
                   safe_casts_outputs=True,
                   decorators=(precisionOverride({torch.bfloat16: 5e-2}),),
                   skips=(
                       SkipInfo('TestUnaryUfuncs', 'test_reference_numerics_extremal',
                                device_type='cpu', dtypes=[torch.cfloat, torch.cdouble],
                                active_if=IS_WINDOWS),
                   )),
    UnaryUfuncInfo('log10',
                   ref=np.log10,
                   domain=(0, float('inf')),
                   decorators=(precisionOverride({torch.bfloat16: 5e-2}),),
                   dtypes=all_types_and_complex_and(torch.bool, torch.bfloat16),
                   dtypesIfCPU=all_types_and_complex_and(torch.bool, torch.bfloat16),
                   assert_autodiffed=True,
                   skip_bfloat16_grad=True,
                   dtypesIfCUDA=all_types_and_complex_and(torch.bool, torch.half, torch.bfloat16),
                   safe_casts_outputs=True,
                   skips=(
                       SkipInfo('TestUnaryUfuncs', 'test_reference_numerics_extremal',
                                device_type='cpu', dtypes=[torch.cfloat, torch.cdouble],
                                active_if=IS_WINDOWS),
                   )),
    UnaryUfuncInfo('log1p',
                   ref=np.log1p,
                   domain=(-1, float('inf')),
                   dtypesIfCPU=all_types_and(torch.bool, torch.bfloat16),
                   dtypesIfCUDA=all_types_and(torch.bool, torch.half, torch.bfloat16),
                   decorators=(precisionOverride({torch.bfloat16: 1e-1}),),
                   safe_casts_outputs=True,
                   assert_autodiffed=True,
                   skip_bfloat16_grad=True),
    UnaryUfuncInfo('log2',
                   ref=np.log2,
                   domain=(0, float('inf')),
                   dtypes=all_types_and_complex_and(torch.bool, torch.bfloat16),
                   dtypesIfCPU=all_types_and_complex_and(torch.bool, torch.bfloat16),
                   dtypesIfCUDA=all_types_and_complex_and(torch.bool, torch.half, torch.bfloat16),
                   assert_autodiffed=True,
                   skip_bfloat16_grad=True,
                   safe_casts_outputs=True,
                   decorators=(precisionOverride({torch.bfloat16: 1e-1}),),
                   skips=(
                       SkipInfo('TestUnaryUfuncs', 'test_reference_numerics_extremal',
                                dtypes=[torch.cfloat, torch.cdouble]),
                       SkipInfo('TestUnaryUfuncs', 'test_reference_numerics_normal',
                                dtypes=[torch.cfloat, torch.cdouble]),
                   )),
    UnaryUfuncInfo('logical_not',
                   ref=np.logical_not,
                   decorators=(precisionOverride({torch.bfloat16: 7e-1,
                                                  torch.float16: 5e-1}),),
                   dtypes=all_types_and_complex_and(torch.bool, torch.half, torch.bfloat16),
                   dtypesIfCPU=all_types_and_complex_and(torch.bool, torch.half, torch.bfloat16),
                   dtypesIfCUDA=all_types_and_complex_and(torch.bool, torch.half, torch.bfloat16),
                   safe_casts_outputs=True,
                   supports_autograd=False,
                   skips=(
                       # The function variant always returns BoolTensor
                       # while the inplace variant preserves the input dtype.
                       # >>> t = torch.randn(3)
                       # >>> torch.logical_not(t)
                       # tensor([False, False, False])
                       # >>> torch.logical_not(t).dtype
                       # torch.bool
                       # >>> t.logical_not_().dtype
                       # torch.float32
                       SkipInfo('TestUnaryUfuncs', 'test_variant_consistency',
                                dtypes=all_types_and_complex_and(torch.half, torch.bfloat16)),
                       SkipInfo('TestCommon', 'test_variant_consistency_eager',
                                dtypes=all_types_and_complex_and(torch.half, torch.bfloat16)),
                   )),
    OpInfo('masked_scatter',
           dtypes=all_types_and_complex_and(torch.bool, torch.half, torch.bfloat16),
           dtypesIfCPU=all_types_and_complex_and(torch.bool, torch.half, torch.bfloat16),
           dtypesIfCUDA=all_types_and_complex_and(torch.bool, torch.half, torch.bfloat16),
           sample_inputs_func=sample_inputs_masked_scatter,
           skips=(
               # _th_masked_fill_bool_ not supported for Complex Types.
               SkipInfo('TestGradients', 'test_fn_grad',
                        device_type='cuda', dtypes=[torch.complex128]),
               SkipInfo('TestGradients', 'test_fn_gradgrad',
                        device_type='cuda', dtypes=[torch.complex128]),
               SkipInfo('TestGradients', 'test_inplace_grad',
                        device_type='cuda', dtypes=[torch.complex128]),
               SkipInfo('TestGradients', 'test_inplace_gradgrad',
                        device_type='cuda', dtypes=[torch.complex128]),
               SkipInfo('TestCommon', 'test_variant_consistency_jit',
                        dtypes=[torch.cfloat, torch.cdouble]),
               SkipInfo('TestOpInfo', 'test_duplicate_method_tests'),
           ),
           supports_out=False),
    OpInfo('masked_select',
           dtypes=all_types_and_complex_and(torch.bool, torch.half, torch.bfloat16),
           dtypesIfCPU=all_types_and_complex_and(torch.bool, torch.half, torch.bfloat16),
           dtypesIfCUDA=all_types_and_complex_and(torch.bool, torch.half, torch.bfloat16),
           sample_inputs_func=sample_inputs_masked_select,
           test_inplace_grad=False,
           supports_out=True,
           skips=(
               # masked_select does not correctly warn when resizing out= inputs
               SkipInfo('TestCommon', 'test_out'),
           )),
    OpInfo('max',
           op=torch.max,
           variant_test_name='binary',
           dtypes=all_types_and(torch.float16, torch.bfloat16, torch.bool),
           dtypesIfCPU=all_types_and(torch.float16, torch.bfloat16, torch.bool),
           dtypesIfCUDA=all_types_and(torch.float16, torch.bfloat16, torch.bool),
           test_inplace_grad=False,
           sample_inputs_func=sample_inputs_max_min_binary,
           assert_autodiffed=True,),
    OpInfo('max',
           op=torch.max,
           variant_test_name='reduction_with_dim',
           dtypes=all_types_and(torch.float16, torch.bfloat16, torch.bool),
           dtypesIfCPU=all_types_and(torch.float16, torch.bfloat16, torch.bool),
           dtypesIfCUDA=all_types_and(torch.float16, torch.bfloat16, torch.bool),
           test_inplace_grad=False,
           sample_inputs_func=sample_inputs_max_min_reduction_with_dim,
           skips=(
               # max does not correctly warn when resizing out= inputs
               SkipInfo('TestCommon', 'test_out'),
               # Reference: https://github.com/pytorch/pytorch/issues/51788#issuecomment-777625293
               SkipInfo('TestCommon', 'test_variant_consistency_jit',
                        device_type='cpu', dtypes=[torch.bfloat16]),)),
    OpInfo('max',
           op=torch.max,
           variant_test_name='reduction_no_dim',
           dtypes=all_types_and(torch.float16, torch.bfloat16, torch.bool),
           dtypesIfCPU=all_types_and(torch.float16, torch.bfloat16, torch.bool),
           dtypesIfCUDA=all_types_and(torch.float16, torch.bfloat16, torch.bool),
           test_inplace_grad=False,
           supports_out=False,
           sample_inputs_func=sample_inputs_max_min_reduction_no_dim,),
    OpInfo('min',
           op=torch.min,
           variant_test_name='binary',
           dtypes=all_types_and(torch.float16, torch.bfloat16, torch.bool),
           dtypesIfCPU=all_types_and(torch.float16, torch.bfloat16, torch.bool),
           dtypesIfCUDA=all_types_and(torch.float16, torch.bfloat16, torch.bool),
           test_inplace_grad=False,
           sample_inputs_func=sample_inputs_max_min_binary,
           assert_autodiffed=True,),
    OpInfo('min',
           op=torch.min,
           variant_test_name='reduction_with_dim',
           dtypes=all_types_and(torch.float16, torch.bfloat16, torch.bool),
           dtypesIfCPU=all_types_and(torch.float16, torch.bfloat16, torch.bool),
           dtypesIfCUDA=all_types_and(torch.float16, torch.bfloat16, torch.bool),
           test_inplace_grad=False,
           sample_inputs_func=sample_inputs_max_min_reduction_with_dim,
           skips=(
               # min does not correctly warn when resizing out= inputs
               SkipInfo('TestCommon', 'test_out'),
               # Reference: https://github.com/pytorch/pytorch/issues/51788#issuecomment-777625293
               SkipInfo('TestCommon', 'test_variant_consistency_jit',
                        device_type='cpu', dtypes=[torch.bfloat16]),)),
    OpInfo('min',
           op=torch.min,
           variant_test_name='reduction_no_dim',
           dtypes=all_types_and(torch.float16, torch.bfloat16, torch.bool),
           dtypesIfCPU=all_types_and(torch.float16, torch.bfloat16, torch.bool),
           dtypesIfCUDA=all_types_and(torch.float16, torch.bfloat16, torch.bool),
           test_inplace_grad=False,
           supports_out=False,
           sample_inputs_func=sample_inputs_max_min_reduction_no_dim,),
    UnaryUfuncInfo('neg',
                   aliases=('negative', ),
                   ref=np.negative,
                   skip_bfloat16_grad=True,
                   dtypes=all_types_and_complex_and(torch.half, torch.bfloat16),
                   dtypesIfCPU=all_types_and_complex_and(torch.half, torch.bfloat16),
                   dtypesIfCUDA=all_types_and_complex_and(torch.half, torch.bfloat16),
                   assert_autodiffed=True,),
    OpInfo('qr',
           op=torch.qr,
           dtypes=floating_and_complex_types(),
           test_inplace_grad=False,
           supports_out=False,
           sample_inputs_func=sample_inputs_linalg_qr,
           decorators=[skipCUDAIfNoMagma, skipCUDAIfRocm, skipCPUIfNoLapack],
           skips=(
               # cuda gradchecks are slow
               # see discussion https://github.com/pytorch/pytorch/pull/47761#issuecomment-747316775
               SkipInfo('TestGradients', 'test_fn_gradgrad', device_type='cuda'),)),
    UnaryUfuncInfo('rad2deg',
                   ref=np.degrees,
                   decorators=(precisionOverride({torch.bfloat16: 7e-1,
                                                  torch.float16: 7e-1}),),
                   dtypes=all_types_and(torch.bool, torch.half, torch.bfloat16),
                   dtypesIfCPU=all_types_and(torch.bool, torch.half, torch.bfloat16),
                   dtypesIfCUDA=all_types_and(torch.bool, torch.half, torch.bfloat16),
                   skips=(
                       # Reference: https://github.com/pytorch/pytorch/pull/51283#issuecomment-770614273
                       SkipInfo('TestUnaryUfuncs', 'test_reference_numerics_normal',
                                dtypes=[torch.bfloat16]),
                       SkipInfo('TestUnaryUfuncs', 'test_reference_numerics_hard',
                                dtypes=[torch.bfloat16]),
                       SkipInfo('TestUnaryUfuncs', 'test_reference_numerics_extremal',
                                dtypes=[torch.bfloat16]),
                   ),
                   safe_casts_outputs=True),
    UnaryUfuncInfo('round',
                   ref=np.round,
                   dtypes=floating_types_and(torch.half),
                   dtypesIfCPU=floating_types_and(torch.bfloat16),
                   dtypesIfCUDA=floating_types_and(torch.half),
                   assert_autodiffed=True,),
    UnaryUfuncInfo('sin',
                   ref=np.sin,
                   dtypes=all_types_and_complex_and(torch.bool, torch.bfloat16),
                   dtypesIfCPU=all_types_and_complex_and(torch.bool, torch.bfloat16),
                   dtypesIfCUDA=all_types_and_complex_and(torch.bool, torch.half),
                   assert_autodiffed=True,
                   skip_bfloat16_grad=True,
                   handles_large_floats=False,
                   handles_complex_extremals=False,
                   safe_casts_outputs=True,
                   decorators=(precisionOverride({torch.bfloat16: 1e-2}),)),
    UnaryUfuncInfo('sinc',
                   ref=np_sinc_with_fp16_as_fp32,
                   dtypes=all_types_and_complex_and(torch.bool, torch.bfloat16),
                   dtypesIfCPU=all_types_and_complex_and(torch.bool, torch.bfloat16),
                   dtypesIfCUDA=all_types_and_complex_and(torch.bool, torch.half),
                   skip_bfloat16_grad=True,
                   handles_large_floats=False,
                   handles_complex_extremals=False,
                   safe_casts_outputs=True,
                   decorators=(precisionOverride({torch.bfloat16: 1e-2,
                                                  torch.float16: 1e-2}),),
                   skips=(
                       # Reference: https://github.com/pytorch/pytorch/issues/49133
                       SkipInfo('TestUnaryUfuncs', 'test_reference_numerics_normal',
                                dtypes=[torch.cfloat]),
                   )),
    UnaryUfuncInfo('sinh',
                   ref=np_unary_ufunc_integer_promotion_wrapper(np.sinh),
                   dtypesIfCPU=all_types_and_complex_and(torch.bool),
                   dtypesIfCUDA=all_types_and_complex_and(torch.bool, torch.half),
                   safe_casts_outputs=True,
                   assert_autodiffed=True,
                   decorators=(precisionOverride({torch.float16: 1e-2}),),
                   skips=(
                       SkipInfo('TestUnaryUfuncs', 'test_reference_numerics_extremal',
                                device_type='cpu', dtypes=[torch.cfloat, torch.cdouble],
                                active_if=(IS_MACOS or IS_WINDOWS)),
                       SkipInfo('TestUnaryUfuncs', 'test_reference_numerics_hard',
                                device_type='cpu', dtypes=[torch.cfloat, torch.cdouble],
                                active_if=(IS_MACOS or IS_WINDOWS)),
                       # Reference: https://github.com/pytorch/pytorch/issues/48641
                       SkipInfo('TestUnaryUfuncs', 'test_reference_numerics_hard',
                                device_type='cpu', dtypes=[torch.int8]),
                       SkipInfo('TestCommon', 'test_variant_consistency_jit',
                                device_type='cuda', dtypes=[torch.float16]),
                   )),
    UnaryUfuncInfo('signbit',
                   ref=np.signbit,
                   dtypes=all_types_and(torch.bfloat16, torch.half),
                   dtypesIfCPU=all_types_and(torch.bool, torch.bfloat16, torch.half),
                   dtypesIfCUDA=all_types_and(torch.bool, torch.bfloat16, torch.half),
                   supports_autograd=False,
                   skips=(
                       # signbit does not correctly warn when resizing out= inputs
                       SkipInfo('TestCommon', 'test_out'),
                   )),
    OpInfo('solve',
           op=torch.solve,
           dtypes=floating_and_complex_types(),
           test_inplace_grad=False,
           sample_inputs_func=sample_inputs_legacy_solve,
           check_batched_gradgrad=False,
           decorators=[skipCUDAIfNoMagma, skipCUDAIfRocm, skipCPUIfNoLapack],
           # cuda gradchecks are slow
           # see discussion https://github.com/pytorch/pytorch/pull/47761#issuecomment-747316775
           skips=(SkipInfo('TestGradients', 'test_fn_gradgrad', device_type='cuda'),)),
    OpInfo('std',
           dtypes=floating_types_and(),
           dtypesIfCUDA=floating_and_complex_types_and(torch.half, torch.bfloat16),
           sample_inputs_func=sample_inputs_std_var,
           # TODO: std does support out in some signatures
           supports_out=False,
           test_complex_grad=False,
           test_inplace_grad=False,
           # std has only partial support for complex and half (#51127)
           skips=(SkipInfo('TestOpInfo', 'test_unsupported_dtypes',
                           dtypes=[torch.half, torch.complex64, torch.complex128]),),
           assert_autodiffed=True,
           ),
    UnaryUfuncInfo('tan',
                   ref=np.tan,
                   dtypes=all_types_and_complex_and(torch.bool, torch.bfloat16),
                   dtypesIfCPU=all_types_and_complex_and(torch.bool, torch.bfloat16),
                   dtypesIfCUDA=all_types_and_complex_and(torch.bool, torch.half),
                   assert_autodiffed=True,
                   skip_bfloat16_grad=True,
                   safe_casts_outputs=True,
                   skips=(
                       SkipInfo('TestUnaryUfuncs', 'test_reference_numerics_extremal',
                                device_type='cpu', dtypes=[torch.bfloat16]),
                       SkipInfo('TestUnaryUfuncs', 'test_reference_numerics_hard',
                                device_type='cpu', dtypes=[torch.bfloat16]),
                       SkipInfo('TestUnaryUfuncs', 'test_reference_numerics_normal',
                                device_type='cpu', dtypes=[torch.bfloat16]),
                       SkipInfo('TestUnaryUfuncs', 'test_reference_numerics_extremal',
                                device_type='cpu', dtypes=[torch.cfloat, torch.cdouble],
                                active_if=(IS_MACOS or IS_WINDOWS)),
                       SkipInfo('TestUnaryUfuncs', 'test_reference_numerics_hard',
                                device_type='cpu', dtypes=[torch.cfloat, torch.cdouble],
                                active_if=(IS_MACOS or IS_WINDOWS)),
                       SkipInfo('TestUnaryUfuncs', 'test_reference_numerics_normal',
                                device_type='cpu', dtypes=[torch.cfloat, torch.cdouble],
                                active_if=(IS_MACOS or IS_WINDOWS)),
                       SkipInfo('TestUnaryUfuncs', 'test_reference_numerics_hard',
                                device_type='cuda', dtypes=[torch.float64],
                                active_if=TEST_WITH_ROCM),
                   )),
    UnaryUfuncInfo('tanh',
                   ref=np.tanh,
                   decorators=(precisionOverride({torch.bfloat16: 1e-2}),),
                   dtypes=all_types_and_complex_and(torch.bool),
                   dtypesIfCPU=all_types_and_complex_and(torch.bool, torch.bfloat16),
                   dtypesIfCUDA=all_types_and_complex_and(torch.bool, torch.half, torch.bfloat16),
                   assert_autodiffed=True,
                   skip_bfloat16_grad=True,
                   safe_casts_outputs=True,
                   skips=(
                       SkipInfo('TestUnaryUfuncs', 'test_reference_numerics_extremal',
                                device_type='cpu', dtypes=[torch.cfloat, torch.cdouble],
                                active_if=(IS_MACOS or IS_WINDOWS)),
                       SkipInfo('TestUnaryUfuncs', 'test_reference_numerics_hard',
                                device_type='cpu', dtypes=[torch.cfloat, torch.cdouble],
                                active_if=(IS_MACOS or IS_WINDOWS)),
                       SkipInfo('TestUnaryUfuncs', 'test_reference_numerics_normal',
                                device_type='cpu', dtypes=[torch.cfloat, torch.cdouble],
                                active_if=(IS_MACOS or IS_WINDOWS)),
                   )),
    OpInfo('tensor_split',
           dtypes=all_types_and_complex_and(torch.bool),
           dtypesIfCPU=all_types_and_complex_and(torch.bool, torch.bfloat16, torch.float16),
           dtypesIfCUDA=all_types_and_complex_and(torch.bool, torch.bfloat16, torch.float16),
           supports_out=False,
           test_inplace_grad=False,
           skips=(SkipInfo('TestOpInfo', 'test_duplicate_method_tests'),),
           sample_inputs_func=sample_inputs_tensor_split,),
    OpInfo('triangular_solve',
           op=torch.triangular_solve,
           dtypes=floating_and_complex_types(),
           test_inplace_grad=False,
           supports_out=False,
           sample_inputs_func=sample_inputs_legacy_solve,
           check_batched_gradgrad=False,
           decorators=[skipCUDAIfNoMagma, skipCUDAIfRocm, skipCPUIfNoLapack],
           # CUDA gradchecks are slow and triangular solve backward is a composite operation
           # see discussion https://github.com/pytorch/pytorch/pull/47761#issuecomment-747316775
           skips=(SkipInfo('TestGradients', 'test_fn_gradgrad', device_type='cuda'),)),
    UnaryUfuncInfo('trunc',
                   aliases=('fix', ),
                   ref=np.trunc,
                   dtypes=floating_types_and(torch.bfloat16),
                   dtypesIfCPU=floating_types_and(torch.bfloat16),
                   dtypesIfCUDA=floating_types_and(torch.float16),
                   assert_autodiffed=True),
    UnaryUfuncInfo('exp2',
                   ref=np_unary_ufunc_integer_promotion_wrapper(np.exp2),
                   dtypes=all_types_and(torch.bool, torch.half),
                   dtypesIfCPU=all_types_and(torch.bool, torch.half),
                   dtypesIfCUDA=all_types_and(torch.bool, torch.half),
                   safe_casts_outputs=True),
    UnaryUfuncInfo('expm1',
                   ref=np_unary_ufunc_integer_promotion_wrapper(np.expm1),
                   dtypes=all_types_and(torch.bool, torch.half),
                   dtypesIfCPU=all_types_and(torch.bool, torch.bfloat16),
                   dtypesIfCUDA=all_types_and(torch.bool, torch.half),
                   safe_casts_outputs=True,
                   assert_autodiffed=True,
                   skips=(
                       # Reference: https://github.com/pytorch/pytorch/pull/48926#issuecomment-739734774
                       SkipInfo('TestUnaryUfuncs', 'test_reference_numerics_extremal',
                                device_type='cpu', dtypes=[torch.bfloat16]),
                       SkipInfo('TestUnaryUfuncs', 'test_reference_numerics_hard',
                                device_type='cpu', dtypes=[torch.bfloat16]),
                       SkipInfo('TestUnaryUfuncs', 'test_reference_numerics_normal',
                                device_type='cpu', dtypes=[torch.bfloat16]),
                   )),
    UnaryUfuncInfo('nan_to_num',
                   ref=np.nan_to_num,
                   dtypes=all_types_and(torch.half, torch.bool),
                   dtypesIfCPU=None,
                   dtypesIfCUDA=None),
    UnaryUfuncInfo('reciprocal',
                   ref=np_unary_ufunc_integer_promotion_wrapper(np.reciprocal),
                   dtypes=all_types_and_complex_and(torch.bool, torch.half, torch.bfloat16),
                   dtypesIfCPU=None,
                   dtypesIfCUDA=None,
                   assert_autodiffed=True,
                   skip_bfloat16_grad=True,
                   safe_casts_outputs=True,
                   skips=(
                       # Reference: https://github.com/pytorch/pytorch/issues/45690
                       SkipInfo('TestUnaryUfuncs', 'test_reference_numerics_extremal',
                                dtypes=[torch.cfloat, torch.cdouble]),
                       # Reference: https://github.com/pytorch/pytorch/pull/49102#issuecomment-744604601
                       SkipInfo('TestUnaryUfuncs', 'test_reference_numerics_extremal',
                                dtypes=[torch.bfloat16]),
                       SkipInfo('TestUnaryUfuncs', 'test_reference_numerics_hard',
                                dtypes=[torch.bfloat16]),
                       SkipInfo('TestUnaryUfuncs', 'test_reference_numerics_normal',
                                dtypes=[torch.bfloat16]),
                   )),
    UnaryUfuncInfo('rsqrt',
                   ref=lambda x: np.reciprocal(np.sqrt(x)),
                   domain=(0, float('inf')),
                   dtypes=all_types_and_complex_and(torch.bool),
                   dtypesIfCPU=all_types_and_complex_and(torch.bool),
                   dtypesIfCUDA=all_types_and_complex_and(torch.bool, torch.half),
                   decorators=(precisionOverride({torch.half: 5e-2}),),
                   safe_casts_outputs=True,
                   assert_autodiffed=True,
                   handles_complex_extremals=False),
    UnaryUfuncInfo('sqrt',
                   ref=np.sqrt,
                   supports_sparse=True,
                   domain=(0, float('inf')),
                   dtypes=all_types_and_complex_and(torch.bool, torch.bfloat16),
                   dtypesIfCPU=all_types_and_complex_and(torch.bool, torch.bfloat16),
                   dtypesIfCUDA=all_types_and_complex_and(torch.bool, torch.half, torch.bfloat16),
                   assert_autodiffed=True,
                   skip_bfloat16_grad=True,
                   decorators=(precisionOverride({torch.bfloat16: 7e-2}),),
                   skips=(
                       # Reference: https://github.com/pytorch/pytorch/issues/47358
                       SkipInfo('TestUnaryUfuncs', 'test_reference_numerics_hard',
                                device_type='cpu', dtypes=[torch.cfloat, torch.cdouble],
                                active_if=IS_MACOS),
                       # Reference: https://github.com/pytorch/pytorch/pull/47293#issuecomment-721774436
                       SkipInfo('TestUnaryUfuncs', 'test_reference_numerics_hard',
                                dtypes=[torch.bfloat16])),
                   safe_casts_outputs=True,
                   handles_complex_extremals=False),
    OpInfo('lerp',
           dtypes=floating_and_complex_types(),
           # Reference: https://github.com/pytorch/pytorch/issues/54048
           # CUDA and ROCM don't support complex inputs
           dtypesIfCUDA=floating_types_and(torch.half),
           dtypesIfROCM=floating_types_and(torch.half),
           sample_inputs_func=sample_inputs_lerp,
           skips=(
               # Reference: https://github.com/pytorch/pytorch/issues/53797
               # JIT doesn't understand complex literals
               SkipInfo('TestCommon', 'test_variant_consistency_jit',
                        dtypes=[torch.cfloat, torch.cdouble]),
               SkipInfo('TestOpInfo', 'test_duplicate_method_tests'),
           ),
           assert_autodiffed=True),
    OpInfo('linalg.inv',
           aten_name='linalg_inv',
           op=torch.linalg.inv,
           dtypes=floating_and_complex_types(),
           test_inplace_grad=False,
           sample_inputs_func=sample_inputs_linalg_invertible,
           check_batched_gradgrad=False,
           decorators=[skipCUDAIfNoMagmaAndNoCusolver, skipCUDAIfRocm, skipCPUIfNoLapack],
           skips=(
               # linalg_inv does not correctly warn when resizing out= inputs
               SkipInfo('TestCommon', 'test_out'),
           )),
    UnaryUfuncInfo('angle',
                   ref=np.angle,
                   dtypes=all_types_and_complex_and(torch.bool),
                   dtypesIfCPU=all_types_and_complex_and(torch.bool, torch.bfloat16, torch.float16),
                   dtypesIfCUDA=all_types_and_complex_and(torch.bool),
                   dtypesIfROCM=all_types_and_complex_and(torch.bool),
                   decorators=(precisionOverride({torch.float16: 1e-2,
                                                  torch.bfloat16: 1e-2}),),
                   safe_casts_outputs=True,
                   supports_complex_to_float=True,
                   test_inplace_grad=False),
    OpInfo('linalg.solve',
           aten_name='linalg_solve',
           op=torch.linalg.solve,
           dtypes=floating_and_complex_types(),
           test_inplace_grad=False,
           sample_inputs_func=sample_inputs_linalg_solve,
           check_batched_gradgrad=False,
           decorators=[skipCUDAIfNoMagma, skipCUDAIfRocm, skipCPUIfNoLapack],
           skips=(SkipInfo('TestGradients', 'test_fn_gradgrad', device_type='cuda'),)),
    OpInfo('linalg.pinv',
           aten_name='linalg_pinv',
           op=torch.linalg.pinv,
           dtypes=floating_and_complex_types(),
           test_inplace_grad=False,
           check_batched_grad=False,
           check_batched_gradgrad=False,
           sample_inputs_func=sample_inputs_linalg_invertible,
           decorators=[skipCUDAIfNoMagmaAndNoCusolver, skipCUDAIfRocm, skipCPUIfNoLapack],
           skips=(
               # cuda gradchecks are slow
               # see discussion https://github.com/pytorch/pytorch/pull/47761#issuecomment-747316775
               SkipInfo('TestGradients', 'test_fn_gradgrad', device_type='cuda'),)),
    HermitianOpInfo('linalg.pinv',
                    variant_test_name='hermitian',
                    aten_name='linalg_pinv',
                    op=torch.linalg.pinv,
                    dtypes=floating_and_complex_types(),
                    test_inplace_grad=False,
                    check_batched_grad=False,
                    check_batched_gradgrad=False,
                    sample_inputs_func=sample_inputs_linalg_pinv_hermitian,
                    decorators=[skipCUDAIfNoMagma, skipCUDAIfRocm, skipCPUIfNoLapack],
                    skips=(
                        # cuda gradchecks are slow
                        # see discussion https://github.com/pytorch/pytorch/pull/47761#issuecomment-747316775
                        SkipInfo('TestGradients', 'test_fn_gradgrad', device_type='cuda'),)
                    ),
    OpInfo('eig',
           op=torch.eig,
           dtypes=floating_and_complex_types(),
           test_inplace_grad=False,
           supports_out=False,
           sample_inputs_func=sample_inputs_eig,
           decorators=[
               skipCUDAIfNoMagma,
               skipCPUIfNoLapack,
               skipCUDAIfRocm
           ],),
    OpInfo('svd',
           op=torch.svd,
           dtypes=floating_and_complex_types(),
           test_inplace_grad=False,
           sample_inputs_func=sample_inputs_svd,
           decorators=[
               skipCUDAIfNoMagmaAndNoCusolver,
               skipCUDAIfRocm,
               skipCPUIfNoLapack,
               # gradgrad checks are slow
               DecorateInfo(slowTest, 'TestGradients', 'test_fn_gradgrad'),
           ],
           skips=(
               # cuda gradchecks are very slow
               # see discussion https://github.com/pytorch/pytorch/pull/47761#issuecomment-747316775
               SkipInfo('TestGradients', 'test_fn_gradgrad', device_type='cuda'),)),
    OpInfo('linalg.svd',
           op=torch.linalg.svd,
           aten_name='linalg_svd',
           dtypes=floating_and_complex_types(),
           test_inplace_grad=False,
           sample_inputs_func=sample_inputs_linalg_svd,
           decorators=[
               skipCUDAIfNoMagmaAndNoCusolver,
               skipCUDAIfRocm,
               skipCPUIfNoLapack,
               # gradgrad checks are slow
               DecorateInfo(slowTest, 'TestGradients', 'test_fn_gradgrad'),
           ],
           skips=(
               # cuda gradchecks are very slow
               # see discussion https://github.com/pytorch/pytorch/pull/47761#issuecomment-747316775
               SkipInfo('TestGradients', 'test_fn_gradgrad', device_type='cuda'),)),
    OpInfo('polar',
           dtypes=floating_types(),
           test_inplace_grad=False,
           sample_inputs_func=sample_inputs_polar),
    OpInfo('pinverse',
           op=torch.pinverse,
           dtypes=floating_and_complex_types(),
           test_inplace_grad=False,
           check_batched_grad=False,
           check_batched_gradgrad=False,
           supports_out=False,
           sample_inputs_func=sample_inputs_linalg_invertible,
           decorators=[skipCUDAIfNoMagmaAndNoCusolver, skipCUDAIfRocm, skipCPUIfNoLapack],
           skips=(
               # cuda gradchecks are slow
               # see discussion https://github.com/pytorch/pytorch/pull/47761#issuecomment-747316775
               SkipInfo('TestGradients', 'test_fn_gradgrad', device_type='cuda'),)),
    OpInfo('gather',
           dtypes=all_types_and_complex_and(torch.bool, torch.float16),
           dtypesIfCUDA=all_types_and_complex_and(torch.bool, torch.float16, torch.bfloat16),
           test_inplace_grad=False,
           sample_inputs_func=sample_inputs_gather,
           skips=(
               # gather does not correctly warn when resizing out= inputs
               SkipInfo('TestCommon', 'test_out'),
           )),
    OpInfo('index_fill',
           dtypes=all_types_and_complex_and(torch.bool, torch.float16, torch.bfloat16),
           test_inplace_grad=False,
           skips=(SkipInfo('TestOpInfo', 'test_duplicate_method_tests'),),
           supports_out=False,
           sample_inputs_func=sample_inputs_index_fill),
    OpInfo('index_select',
           dtypes=all_types_and_complex_and(torch.bool, torch.float16, torch.bfloat16),
           test_inplace_grad=False,
           skips=(
               # https://github.com/pytorch/pytorch/issues/49707
               SkipInfo('TestCommon', 'test_variant_consistency_eager',
                        dtypes=[torch.float16, torch.bfloat16]),
               SkipInfo('TestCommon', 'test_variant_consistency_jit', dtypes=[torch.float16, torch.bfloat16]),
               # index_select does not correctly warn when resizing out= inputs
               SkipInfo('TestCommon', 'test_out')
           ),
           sample_inputs_func=sample_inputs_index_select),
    OpInfo('sort',
           dtypes=all_types_and(torch.bool, torch.float16),
           # sort on CUDA is still in the TH, no torch.bool/torch.float16 support yet
           dtypesIfCUDA=all_types_and(torch.float16),
           dtypesIfROCM=all_types_and(torch.float16),
           test_inplace_grad=False,
           sample_inputs_func=sample_inputs_sort,
           skips=(
               # sort does not correctly warn when resizing out= inputs
               SkipInfo('TestCommon', 'test_out'),
           )),
    OpInfo('stack',
           # gradcheck expects the input arguments as a flat list
           op=lambda *args, idx, **kwargs: torch.stack([*args], idx, **kwargs),
           dtypes=all_types_and_complex_and(torch.bool, torch.float16, torch.bfloat16),
           test_inplace_grad=False,
           skips=(
               SkipInfo('TestCommon', 'test_variant_consistency_jit',
                        dtypes=all_types_and_complex_and(torch.bool, torch.float16, torch.bfloat16)),
               # stack does not correctly warn when resizing out= inputs
               SkipInfo('TestCommon', 'test_out'),
           ),
           sample_inputs_func=sample_inputs_stack),
    OpInfo('hstack',
           # gradcheck expects the input arguments as a flat list
           op=lambda *args, **kwargs: torch.hstack([*args], **kwargs),
           dtypes=all_types_and_complex_and(torch.bool, torch.float16, torch.bfloat16),
           test_inplace_grad=False,
           skips=(
               SkipInfo('TestCommon', 'test_variant_consistency_jit',
                        dtypes=all_types_and_complex_and(torch.bool, torch.float16, torch.bfloat16)),
               # hstack does not correctly warn when resizing out= inputs
               SkipInfo('TestCommon', 'test_out')),
           sample_inputs_func=sample_inputs_hstack_dstack_vstack),
    OpInfo('vstack',
           # gradcheck expects the input arguments as a flat list
           op=lambda *args, **kwargs: torch.vstack([*args], **kwargs),
           dtypes=all_types_and_complex_and(torch.bool, torch.float16, torch.bfloat16),
           test_inplace_grad=False,
           skips=(
               SkipInfo('TestCommon', 'test_variant_consistency_jit',
                        dtypes=all_types_and_complex_and(torch.bool, torch.float16, torch.bfloat16)),
               # vstack does not correctly warn when resizing out= inputs
               SkipInfo('TestCommon', 'test_out'),
           ),
           sample_inputs_func=sample_inputs_hstack_dstack_vstack),
    OpInfo('dstack',
           # gradcheck expects the input arguments as a flat list
           op=lambda *args, **kwargs: torch.dstack([*args], **kwargs),
           dtypes=all_types_and_complex_and(torch.bool, torch.float16, torch.bfloat16),
           test_inplace_grad=False,
           skips=(
               SkipInfo('TestCommon', 'test_variant_consistency_jit',
                        dtypes=all_types_and_complex_and(torch.bool, torch.float16, torch.bfloat16)),
               # dstack does not correctly warn when resizing out= inputs
               SkipInfo('TestCommon', 'test_out'),),
           sample_inputs_func=sample_inputs_hstack_dstack_vstack),
    OpInfo('movedim',
           dtypes=all_types_and_complex_and(torch.bool, torch.float16, torch.bfloat16),
           test_inplace_grad=False,
           supports_out=False,
           sample_inputs_func=sample_movedim_moveaxis),
    OpInfo('moveaxis',
           dtypes=all_types_and_complex_and(torch.bool, torch.float16, torch.bfloat16),
           test_inplace_grad=False,
           supports_out=False,
           sample_inputs_func=sample_movedim_moveaxis),
    ShapeFuncInfo('repeat',
                  op=lambda x, dims: x.repeat(dims),
                  ref=np.tile,
                  dtypes=all_types_and_complex_and(torch.bool, torch.float16, torch.bfloat16),
                  supports_out=False,
                  test_inplace_grad=False,
                  skips=(
                      # torch.repeat does not exist so we get a RuntimeError.
                      SkipInfo('TestCommon', 'test_variant_consistency_jit',
                               dtypes=all_types_and_complex_and(torch.bool, torch.float16, torch.bfloat16)),
                  ),
                  sample_inputs_func=sample_repeat_tile),
    ShapeFuncInfo('tile',
                  ref=np.tile,
                  dtypes=all_types_and_complex_and(torch.bool, torch.float16, torch.bfloat16),
                  supports_out=False,
                  test_inplace_grad=False,
                  sample_inputs_func=sample_repeat_tile),
    OpInfo('var',
           dtypes=floating_types_and(),
           dtypesIfCUDA=floating_and_complex_types_and(torch.half, torch.bfloat16),
           sample_inputs_func=sample_inputs_std_var,
           # TODO: revisit, some var signatures do support out (see std, too)
           supports_out=False,
           test_complex_grad=False,
           test_inplace_grad=False,
           # var has only partial support for complex and half (#51127)
           skips=(SkipInfo('TestOpInfo', 'test_unsupported_dtypes',
                           dtypes=[torch.half, torch.complex64, torch.complex128]),),
           assert_autodiffed=True,
           ),
]

if TEST_SCIPY:
    def reference_sigmoid(x):
        # 'scipy.special.expit' not supported for the input types
        if x.dtype in [np.complex64, np.complex128]:
            return (1 / (1 + np.exp(-x)))
        return scipy.special.expit(x)

    def reference_lgamma(x):
        # scipy.special.gammaln returns `-inf` when input is `-inf`.
        # While Pytorch, C and C++, all return `inf` when input is `-inf`.
        # Reference:
        # https://en.cppreference.com/w/cpp/numeric/math/lgamma
        # https://en.cppreference.com/w/c/numeric/math/lgamma

        # To handle the above discrepancy,
        # we replace -inf with inf so values
        # that were originally -inf map to inf as expected
        if x.dtype.kind == 'f':
            x = np.where(x == float('-inf'), np.array(float('inf'), dtype=x.dtype), x)

        out = scipy.special.gammaln(x)

        if x.dtype == np.float16:
            # `scipy.special.gammaln` returns output of float32 when input is float16,
            # while `torch.lgamma` preserves `float16`. But due to smaller range of float16,
            # Pytorch version outputs `inf` while SciPy returns finite values.
            out = out.astype(np.float16)

        return out

    op_db_scipy_reference: List[OpInfo] = [
        UnaryUfuncInfo('sigmoid',
                       ref=reference_sigmoid,
                       decorators=(precisionOverride({torch.float16: 1e-2,
                                                      torch.bfloat16: 1e-2}),),
                       skips=(
                           SkipInfo('TestUnaryUfuncs', 'test_reference_numerics_extremal',
                                    device_type='cpu', dtypes=[torch.cfloat, torch.cdouble]),
                           SkipInfo('TestUnaryUfuncs', 'test_reference_numerics_hard',
                                    device_type='cpu', dtypes=[torch.cfloat, torch.cdouble]),
                           SkipInfo('TestUnaryUfuncs', 'test_reference_numerics_normal',
                                    device_type='cpu', dtypes=[torch.cfloat, torch.cdouble]),
                           # RuntimeError: sigmoid does not support automatic differentiation for outputs with complex dtype.
                           SkipInfo('TestCommon', 'test_variant_consistency_jit',
                                    dtypes=[torch.complex64, torch.complex128]),
                           SkipInfo('TestCommon', 'test_variant_consistency_eager',
                                    dtypes=[torch.complex64, torch.complex128]),),
                       dtypes=all_types_and_complex_and(torch.bool, torch.bfloat16),
                       dtypesIfCPU=all_types_and_complex_and(torch.bool, torch.bfloat16),
                       dtypesIfCUDA=all_types_and(torch.bool, torch.half, torch.bfloat16),
                       safe_casts_outputs=True,
                       assert_autodiffed=True,
                       test_complex_grad=False),  # Reference: https://github.com/pytorch/pytorch/issues/48552
        UnaryUfuncInfo('digamma',
                       ref=scipy.special.digamma,
                       decorators=(precisionOverride({torch.float16: 5e-1}),),
                       dtypes=all_types_and(torch.bool),
                       dtypesIfCPU=all_types_and(torch.bool),
                       dtypesIfCUDA=all_types_and(torch.bool, torch.half),
                       skips=(
                           # In some cases, output is NaN (for input close to
                           # negative integers) especially due to reduced precision
                           # in float16 and NaN's can't be tested for equality.
                           SkipInfo('TestCommon', 'test_variant_consistency_jit',
                                    device_type='cuda', dtypes=[torch.float16]),),
                       safe_casts_outputs=True),
        UnaryUfuncInfo('erf',
                       ref=scipy.special.erf,
                       decorators=(precisionOverride({torch.float16: 1e-2,
                                                      torch.bfloat16: 1e-2}),),
                       dtypes=all_types_and(torch.bool),
                       dtypesIfCPU=all_types_and(torch.bool, torch.bfloat16),
                       dtypesIfCUDA=all_types_and(torch.bool, torch.half, torch.bfloat16),
                       skips=(
                           # RuntimeError: "pow" not implemented for 'BFloat16'
                           SkipInfo('TestCommon', 'test_variant_consistency_jit',
                                    dtypes=[torch.bfloat16]),),
                       assert_autodiffed=True,
                       safe_casts_outputs=True),
        UnaryUfuncInfo('erfc',
                       ref=scipy.special.erfc,
                       decorators=(precisionOverride({torch.float16: 1e-2,
                                                      torch.bfloat16: 1e-2}),),
                       dtypes=all_types_and(torch.bool),
                       dtypesIfCPU=all_types_and(torch.bool, torch.bfloat16),
                       dtypesIfCUDA=all_types_and(torch.bool, torch.half),
                       skips=(
                           # RuntimeError: "pow" not implemented for 'BFloat16'
                           SkipInfo('TestCommon', 'test_variant_consistency_jit',
                                    dtypes=[torch.bfloat16]),),
                       assert_autodiffed=True,
                       safe_casts_outputs=True),
        UnaryUfuncInfo('erfinv',
                       ref=scipy.special.erfinv,
                       decorators=(precisionOverride({torch.float16: 1e-2,
                                                      torch.bfloat16: 1e-2,
                                                      torch.float32: 1e-4}),),
                       dtypes=all_types_and(torch.bool),
                       dtypesIfCPU=all_types_and(torch.bool, torch.bfloat16),
                       dtypesIfCUDA=all_types_and(torch.bool, torch.half),
                       safe_casts_outputs=True,
                       domain=(-1, 1),
                       skips=(
                           # Reference: https://github.com/pytorch/pytorch/pull/49155#issuecomment-742664611
                           SkipInfo('TestUnaryUfuncs', 'test_reference_numerics_extremal',
                                    active_if=LooseVersion(scipy.__version__) < "1.4.0"),
                           SkipInfo('TestUnaryUfuncs', 'test_reference_numerics_hard',
                                    active_if=LooseVersion(scipy.__version__) < "1.4.0"),
                           SkipInfo('TestUnaryUfuncs', 'test_reference_numerics_normal',
                                    active_if=LooseVersion(scipy.__version__) < "1.4.0"),
                           # RuntimeError: "pow" not implemented for 'BFloat16'
                           SkipInfo('TestCommon', 'test_variant_consistency_jit',
                                    dtypes=[torch.bfloat16]),
                       )
                       ),
        UnaryUfuncInfo('lgamma',
                       ref=reference_lgamma,
                       aliases=('special.gammaln', ),
                       decorators=(precisionOverride({torch.float16: 7e-1}),),
                       dtypes=all_types_and(torch.bool),
                       dtypesIfCPU=all_types_and(torch.bool, torch.bfloat16),
                       dtypesIfCUDA=all_types_and(torch.bool, torch.half),
                       skips=(
                           # Reference: https://github.com/pytorch/pytorch/pull/50140#discussion_r552615345
                           SkipInfo('TestUnaryUfuncs', 'test_reference_numerics_extremal',
                                    dtypes=[torch.bfloat16]),
                           SkipInfo('TestUnaryUfuncs', 'test_reference_numerics_hard',
                                    device_type='cpu', dtypes=[torch.bfloat16]),
                           SkipInfo('TestUnaryUfuncs', 'test_reference_numerics_normal',
                                    device_type='cpu', dtypes=[torch.bfloat16]),
                           # Reference: https://github.com/pytorch/pytorch/pull/50140#issuecomment-756150214
                           SkipInfo('TestUnaryUfuncs', 'test_reference_numerics_extremal',
                                    dtypes=[torch.float32, torch.float64], active_if=IS_WINDOWS),
                           SkipInfo('TestUnaryUfuncs', 'test_reference_numerics_hard',
                                    dtypes=[torch.float32, torch.float64], active_if=IS_WINDOWS),
                           SkipInfo('TestUnaryUfuncs', 'test_reference_numerics_normal',
                                    dtypes=[torch.float32, torch.float64], active_if=IS_WINDOWS),
                           # Backward of `lgamma` uses `digamma` but `digamma`
                           # is not implemented for `BFloat16`
                           # Error Raised:
                           #   RuntimeError: "digamma" not implemented for 'BFloat16'
                           SkipInfo('TestCommon', 'test_variant_consistency_jit',
                                    dtypes=[torch.bfloat16]),
                       ),
                       safe_casts_outputs=True),
        UnaryUfuncInfo('logit',
                       ref=scipy.special.logit,
                       domain=(0, 1),
                       decorators=(precisionOverride({torch.bfloat16: 5e-1,
                                                      torch.float16: 5e-1}),),
                       dtypes=all_types_and(torch.half),
                       dtypesIfCPU=all_types_and(torch.bool, torch.bfloat16),
                       dtypesIfCUDA=all_types_and(torch.bool, torch.half, torch.bfloat16),
                       sample_inputs_func=sample_inputs_logit,
                       safe_casts_outputs=True),
        OpInfo('xlogy',
               dtypes=all_types_and(torch.bool),
               dtypesIfCPU=all_types_and(torch.bool, torch.half, torch.bfloat16),
               dtypesIfCUDA=all_types_and(torch.bool, torch.half, torch.bfloat16),
               test_inplace_grad=True,
               safe_casts_outputs=True,
               sample_inputs_func=sample_inputs_xlogy),
        OpInfo('trace',
               dtypes=all_types_and_complex(),
               dtypesIfCUDA=all_types_and_complex_and(torch.bool, torch.half),
               test_inplace_grad=False,
               supports_out=False,
               sample_inputs_func=sample_inputs_trace)
    ]
    op_db = op_db + op_db_scipy_reference

# Common operator groupings
unary_ufuncs = [op for op in op_db if isinstance(op, UnaryUfuncInfo)]
spectral_funcs = [op for op in op_db if isinstance(op, SpectralFuncInfo)]
sparse_unary_ufuncs = [op for op in op_db if isinstance(op, UnaryUfuncInfo) and op.supports_sparse is True]
shape_funcs = [op for op in op_db if isinstance(op, ShapeFuncInfo)]

def index_variable(shape, max_indices, device=torch.device('cpu')):
    if not isinstance(shape, tuple):
        shape = (shape,)
    index = torch.rand(*shape, device=device).mul_(max_indices).floor_().long()
    return index


def index_perm_variable(shape, max_indices):
    if not isinstance(shape, tuple):
        shape = (shape,)

    index = torch.randperm(max_indices).narrow(0, 0, reduce(mul, shape)).view(shape)
    return index


def gather_variable(shape, index_dim, max_indices, duplicate=False, device=torch.device('cpu')):
    assert len(shape) == 2
    assert index_dim < 2
    batch_dim = 1 - index_dim
    index = torch.zeros(*shape, dtype=torch.long, device=device)
    for i in range(shape[index_dim]):
        index.select(index_dim, i).copy_(
            torch.randperm(max_indices, device=device)[:shape[batch_dim]])
    if duplicate:
        index.select(batch_dim, 0).copy_(index.select(batch_dim, 1))
    return index


def bernoulli_scalar():
    return torch.tensor(0, dtype=torch.bool).bernoulli_()


def mask_not_all_zeros(shape):
    assert len(shape) > 0
    while True:
        result = torch.randn(shape).gt(0)
        if result.sum() > 0:
            return result


def uniform_scalar(offset=0, requires_grad=False):
    v = torch.rand(()) + offset
    v.requires_grad = requires_grad
    return v


def normal_scalar_clamp(amin, amax, requires_grad=False):
    v = torch.randn(()).clamp(amin, amax)
    v.requires_grad = requires_grad
    return v


def prod_zeros(dim_size, dim_select):
    assert len(dim_select) == 2
    result = torch.randn(dim_size, dim_size, dim_size)
    result.narrow(dim_select[0], 0, 1).narrow(dim_select[1], 1, 1).zero_()
    result.narrow(dim_select[0], 2, 1).narrow(dim_select[1], 3, 1).zero_()
    result.narrow(dim_select[0], 4, 1).narrow(dim_select[1], 3, 1).zero_()
    return result


non_differentiable = collections.namedtuple('non_differentiable', ['tensor'])


class dont_convert(tuple):
    pass


class NoArgsClass(object):
    def __iter__(self):
        return self

    def __next__(self):
        raise StopIteration()
    next = __next__  # Python 2 compatibility

    def __len__(self):
        return 0

NO_ARGS = NoArgsClass()

def ident(x):
    return x

# Do NOT add to this list. Method tests are being DEPRECATED and replaced by OpInfos.
# See https://github.com/pytorch/pytorch/wiki/Writing-tests-in-PyTorch-1.8
#
# (
#   method name,
#   input size/constructing fn,
#   args (tuple represents shape of a tensor arg),
#   test variant name (will be used at test name suffix),    // optional
#   (should_check_autodiff[bool], nonfusible_nodes, fusible_nodes) for autodiff, // optional
#   indices for possible dim arg,                            // optional
#   fn mapping output to part that should be gradcheck'ed,   // optional
#   kwargs                                                   // optional
# )
# Note: some functions have separate schema for (Tensor other) and (Scalar other),
#       and it's possible that we only support AD for Scalar version but not Tensor
#       version, and vice versa.
#       When writing tests, only scalar(float/int) input triggers the Scalar schema.
#       uniform_scalar produces a scalar **Tensor** which won't match Scalar input.
def method_tests():
    set_rng_seed(SEED)
    return [
        ('add', (S, S, S), ((S, S, S),), '', (True,)),
        ('add', (S, S, S), ((S, S),), 'broadcast_rhs', (True,)),
        ('add', (S, S), ((S, S, S),), 'broadcast_lhs', (True,)),
        ('add', (S, 1, S), ((M, S),), 'broadcast_all', (True,)),
        ('add', (), ((),), 'scalar', (True,)),
        ('add', (S, S, S), ((),), 'scalar_broadcast_rhs', (True,)),
        ('add', (), ((S, S, S),), 'scalar_broadcast_lhs', (True,)),
        ('add', (S, S, S), (3.14,), 'constant', (True,)),
        ('add', (), (3.14,), 'scalar_constant', (True,)),
        ('add', (S, S, S), (3.14j,), 'complex_scalar_constant', (True,)),
        ('__radd__', (S, S, S), (3.14,), 'constant', (True, 'aten::add')),
        ('__radd__', (), (3.14,), 'scalar_constant', (True, 'aten::add')),
        ('sub', (S, S, S), ((S, S, S),), '', (True,)),
        ('sub', (S, S, S), ((S, S),), 'broadcast_rhs', (True,)),
        ('sub', (S, S), ((S, S, S),), 'broadcast_lhs', (True,)),
        ('sub', (S, 1, S), ((M, S),), 'broadcast_all', (True,)),
        ('sub', (S, S, S), ((),), 'scalar_broadcast_rhs', (True,)),
        ('sub', (), ((S, S, S),), 'scalar_broadcast_lhs', (True,)),
        ('sub', (S, S, S), (3.14,), 'constant', (True,)),
        ('sub', (), (3.14,), 'scalar_constant', (True,)),
        ('sub', (S, S, S), (3.14j,), 'complex_scalar_constant', (True,)),
        ('__rsub__', (S, S, S), (3.14,), 'constant', (True, 'aten::rsub')),
        ('__rsub__', (), (3.14,), 'scalar_constant', (True, 'aten::rsub')),
        ('mul', (S, S, S), ((S, S, S),), '', (True,)),
        ('mul', (), ((),), 'scalar', (True,)),
        ('mul', (S, S, S), ((S, S),), 'broadcast_rhs', (True,)),
        ('mul', (S, S), ((S, S, S),), 'broadcast_lhs', (True,)),
        ('mul', (S, 1, S), ((M, S),), 'broadcast_all', (True,)),
        ('mul', (S, S, S), ((),), 'scalar_broadcast_rhs', (True,)),
        ('mul', (), ((S, S, S),), 'scalar_broadcast_lhs', (True,)),
        ('mul', (S, S, S), (3.14,), 'constant', (True,)),
        ('mul', (), (3.14,), 'scalar_constant', (True,)),
        # TODO(@anjali411): enable these tests
        # ('mul', (S, S, S), (3.14j,), 'imaginary_constant', (True,)),
        # ('mul', (), (3.14j,), 'imaginary_scalar_constant', (True,)),
        ('__rmul__', (S, S, S), (3.14,), 'constant', (True, 'aten::mul')),
        ('__rmul__', (), (3.14,), 'scalar_constant', (True, 'aten::mul')),
        ('div', (S, S, S), (torch.rand(S, S, S) + 0.1,), '', (True,)),
        ('div', (S, S, S), (torch.rand(S, S) + 0.1,), 'broadcast_rhs', (True,)),
        ('div', (S, S), (torch.rand(S, S, S) + 0.1,), 'broadcast_lhs', (True,)),
        ('div', (S, 1, S), (torch.rand(M, S) + 0.1,), 'broadcast_all', (True,)),
        ('div', (), (uniform_scalar(0.1),), 'scalar', (True,)),
        ('div', (S, S, S), (uniform_scalar(0.1),), 'scalar_broadcast_rhs', (True,)),
        ('div', (), (uniform_scalar(0.1),), 'scalar_broadcast_lhs', (True,)),
        ('div', torch.rand(S, S, S) + 1e-1, (3.14,), 'constant', (True,)),
        ('div', uniform_scalar(1e-1, requires_grad=True), (3.14,), 'scalar_constant', (True,)),
        ('true_divide', (S, S, S), (torch.rand(S, S, S) + 0.1,), '', (True,)),
        ('true_divide', (S, S, S), (torch.rand(S, S) + 0.1,), 'broadcast_rhs', (True,)),
        ('true_divide', (S, S), (torch.rand(S, S, S) + 0.1,), 'broadcast_lhs', (True,)),
        ('true_divide', (S, 1, S), (torch.rand(M, S) + 0.1,), 'broadcast_all', (True,)),
        ('true_divide', (), (uniform_scalar(0.1),), 'scalar', (True,)),
        ('true_divide', (S, S, S), (uniform_scalar(0.1),), 'scalar_broadcast_rhs', (True,)),
        ('true_divide', (), (uniform_scalar(0.1),), 'scalar_broadcast_lhs', (True,)),
        ('true_divide', torch.rand(S, S, S) + 1e-1, (3.14,), 'constant', (True,)),
        ('true_divide', uniform_scalar(1e-1, requires_grad=True), (3.14,), 'scalar_constant', (True,)),
        ('__rdiv__', torch.rand(S, S, S) + 1e-1, (3.14,), 'constant',
            (True, [], ['aten::mul', 'aten::reciprocal'])),
        ('__rdiv__', uniform_scalar(1e-1, requires_grad=True), (3.14,), 'scalar_constant',
            (True, [], ['aten::mul', 'aten::reciprocal'])),
        ('__rdiv__', torch.rand(S, S, S, dtype=torch.cdouble) + 1e-1, (3.14j,), 'complex_constant',
            (True, [], ['aten::mul', 'aten::reciprocal'])),
        ('__rdiv__', uniform_scalar(1e-1 * (1 + 1j), requires_grad=True), (3.14j,), 'complex_scalar_constant',
            (True, [], ['aten::mul', 'aten::reciprocal'])),
        ('div', (S, S, S), (torch.rand(S, S, S, dtype=torch.cdouble) + 0.1,), 'complex', (True,)),
        ('div', (S, S, S), (torch.rand(S, S, dtype=torch.cdouble) + 0.1,), 'complex_broadcast_rhs', (True,)),
        ('div', (S, S), (torch.rand(S, S, S, dtype=torch.cdouble) + 0.1,), 'complex_broadcast_lhs', (True,)),
        ('div', (S, 1, S), (torch.rand(M, S, dtype=torch.cdouble) + 0.1,), 'complex_broadcast_all', (True,)),
        ('div', (), (uniform_scalar(0.1j),), 'complex_scalar', (True,)),
        ('div', (S, S, S), (uniform_scalar(0.1j),), 'complex_scalar_broadcast_rhs', (True,)),
        ('div', (), (uniform_scalar(0.1j),), 'complex_scalar_broadcast_lhs', (True,)),
        ('div', torch.rand(S, S, S, dtype=torch.cdouble) + 1e-1, (3.14j,), 'complex_constant', (True,)),
        ('div', uniform_scalar(1e-1j, requires_grad=True), (3.14j,), 'complex_scalar_constant', (True,)),
        ('pow', torch.rand(S, S, S) + 1e-3, (torch.rand(S, S, S) + 0.1,), '', (True,)),
        ('pow', torch.rand(S, S, S) + 1e-3, (torch.rand(1,) + 0.1,), 'broadcast_rhs', (True,)),
        ('pow', torch.rand(1,) + 1e-3, (torch.rand(S, S, S) + 0.1,), 'broadcast_lhs', (True,)),
        ('pow', torch.rand(S, 1, S) + 1e-3, (torch.rand(1, S, 1) + 0.1,), 'broadcast_all', (True,)),
        ('pow', uniform_scalar(1e-3, requires_grad=True), (uniform_scalar(0.1),), 'scalar', (True,)),
        ('pow', torch.rand(S, S, S) + 1e-3, (uniform_scalar(0.1),), 'scalar_broadcast_rhs', (True,)),
        ('pow', uniform_scalar(1e-3, requires_grad=True), (torch.rand(S, S, S) + 0.1,), 'scalar_broadcast_lhs', (True,)),
        ('pow', torch.rand(S, S, S) + 1e-3, (3.14,), 'constant', (True,)),
        ('pow', torch.rand(S, S, S, dtype=torch.cdouble) + 1e-3 * (1 + 1j), (3.14,), 'complex_constant', (True,)),
        ('__rpow__', torch.rand(S, S, S) + 1e-3, (3.14,), 'constant', (True, 'aten::pow')),
        ('pow', uniform_scalar(1e-3, requires_grad=True), (3.14,), 'scalar_constant', (True,)),
        ('pow', uniform_scalar(1e-3 * (1 + 1j), requires_grad=True), (3.14,), 'complex_scalar_constant', (True,)),
        ('pow', uniform_scalar(1e-3 * (1 + 1j), requires_grad=True), (3.14j,), 'complex_imaginary_exponent', (True,)),
        ('__rpow__', uniform_scalar(1e-3, requires_grad=True), (3.14,), 'scalar_constant', (True, 'aten::pow')),
        ('float_power', torch.rand(S, S, S) + 1e-3, (torch.rand(S, S, S) + 0.1,), ''),
        ('float_power', torch.rand(S, S, S) + 1e-3, (torch.rand(1,) + 0.1,), 'broadcast_rhs'),
        ('float_power', torch.rand(1,) + 1e-3, (torch.rand(S, S, S) + 0.1,), 'broadcast_lhs'),
        ('float_power', torch.rand(S, 1, S) + 1e-3, (torch.rand(1, S, 1) + 0.1,), 'broadcast_all'),
        ('float_power', uniform_scalar(1e-3, requires_grad=True), (uniform_scalar(0.1),), 'scalar'),
        ('float_power', torch.rand(S, S, S) + 1e-3, (uniform_scalar(0.1),), 'scalar_broadcast_rhs'),
        ('float_power', uniform_scalar(1e-3, requires_grad=True), (torch.rand(S, S, S) + 0.1,), 'scalar_broadcast_lhs'),
        ('float_power', torch.rand(S, S, S) + 1e-3, (3.14,), 'constant'),
        ('transpose', (1, 2, 3), (1, 2), 'dim', (False,), [0, 1]),
        ('transpose', (), (0, 0), 'scalar', (False,)),
        ('transpose', (1,), (0, 0), '1d', (False,)),
        ('transpose', (L, L), (0, 1), '2d', (False,)),
        ('transpose', (S, S, S), (2, 0), '3d', (False,)),
        ('swapdims', (1, 2, 3), (1, 2), 'dim', (False,), [0, 1]),
        ('swapdims', (), (0, 0), 'scalar', (False,)),
        ('swapdims', (1,), (0, 0), '1d', (False,)),
        ('swapdims', (L, L), (0, 1), '2d', (False,)),
        ('swapdims', (S, S, S), (2, 0), '3d', (False,)),
        ('swapaxes', (1, 2, 3), (1, 2), 'dim', (False,), [0, 1]),
        ('swapaxes', (), (0, 0), 'scalar', (False,)),
        ('swapaxes', (1,), (0, 0), '1d', (False,)),
        ('swapaxes', (L, L), (0, 1), '2d', (False,)),
        ('swapaxes', (S, S, S), (2, 0), '3d', (False,)),
        ('t', (1, 2), NO_ARGS, '', (False,)),
        ('view', (S, S, S), (S * S, S), '', (False,)),
        ('view', (torch.Size([S * S, S]),), (S, S, S), 'size', (False,)),
        ('view', (S,), (S,), '1d', (False,)),
        ('view', (), (dont_convert(()),), 'scalar_to_scalar', (False,)),
        ('view', (), (1,), 'scalar_to_1d', (False,)),
        ('ravel', (S, S, S), NO_ARGS, '', (False,)),
        ('reshape', (S, S, S), (S * S, S), '', (False,)),
        ('reshape', (torch.Size([S * S, S]),), (S, S, S), 'size', (False,)),
        ('reshape', (S,), (S,), '1d', (False,)),
        ('reshape', (), (dont_convert(()),), 'scalar_to_scalar', (False,)),
        ('reshape', (), (1,), 'scalar_to_1d', (False,)),
        ('reshape_as', (S, S, S), (non_differentiable(torch.rand(S * S, S)),)),
        ('reshape_as', (), (non_differentiable(torch.tensor(42.)),), 'scalar'),
        ('reshape_as', (), (non_differentiable(torch.rand(1, 1)),), 'scalar_to_dims'),
        ('roll', (S, S, S), (0, 0), 'd0'),
        ('roll', (S, S, S), (1, 2), 'd12'),
        ('roll', (S, S, S), (0, 2,), 'd02'),
        ('roll', (S, S, S), (2, 0,), 'd20'),
        ('roll', (S, S, S), (-1, 0), 'neg_shift'),
        ('roll', (S, S, S), (10000, 1), 'loop_shift'),
        ('roll', (S, S, S), (2,), 'flattened'),
        ('roll', (S, S, S), ([1, 2, -1], [0, 1, 2]), 'three_dims'),
        ('rot90', (S, S, S), (1, [0, 1],), 'k1_d01'),
        ('rot90', (S, S, S), (1, [1, 2],), 'k1_d12'),
        ('rot90', (S, S, S), (1, [1, -1],), 'k1_neg_d'),
        ('rot90', (S, S, S), (), 'default'),
        ('view_as', (S, S, S), (non_differentiable(torch.rand(S * S, S)),)),
        ('view_as', (), (non_differentiable(torch.tensor(5.5)),), 'scalar'),
        ('view_as', (), (non_differentiable(torch.rand(1, 1)),), 'scalar_to_dims'),
        ('expand', (S, 1, 1), (S, S, S), '', (False,)),
        ('expand', (torch.Size([S, 1, S]),), (S, S, S), 'size', (False,)),
        ('expand', (S, 1), (S, S, S), 'new_dim', (False,)),
        ('expand', (1,), (S, S, S), '1_element', (False,)),
        ('expand', (1, S), (1, 1, S), 'new_dim_front_old_front_1', (False,)),
        ('expand', (), (dont_convert(()),), 'scalar_to_scalar'),
        ('expand', (), (1, 3, 2), 'scalar_to_dims', (False,)),
        ('expand_as', (S, 1, 1), (torch.rand(S, S, S),), '', (False,)),
        ('copysign', (S, S, S), ((S, S, S),), '', (False,)),
        ('copysign', (S, S, S), ((S, S),), 'broadcast_rhs', (False,)),
        ('copysign', (S, S), ((S, S, S),), 'broadcast_lhs', (False,)),
        ('copysign', (S, 1, S), ((M, S),), 'broadcast_all', (False,)),
        ('copysign', (S, S), (3.14,), 'scalar', (False,)),
        ('copysign', (S, S), (0.0,), 'scalar_pos_zero', (False,)),
        # TorchScript does not recognize -0.0: Issue #46848
        # https://github.com/pytorch/pytorch/issues/46848
        # ('copysign', (S, S), (-0.0,), 'scalar_neg_zero', (False,)),
        ('real', (S, S, S), NO_ARGS, 'complex'),
        ('imag', (S, S, S), NO_ARGS, 'complex'),
        ('view_as_real', (S, S, S), NO_ARGS, 'complex'),
        ('view_as_complex', (S, S, 2), NO_ARGS),
        ('complex', (S, S, S), ((S, S, S),), ''),
        ('atan2', (S, S, S), ((S, S, S),)),
        ('atan2', (), ((),), 'scalar'),
        ('atan2', (S, S, S), ((S,),), 'broadcast_rhs'),
        ('atan2', (S,), ((S, S, S),), 'broadcast_lhs'),
        ('atan2', (S, 1, S), ((S, S),), 'broadcast_all'),
        ('sign', (S, S, S), NO_ARGS),
        ('sign', (), NO_ARGS, 'scalar'),
        ('sgn', (S, S, S), NO_ARGS),
        ('sgn', (), NO_ARGS, 'scalar'),
        ('fmod', (S, S, S), (1.5,), '', (True,)),
        ('fmod', (), (1.5,), 'scalar', (True,)),
        ('fmod', (S, S, S), (non_differentiable(torch.rand(S, S, S) + 1.5),), 'tensor'),
        ('fmod', (S,), (non_differentiable(torch.rand(S, S, S) + 1.5),), 'tensor_broadcast_lhs'),
        ('fmod', (S, S, S), (non_differentiable(torch.rand(S) + 1.5),), 'tensor_broadcast_rhs'),
        ('fmod', (S, 1, S), (non_differentiable(torch.rand(S, S) + 1.5),), 'tensor_broadcast_all'),
        ('fmod', (), (non_differentiable(uniform_scalar(1.5)),), 'scalar_tensor'),
        ('fmod', (), (non_differentiable(torch.rand(S, S, S) + 1.5),), 'scalar_tensor_broadcast_lhs'),
        ('fmod', (S, S, S), (non_differentiable(uniform_scalar(1.5)),), 'scalar_tensor_broadcast_rhs'),
        ('hypot', (S, S), ((S, S),)),
        ('remainder', (S, S, S), (1.5,), '', (True,)),
        ('remainder', (), (1.5,), 'scalar', (True,)),
        ('remainder', (S, S, S), (non_differentiable(torch.rand(S, S, S) + 1.5),), 'tensor'),
        ('remainder', (S,), (non_differentiable(torch.rand(S, S, S) + 1.5),), 'tensor_broadcast_lhs'),
        ('remainder', (S, 1, S), (non_differentiable(torch.rand(S, S) + 1.5),), 'tensor_broadcast_all'),
        ('remainder', (), (non_differentiable(uniform_scalar(1.5)),), 'scalar_tensor'),
        ('remainder', (), (non_differentiable(torch.rand(S, S, S) + 1.5),), 'scalar_tensor_broadcast_lhs'),
        ('lerp', (S,), ((S, S, S), 0.4), 'broadcast_lhs', (True,)),
        ('lerp', (S, 1, S), ((S, S), 0.4), 'broadcast_all', (True,)),
        ('lerp', (), ((S, S, S), 0.4), 'scalar_broadcast_lhs', (True,)),
        ('lerp', (S, 1, S), ((S, S), (S, 1, 1, S)), 'tensor_broadcast_all', (True,)),
        ('mean', (S, S, S), NO_ARGS, '', (True,)),
        ('mean', (S, S, S), (1,), 'dim', (True,), [0]),
        ('mean', (S, S, S), (1, True,), 'keepdim_dim', (True,), [0]),
        ('mean', (), NO_ARGS, 'scalar', (True,)),
        ('mean', (), (0,), 'scalar_dim', (True,), [0]),
        ('mean', (), (0, True,), 'scalar_keepdim_dim', (True,), [0]),
        ('mean', (S, S, S), (), 'dtype', (True,), (), (), ident, {'dtype': torch.float64}),
        ('kthvalue', (S, S, S), (2,)),
        ('kthvalue', (S, S, S), (2, 1,), 'dim', (), [1]),
        ('kthvalue', (S, S, S), (2, 1,), 'dim_alert_nondeterministic', (), [1],
            [skipMeta, expectedAlertNondeterministic('kthvalue CUDA', 'cuda')]),
        ('kthvalue', (S, S, S), (2, 1, True,), 'keepdim_dim', (), [1]),
        ('kthvalue', (S,), (2, 0,), 'dim_1d', (), [1]),
        ('kthvalue', (S,), (2, 0, True,), 'keepdim_dim_1d', (), [1]),
        ('kthvalue', (), (1,), 'scalar', (), ()),
        ('kthvalue', (), (1, 0,), 'scalar_dim', (), [1]),
        ('kthvalue', (), (1, 0, True), 'scalar_keepdim_dim', (), [1]),
        ('quantile', (S, S, S), (0.5,)),
        ('quantile', (S, S, S), (0.5, 0), 'dim', (), [1]),
        ('quantile', (S, S, S), (0.5, None, True), 'keepdim'),
        ('quantile', (S, S, S), (0.5, 0, True), 'keepdim_dim', (), [1]),
        ('quantile', (), (0.5,), 'scalar'),
        ('nanquantile', (S, S, S), (0.5,)),
        ('nanquantile', (S, S, S), (0.5, 0), 'dim', (), [1]),
        ('nanquantile', (S, S, S), (0.5, None, True), 'keepdim'),
        ('nanquantile', (S, S, S), (0.5, 0, True), 'keepdim_dim', (), [1]),
        ('nanquantile', (), (0.5,), 'scalar'),
        ('median', (S, S, S), NO_ARGS),
        ('median', (S, S, S), (1,), 'dim', (), [0]),
        ('median', (S, S, S), (1,), 'dim_alert_nondeterministic', (), [0],
            [skipMeta, expectedAlertNondeterministic('median CUDA with indices output', 'cuda')]),
        ('median', (S, S, S), (1, True,), 'keepdim_dim', (), [0]),
        ('median', (), NO_ARGS, 'scalar'),
        ('median', (), (0,), 'scalar_dim', (), [0]),
        ('median', (), (0, True,), 'scalar_keepdim_dim', (), [0]),
        ('nanmedian', (S, S, S), NO_ARGS),
        ('nanmedian', (S, S, S), (1,), 'dim', (), [0]),
        ('nanmedian', (S, S, S), (1, True,), 'keepdim_dim', (), [0]),
        ('nanmedian', (), NO_ARGS, 'scalar'),
        ('nanmedian', (), (0,), 'scalar_dim', (), [0]),
        ('nanmedian', (), (0, True,), 'scalar_keepdim_dim', (), [0]),
        ('mode', (S, S, S), NO_ARGS),
        ('mode', (S, S, S), (1,), 'dim', (), [0]),
        ('mode', (S, S, S), (1, True,), 'keepdim_dim', (), [0]),
        ('mode', (), NO_ARGS, 'scalar'),
        ('mode', (), (0,), 'scalar_dim', (), [0]),
        ('mode', (), (0, True,), 'scalar_keepdim_dim', (), [0]),
        ('sum', (S, S, S), NO_ARGS),
        ('sum', (S, S, S), (1,), 'dim', (), [0]),
        ('sum', (S, S, S), (1, True,), 'keepdim_dim', (), [0]),
        ('sum', (), NO_ARGS, 'scalar'),
        ('sum', (), (0,), 'scalar_dim', (), [0]),
        ('sum', (), (0, True,), 'scalar_keepdim_dim', (), [0]),
        ('sum', (S, S, S), ([1, 2],), 'multi_dim'),
        ('sum', (S, S, S), ([1, 2], True,), 'multi_dim_keepdim'),
        ('nansum', (S, S, S), NO_ARGS),
        ('nansum', (S, S, S), (1,), 'dim', (), [0]),
        ('nansum', (S, S, S), (1, True,), 'keepdim_dim', (), [0]),
        ('nansum', (), NO_ARGS, 'scalar'),
        ('nansum', (), (0,), 'scalar_dim', (), [0]),
        ('nansum', (), (0, True,), 'scalar_keepdim_dim', (), [0]),
        ('nansum', (S, S, S), ([1, 2],), 'multi_dim'),
        ('nansum', (S, S, S), ([1, 2], True,), 'multi_dim_keepdim'),
        ('prod', (S, S, S), NO_ARGS),
        ('prod', (S, S, S), (1,), 'dim', (), [0]),
        ('prod', (S, S, S), (1, True,), 'keepdim_dim', (), [0]),
        ('prod', (), NO_ARGS, 'scalar'),
        ('prod', (), (0,), 'scalar_dim', (), [0]),
        ('prod', (), (0, True,), 'scalar_keepdim_dim', (), [0]),
        ('prod', prod_zeros(S, [0, 1]), NO_ARGS, 'zerodims2'),
        ('prod', prod_zeros(S, [0, 2]), NO_ARGS, 'zerodims1'),
        ('prod', prod_zeros(S, [1, 2]), NO_ARGS, 'zerodims0'),
        ('prod', prod_zeros(S, [0, 1]), (1,), 'zeros_dims2', (), [0]),
        ('prod', prod_zeros(S, [0, 2]), (1,), 'zeros_dims1', (), [0]),
        ('prod', prod_zeros(S, [1, 2]), (1,), 'zeros_dims0', (), [0]),
        ('prod', prod_zeros(S, [0, 1]), (1, True), 'keepdim_zeros_dims2', (), [0]),
        ('prod', prod_zeros(S, [0, 2]), (1, True), 'keepdim_zeros_dims1', (), [0]),
        ('prod', prod_zeros(S, [1, 2]), (1, True), 'keepdim_zeros_dims0', (), [0]),
        ('prod', prod_single_zero(S), NO_ARGS, 'single_zero'),
        ('prod', (torch.tensor(0., requires_grad=True)), NO_ARGS, 'scalar_zero'),
        ('prod', (torch.tensor(0., requires_grad=True)), (0,), 'scalar_dim_zero', (), [0]),
        ('prod', (torch.tensor(0., requires_grad=True)), (0, True,), 'scalar_keepdim_dim_zero', (), [0]),
        ('var_mean', (S, S, S), NO_ARGS, ''),
        ('var_mean', (S, S, S), (1,), 'dim', [0]),
        ('var_mean', (S, S, S), (1, True, True), 'keepdim_dim', [0]),
        ('var_mean', (S,), (0,), 'dim_1d', [0]),
        ('var_mean', (S,), (0, True, True), 'keepdim_dim_1d', [0]),
        ('std_mean', (S, S, S), NO_ARGS, ''),
        ('std_mean', (S, S, S), (1,), 'dim', [0]),
        ('std_mean', (S, S, S), (1, True, True), 'keepdim_dim', [0]),
        ('std_mean', (S,), (0,), 'dim_1d', [0]),
        ('std_mean', (S,), (0, True, True), 'keepdim_dim_1d', [0]),
        ('renorm', (S, S, S), (2, 1, 0.5), 'dim', (), [1]),
        ('renorm', (S, S, S), (1, 2, 3), 'norm_1'),
        ('renorm', (S, S, S), (inf, 2, 0.5), 'norm_inf'),
        ('logcumsumexp', (S, S, S), (0,), 'dim0', (), [0]),
        ('logcumsumexp', (S, S, S), (1,), 'dim1', (), [0]),
        ('logcumsumexp', (), (0,), 'dim0_scalar', (), [0]),
        ('cummax', (S, S, S), (0,), 'dim0', (), [0]),
        ('cummax', (S, S, S), (1,), 'dim1', (), [0]),
        ('cummax', (), (0,), 'dim0_scalar', (), [0]),
        ('cummin', (S, S, S), (0,), 'dim0', (), [0]),
        ('cummin', (S, S, S), (1,), 'dim1', (), [0]),
        ('cummin', (), (0,), 'dim0_scalar', (), [0]),
        ('cumsum', (S, S, S), (1,), 'dim1_cast', (), [0], (), ident, {'dtype': torch.float64}),
        ('cumprod', (S, S, S), (0,)),
        ('cumprod', (S, S, S), (1,), 'dim1', (), [0]),
        ('cumprod', (), (0,), 'scalar'),
        ('cumprod', (torch.tensor(0., requires_grad=True)), (0,), 'scalar_zeros'),
        ('cumprod', prod_zeros(S, [0, 1]), (1,), 'zeros_dim2', (), [0]),
        ('cumprod', prod_zeros(S, [0, 2]), (1,), 'zeros_dim1', (), [0]),
        ('cumprod', prod_zeros(S, [1, 2]), (1,), 'zeros_dim0', (), [0]),
        ('cumprod', prod_zeros(S, [1, 2]), (1,), 'zeros_dim0_cast', (), [0], (), ident, {'dtype': torch.float64}),
        ('log_softmax', (S, S, S), (1, torch.float64,), 'kwarg_dtype_would_break_jit_loader', (True,)),
        ('unfold', (), (0, 1, 1), 'scalar', (), [0]),
        ('unfold', (S, S, S, S), (0, 3, 1), '4d_dim0_step1', (), [0]),
        ('unfold', (S, S, S, S), (1, 3, 1), '4d_dim1_step1', (), [0]),
        ('unfold', (S, S, S, S), (2, 3, 1), '4d_dim2_step1', (), [0]),
        ('unfold', (S, S, S, S), (3, 3, 1), '4d_dim3_step1', (), [0]),
        ('unfold', (S, S, S, S), (0, 3, 2), '4d_dim0_step2', (), [0]),
        ('unfold', (S, S, S, S), (1, 3, 2), '4d_dim1_step2', (), [0]),
        ('unfold', (S, S, S, S), (2, 3, 2), '4d_dim2_step2', (), [0]),
        ('unfold', (S, S, S, S), (3, 3, 2), '4d_dim3_step2', (), [0]),
        ('unfold', (S, S, S, S), (0, 4, 1), '4d_dim0_size4', (), [0]),
        ('unfold', (S, S, S, S), (1, 4, 1), '4d_dim1_size4', (), [0]),
        ('unfold', (S, S, S, S), (2, 4, 1), '4d_dim2_size4', (), [0]),
        ('unfold', (S, S, S, S), (3, 4, 1), '4d_dim3_size4', (), [0]),
        ('unfold', (M,), (0, 3, 1), '1d_step1', (), [0]),
        ('unfold', (M,), (0, 3, 2), '1d_step2', (), [0]),
        ('unfold', (M,), (0, 3, 3), '1d_step3', (), [0]),
        ('unfold', (1000,), (0, 3, 11), '1d_step_gt_size', (), [0]),
        ('unfold', (1000,), (0, 2, 27), '1d_step_gt_size2', (), [0]),
        ('unfold', (10, 10), (0, 1, 2), '2d_step_gt_size', (), [0]),
        ('unfold', (10, 10), (1, 2, 3), '2d_step_gt_size2', (), [0]),
        ('unfold', (10, 10), (1, 2, 2), '2d_step_ge_size2', (), [0]),
        ('unfold', (S, S, S), (2, 3, 2), 'lastdim', (), [0]),
        ('addmm', (S, M), ((S, S), (S, M)), '', (True, ['aten::add', 'aten::mm'])),
        ('addmm', (1,), ((S, S), (S, M)), 'broadcast_lhs', (True, ['aten::add', 'aten::mm'])),
        ('addmm', (S, M), ((S, S), (S, M)), 'coef', (True,), (), (), ident, {'beta': 0.2, 'alpha': 0.6}),
        ('addmm', (1,), ((S, S), (S, M)), 'broadcast_lhs_coef', (True,), (), (), ident, {'beta': 0.2, 'alpha': 0.6}),
        ('addmm', (), ((S, S), (S, M)), 'scalar_broadcast_lhs', (True, ['aten::add', 'aten::mm'])),
        ('addmm', (), ((S, S), (S, M)), 'scalar_broadcast_lhs_coef', (True,), (), (), ident, {'beta': 0.2, 'alpha': 0.6}),
        ('addbmm', (S, M), ((S, S, S), (S, S, M)),),
        ('addbmm', (1,), ((S, S, S), (S, S, M)), 'broadcast_lhs'),
        ('addbmm', (S, M), ((S, S, S), (S, S, M)), 'coef', (), (), (), ident, {'beta': 0.2, 'alpha': 0.6}),
        ('addbmm', (1,), ((S, S, S), (S, S, M)), 'broadcast_lhs_coef', (),
         (), (), ident, {'beta': 0.2, 'alpha': 0.6}),
        ('addbmm', (), ((S, S, S), (S, S, M)), 'scalar_broadcast_lhs'),
        ('addbmm', (), ((S, S, S), (S, S, M)), 'scalar_broadcast_lhs_coef', (), (), (), ident,
         {'beta': 0.2, 'alpha': 0.6}),
        ('baddbmm', (S, S, M), ((S, S, S), (S, S, M)),),
        ('baddbmm', (1,), ((S, S, S), (S, S, M)), 'broadcast_lhs'),
        ('baddbmm', (S, S, M), ((S, S, S), (S, S, M)), 'coef', (), (), (), ident, {'beta': 0.2, 'alpha': 0.6}),
        ('baddbmm', (1,), ((S, S, S), (S, S, M)), 'broadcast_lhs_coef', (),
         (), (), ident, {'beta': 0.2, 'alpha': 0.6}),
        ('baddbmm', (), ((S, S, S), (S, S, M)), 'scalar_broadcast_lhs'),
        ('baddbmm', (), ((S, S, S), (S, S, M)), 'scalar_broadcast_lhs_coef', (), (), (), ident,
         {'beta': 0.2, 'alpha': 0.6}),
        ('addmv', (S,), ((S, M), (M,)),),
        ('addmv', (1,), ((S, M), (M,)), 'broadcast_lhs'),
        ('addmv', (S,), ((S, M), (M,)), 'coef', (), (), (), ident, {'beta': 0.2, 'alpha': 0.6}),
        ('addmv', (1,), ((S, M), (M,)), 'broadcast_lhs_coef', (), (), (), ident, {'beta': 0.2, 'alpha': 0.6}),
        ('addmv', (), ((S, M), (M,)), 'scalar_broadcast_lhs'),
        ('addmv', (), ((S, M), (M,)), 'scalar_broadcast_lhs_coef', (), (), (), ident, {'beta': 0.2, 'alpha': 0.6}),
        ('dot', (L,), ((L,),), '', (True,)),
        ('vdot', (L,), ((L,),),),
        ('mm', (S, M), ((M, S),), '', (True,)),
        ('bmm', (M, S, M), ((M, M, S),), '', (True,)),
        ('mv', (S, M), ((M,),), '', (True,)),
        ('ger', (S,), ((M,),)),
        ('inner', (S,), ((S,),), "1d_1d", (False,)),
        ('inner', (), ((S, S),), "scalar_2d", (False,)),
        ('matmul', (L,), ((L,),), '', (True,)),
        ('matmul', (S, M), ((M,),), "2d_1d", (True,)),
        ('matmul', (M,), ((M, S),), "1d_2d", (True,)),
        ('matmul', (S, M), ((M, S),), "2d_2d", (True,)),
        ('matmul', (S, S, M), ((M,),), "3d_1d", (True,)),
        ('matmul', (S, S, M), ((M, S),), "3d_2d", (True,)),
        ('matmul', (M,), ((S, M, S),), "1d_3d", (True,)),
        ('matmul', (S, M), ((S, M, S),), "2d_3d", (True,)),
        ('matmul', (S, S, M, M), ((S, S, M, S),), "4d_4d", (True,)),
        ('matmul', (S, S, M, M), ((M,),), "4d_1d", (True,)),
        ('matmul', (M,), ((S, S, M, S),), "1d_4d", (True,)),
        ('matrix_power', (S, S), [2], "n=2"),
        ('matrix_power', (S, S, S), [3], "n=3"),
        ('matrix_power', (S, S, S), [1], "n=1"),
        ('matrix_power', (S, S, S), [0], "n=0"),
        ('matrix_power', lambda dtype, device: random_fullrank_matrix_distinct_singular_value(S), [-1], "n=-1", (),
         NO_ARGS, [skipCPUIfNoLapack, skipCUDAIfNoMagma]),
        ('matrix_power', lambda dtype, device: random_fullrank_matrix_distinct_singular_value(S), [-3], "n=-3", (),
         NO_ARGS, [skipCPUIfNoLapack, skipCUDAIfNoMagma]),
        ('matrix_power', lambda dtype, device: random_fullrank_matrix_distinct_singular_value(S, S), [-2], "n=-2", (),
         NO_ARGS, [skipCPUIfNoLapack, skipCUDAIfNoMagma, skipCUDAIfRocm]),
        ('matrix_exp', (S, S), NO_ARGS, "single_matrix"),
        ('matrix_exp', (S, S, S), NO_ARGS, "batch_of_matrices"),
        ('mvlgamma', torch.empty(S,).uniform_(0.5, 1), [1], "p=1"),
        ('mvlgamma', torch.empty(S,).uniform_(1, 2), [2], "p=2"),
        ('mvlgamma', torch.empty(S, S).uniform_(1.5, 3), [3], "p=3"),
        ('mvlgamma', torch.empty(S, S).uniform_(2.5, 5), [5], "p=5"),
        ('addcmul', (S, S), ((S, S), (S, S)), '', (True,)),
        ('addcmul', (S, S), ((S, 1), (1, S)), 'broadcast_rhs', (True,)),
        ('addcmul', (1,), ((S, S, 1), (1, S)), 'broadcast_all', (True,)),
        ('addcmul', (S, S), ((S, S), (S, S)), 'scale', (True,), (), (), ident, {'value': 0.5}),
        ('addcmul', (S, S), ((S, 1), (1, S)), 'scale_broadcast_rhs', (True,), (), (), ident, {'value': 0.5}),
        ('addcmul', (1,), ((S, S, 1), (1, S)), 'scale_broadcast_all', (True,), (), (), ident, {'value': 0.5}),
        ('addcmul', (), ((), ()), 'scalar', (True,)),
        ('addcmul', (S, S), ((), ()), 'scalar_broadcast_rhs', (True,)),
        ('addcmul', (), ((S, S, 1), (1, S)), 'scalar_broadcast_lhs', (True,)),
        ('addcmul', (), ((), ()), 'scalar_scale', (True,), (), (), ident, {'value': 0.5}),
        ('addcmul', (S, S), ((), ()), 'scalar_scale_broadcast_rhs', (True,), (), (), ident, {'value': 0.5}),
        ('addcmul', (), ((S, S, 1), (1, S)), 'scalar_scale_broadcast_lhs', (True,), (), (), ident, {'value': 0.5}),
        ('addcdiv', (S, S), ((S, S), (S, S))),
        ('addcdiv', (S, S), ((S, 1), (1, S)), 'broadcast_rhs'),
        ('addcdiv', (1,), ((S, S, 1), (1, S)), 'broadcast_all'),
        ('addcdiv', (S, S), ((S, S), (S, S)), 'scale', (), (), (), ident, {'value': 0.5}),
        ('addcdiv', (S, S), ((S, 1), (1, S)), 'scale_broadcast_rhs', (), (), (), ident, {'value': 0.5}),
        ('addcdiv', (1,), ((S, S, 1), (1, S)), 'scale_broadcast_all', (), (), (), ident, {'value': 0.5}),
        ('addcdiv', (), ((), ()), 'scalar'),
        ('addcdiv', (S, S), ((), ()), 'scalar_broadcast_rhs'),
        ('addcdiv', (), ((S, S, 1), (1, S)), 'scalar_broadcast_lhs'),
        ('addcdiv', (), ((), ()), 'scalar_scale', (), (), (), ident, {'value': 0.5}),
        ('addcdiv', (S, S), ((), ()), 'scalar_scale_broadcast_rhs', (), (), (), ident, {'value': 0.5}),
        ('addcdiv', (), ((S, S, 1), (1, S)), 'scalar_scale_broadcast_lhs', (), (), (), ident, {'value': 0.5}),
        ('zero_', (S, S, S), NO_ARGS),
        ('zero_', (), NO_ARGS, 'scalar'),
        ('logaddexp', (S, S), ((S, S),)),
        ('logaddexp2', (S, S), ((S, S),)),
        ('logsumexp', (S, S), (1,), '', (True,)),
        ('logsumexp', (), (0,), 'scalar', (True,)),
        ('norm', (S, S), (), 'default'),
        ('norm', (S, S), (2,), '2'),
        ('norm', (S, S), (0,), '0'),
        ('norm', (S, S), (0.5,), '0_5'),
        ('norm', (S, S), (1,), '1'),
        ('norm', (S, S), (3,), '3'),
        ('norm', (S, S), (inf,), 'inf'),
        ('norm', (S, S), (-inf,), '-inf'),
        ('norm', (S, S), ('fro',), 'fro_default'),
        ('norm', (S, S), ('fro', [0, 1],), 'fro'),
        ('norm', (S, S), ('nuc',), 'nuc', (), NO_ARGS, [skipCPUIfNoLapack, skipCUDAIfNoMagma]),
        ('norm', (S, S, S), ('nuc', [1, 2]), 'nuc_batched', (), NO_ARGS, [skipCPUIfNoLapack, skipCUDAIfNoMagma]),
        ('norm', (S, S), (-1,), 'neg_1'),
        ('norm', (S, S), (-2,), 'neg_2'),
        ('norm', (S, S), (-0.5,), 'neg_0_5'),
        ('norm', (S, S), (-1.5,), 'neg_1_5'),
        ('norm', (S, S), (-2, 1,), 'neg_2_2_dim', (), [1]),
        ('norm', (S, S), (-1, 1,), 'neg_1_2_dim', (), [1]),
        ('norm', (S, S), (0, 1,), '0_2_dim', (), [1]),
        ('norm', (S, S), (1, 1,), '1_2_dim', (), [1]),
        ('norm', (S, S), (2, 1,), '2_2_dim', (), [1]),
        ('norm', (S, S), (3, 1,), '3_2_dim', (), [1]),
        ('norm', (S, S), (inf, 1,), 'inf_2_dim'),
        ('norm', torch.rand(S, S, S) + 5e-2, (1.5,), '1_5_default'),
        ('norm', (S, S, S), (2, 1), '2_dim', (), [1]),
        ('norm', (S, S, S), (3, 1), '3_dim', (), [1]),
        ('norm', torch.rand(S, S, S) + 5e-2, (1.5, 1), '1_5_dim', (), [1]),
        ('norm', (S, S, S), (2, 1, True), 'keepdim_2_dim', (), [1]),
        ('norm', (S, S, S), (3, 1, True), 'keepdim_3_dim', (), [1]),
        ('norm', torch.rand(S, S, S) + 5e-2, (1.5, 1, True), 'keepdim_1_5_dim', (), [1]),
        ('norm', (), (2, 0), '2_dim_scalar', (), [1]),
        ('norm', (), (3, 0), '3_dim_scalar', (), [1]),
        ('norm', (), (2, 0, True), 'keepdim_2_dim_scalar', (), [1]),
        ('norm', (), (3, 0, True), 'keepdim_3_dim_scalar', (), [1]),
        ('clone', (S, M, S), NO_ARGS),
        ('clone', (), NO_ARGS, 'scalar'),
        ('contiguous', (S, S), NO_ARGS, '', (True,)),
        ('contiguous', torch.randn(S, S).transpose(0, 1), NO_ARGS, 'not_contiguous', (True,)),
        ('dist', (S, S, S), ((S, S, S),)),
        ('dist', (S, S, S), ((S,),), 'broadcast_rhs'),
        ('dist', (S,), ((S, S, S),), 'broadcast_lhs'),
        ('dist', (S, 1, S), ((S, S),), 'broadcast_all'),
        ('dist', (), ((),), 'scalar'),
        ('dist', (S, S, S), ((),), 'scalar_broadcast_rhs'),
        ('dist', (), ((S, S, S),), 'scalar_broadcast_lhs'),
        ('dist', (S, S, S), ((S, S, S), 4), '4'),
        ('dist', (S, S, S), ((S,), 4), '4_broadcast_rhs'),
        ('dist', (S,), ((S, S, S), 4), '4_broadcast_lhs'),
        ('dist', (S, 1, S), ((S, S), 4), '4_broadcast_all'),
        ('dist', (), ((), 4), 'scalar_4'),
        ('dist', (S, S, S), ((), 4), 'scalar_4_broadcast_rhs'),
        ('dist', (), ((S, S, S), 4), 'scalar_4_broadcast_lhs'),
        ('diag_embed', (S, S), NO_ARGS),
        ('diagonal', (M, M), NO_ARGS, '2d'),
        ('diagonal', (3, 5), NO_ARGS, '2d_wide'),
        ('diagonal', (3, 5), (2,), '2d_wide_pos'),
        ('diagonal', (3, 5), (-2,), '2d_wide_neg'),
        ('diagonal', (5, 3), NO_ARGS, '2d_tall'),
        ('diagonal', (5, 3), (2,), '2d_tall_pos'),
        ('diagonal', (5, 3), (-2,), '2d_tall_neg'),
        ('diagonal', (M, M), (1,), '2d_1'),
        ('diagonal', (M, M), (2,), '2d_2'),
        ('diagonal', (M, M, M), (1, 1, 2), '3d_1'),
        ('diagonal', (M, M, M), (2, 0, 1), '3d_2'),
        ('diagonal', (M, M, M), (-2, 0, 1), '3d_3'),
        ('tril', (M, M), NO_ARGS),
        ('tril', (M, M), (2,), 'idx'),
        ('tril', (S, M, M), NO_ARGS, 'batched'),
        ('tril', (S, M, M), (2,), 'batched_idx'),
        ('tril', (3, 3, S, S), NO_ARGS, 'more_batched'),
        ('triu', (M, M), NO_ARGS),
        ('triu', (M, M), (2,), 'idx'),
        ('triu', (S, M, M), NO_ARGS, 'batched'),
        ('triu', (S, M, M), (2,), 'batched_idx'),
        ('triu', (3, 3, S, S), NO_ARGS, 'more_batched'),
        ('cross', (S, 3), ((S, 3),)),
        ('cross', (S, 3, S), ((S, 3, S), 1), 'dim'),
        ('index_add', (S, S), (0, index_variable(2, S), (2, S)), 'dim', (), [0]),
        ('index_add', (), (0, torch.tensor([0], dtype=torch.int64), (1,)), 'scalar_input_dim', (), [0]),
        ('index_add', (), (0, torch.tensor(0, dtype=torch.int64), ()), 'scalar_all_dim', (), [0]),
        ('index_add', (S, S), (0, index_variable(2, S), (2, S)), 'alert_nondeterministic', (), [0],
            [expectedAlertNondeterministic('index_add_cuda_', 'cuda')]),
        ('index_copy', (S, S), (0, index_perm_variable(2, S), (2, S)), 'dim', (), [0]),
        ('index_copy', (S, S), (0, index_perm_variable(2, S), (2, S)), 'dim_alert_nondeterministic', (), [0],
            [skipMeta, expectedAlertNondeterministic('index_copy')]),
        ('index_copy', (), (0, torch.tensor([0], dtype=torch.int64), (1,)), 'scalar_input_dim', (), [0]),
        ('index_copy', (), (0, torch.tensor(0, dtype=torch.int64), ()), 'scalar_all_dim', (), [0]),
        ('index_fill', (S, S), (0, index_variable(2, S), 2), 'dim', (), [0]),
        ('index_fill', (S, S), (0, index_variable(2, S), ()), 'variable_dim', (), [0]),
        ('index_fill', (S, S), (0, torch.tensor(0, dtype=torch.int64), 2), 'scalar_index_dim', (), [0]),
        ('index_fill', (), (0, torch.tensor([0], dtype=torch.int64), 2), 'scalar_input_dim', (), [0]),
        ('index_fill', (), (0, torch.tensor(0, dtype=torch.int64), 2), 'scalar_both_dim', (), [0]),
        ('det', (S, S), NO_ARGS, '', (), NO_ARGS, [skipCPUIfNoLapack, skipCUDAIfNoMagma]),
        ('det', (1, 1), NO_ARGS, '1x1', (), NO_ARGS, [skipCPUIfNoLapack, skipCUDAIfNoMagma]),
        ('det', lambda dtype, device: random_symmetric_matrix(S), NO_ARGS, 'symmetric', (),
            NO_ARGS, [skipCPUIfNoLapack, skipCUDAIfNoMagma]),
        ('det', lambda dtype, device: random_symmetric_psd_matrix(S),
            NO_ARGS, 'symmetric_psd', (), NO_ARGS, [skipCPUIfNoLapack, skipCUDAIfNoMagma]),
        ('det', lambda dtype, device: random_symmetric_pd_matrix(S),
            NO_ARGS, 'symmetric_pd', (), NO_ARGS, [skipCPUIfNoLapack, skipCUDAIfNoMagma]),
        ('det', lambda dtype, device: random_square_matrix_of_rank(S, S - 2),
            NO_ARGS, 'dim2_null', (), NO_ARGS, [skipCPUIfNoLapack, skipCUDAIfNoMagma]),
        ('det', lambda dtype, device: random_square_matrix_of_rank(S, 1), NO_ARGS, 'rank1', (),
            NO_ARGS, [skipCPUIfNoLapack, skipCUDAIfNoMagma]),
        ('det', lambda dtype, device: random_square_matrix_of_rank(S, 2), NO_ARGS, 'rank2', (),
            NO_ARGS, [skipCPUIfNoLapack, skipCUDAIfNoMagma]),
        ('det', lambda dtype, device: random_fullrank_matrix_distinct_singular_value(S), NO_ARGS,
         'distinct_singular_values', (), NO_ARGS, [skipCPUIfNoLapack, skipCUDAIfNoMagma]),
        ('det', (3, 3, S, S), NO_ARGS, 'batched', (), NO_ARGS, [skipCPUIfNoLapack, skipCUDAIfNoMagma, skipCUDAIfRocm]),
        ('det', (3, 3, 1, 1), NO_ARGS, 'batched_1x1', (), NO_ARGS, [skipCPUIfNoLapack, skipCUDAIfNoMagma]),
        ('det', lambda dtype, device: random_symmetric_matrix(S, 3),
            NO_ARGS, 'batched_symmetric', (), NO_ARGS, [skipCPUIfNoLapack, skipCUDAIfNoMagma, skipCUDAIfRocm]),
        ('det', lambda dtype, device: random_symmetric_psd_matrix(S, 3),
            NO_ARGS, 'batched_symmetric_psd', (), NO_ARGS, [skipCPUIfNoLapack, skipCUDAIfNoMagma, skipCUDAIfRocm]),
        ('det', lambda dtype, device: random_symmetric_pd_matrix(S, 3),
            NO_ARGS, 'batched_symmetric_pd', (), NO_ARGS, [skipCPUIfNoLapack, skipCUDAIfNoMagma, skipCUDAIfRocm]),
        ('det', lambda dtype, device: random_fullrank_matrix_distinct_singular_value(S, 3, 3), NO_ARGS,
         'batched_distinct_singular_values', (), NO_ARGS, [skipCPUIfNoLapack, skipCUDAIfNoMagma, skipCUDAIfRocm]),
        # For `logdet` the function at det=0 is not smooth.
        # We need to exclude tests with det=0 (e.g. dim2_null, rank1, rank2) and use
        # `make_nonzero_det` to make the random matrices have nonzero det. For
        # `logdet`, we also set `make_nonzero_det(matrix, sign=1)` to make the
        # matrix have positive det.
        ('logdet', lambda dtype, device: make_nonzero_det(torch.randn(S, S), 1),
            NO_ARGS, '', (), NO_ARGS, [skipCPUIfNoLapack, skipCUDAIfNoMagma]),
        ('logdet', lambda dtype, device: make_nonzero_det(torch.randn(1, 1), 1),
            NO_ARGS, '1x1', (), NO_ARGS, [skipCPUIfNoLapack, skipCUDAIfNoMagma]),
        ('logdet', lambda dtype, device: make_nonzero_det(random_symmetric_matrix(S), 1), NO_ARGS,
         'symmetric', (), NO_ARGS, [skipCPUIfNoLapack, skipCUDAIfNoMagma]),
        ('logdet', lambda dtype, device: make_nonzero_det(random_symmetric_pd_matrix(S), 1), NO_ARGS,
         'symmetric_pd', (), NO_ARGS, [skipCPUIfNoLapack, skipCUDAIfNoMagma]),
        ('logdet', lambda dtype, device: make_nonzero_det(random_fullrank_matrix_distinct_singular_value(S), 1, 0), NO_ARGS,
         'distinct_singular_values', (), NO_ARGS, [skipCPUIfNoLapack, skipCUDAIfNoMagma]),
        ('logdet', lambda dtype, device: make_nonzero_det(torch.randn(3, 3, S, S), 1),
            NO_ARGS, 'batched', (), NO_ARGS, [skipCPUIfNoLapack, skipCUDAIfNoMagma, skipCUDAIfRocm]),
        ('logdet', lambda dtype, device: make_nonzero_det(torch.randn(3, 3, 1, 1), 1),
            NO_ARGS, 'batched_1x1', (), NO_ARGS, [skipCPUIfNoLapack, skipCUDAIfNoMagma]),
        ('logdet', lambda dtype, device: make_nonzero_det(random_symmetric_matrix(S, 3), 1), NO_ARGS,
         'batched_symmetric', (), NO_ARGS, [skipCPUIfNoLapack, skipCUDAIfNoMagma, skipCUDAIfRocm]),
        ('logdet', lambda dtype, device: make_nonzero_det(random_symmetric_pd_matrix(S, 3), 1), NO_ARGS,
         'batched_symmetric_pd', (), NO_ARGS, [skipCPUIfNoLapack, skipCUDAIfNoMagma, skipCUDAIfRocm]),
        ('logdet', lambda dtype, device: make_nonzero_det(random_fullrank_matrix_distinct_singular_value(S, 3), 1, 0), NO_ARGS,
         'batched_distinct_singular_values', (), NO_ARGS, [skipCPUIfNoLapack, skipCUDAIfNoMagma, skipCUDAIfRocm]),
        ('lu', (S, S), (True, False), 'square_single_no_info',
         (), NO_ARGS, [skipCPUIfNoLapack, skipCUDAIfNoMagma, skipCUDAIfRocm]),
        ('lu', (S, S), (True, True), 'square_single_with_info',
         (), NO_ARGS, [skipCPUIfNoLapack, skipCUDAIfNoMagma, skipCUDAIfRocm]),
        ('lu', (3, S, S), (True, False), 'square_batch_no_info',
         (), NO_ARGS, [skipCPUIfNoLapack, skipCUDAIfNoMagma, skipCUDAIfRocm]),
        ('lu', (3, S, S), (True, True), 'square_batch_with_info',
         (), NO_ARGS, [skipCPUIfNoLapack, skipCUDAIfNoMagma, skipCUDAIfRocm]),
        ('lu', (3, 3, S, S), (True, False), 'square_many_batches_no_info',
         (), NO_ARGS, [skipCPUIfNoLapack, skipCUDAIfNoMagma, skipCUDAIfRocm]),
        ('lu', (3, 3, S, S), (True, True), 'square_many_batches_with_info',
         (), NO_ARGS, [skipCPUIfNoLapack, skipCUDAIfNoMagma, skipCUDAIfRocm]),
        ('fill_', (S, S, S), (1,), 'number'),
        ('fill_', (), (1,), 'number_scalar'),
        ('fill_', (S, S, S), ((),), 'variable'),
        ('eq_', (S, S, S), ((S, S, S),)),
        ('eq_', (S, S, S), ((1,),), 'broadcast_rhs'),
        ('eq_', (), ((),), 'scalar'),
        ('eq_', (S, S, S), ((),), 'scalar_broadcast_rhs'),
        ('ne_', (S, S, S), ((S, S, S),)),
        ('ne_', (S, S, S), ((1,),), 'broadcast_rhs'),
        ('ne_', (), ((),), 'scalar'),
        ('ne_', (S, S, S), ((),), 'scalar_broadcast_rhs'),
        ('gt_', (S, S, S), ((S, S, S),)),
        ('gt_', (S, S, S), ((1,),), 'broadcast_rhs'),
        ('gt_', (), ((),), 'scalar'),
        ('gt_', (S, S, S), ((),), 'scalar_broadcast_rhs'),
        ('ge_', (S, S, S), ((S, S, S),)),
        ('ge_', (S, S, S), ((1,),), 'broadcast_rhs'),
        ('ge_', (), ((),), 'scalar'),
        ('ge_', (S, S, S), ((),), 'scalar_broadcast_rhs'),
        ('lt_', (S, S, S), ((S, S, S),)),
        ('lt_', (S, S, S), ((1,),), 'broadcast_rhs'),
        ('lt_', (), ((),), 'scalar'),
        ('lt_', (S, S, S), ((),), 'scalar_broadcast_rhs'),
        ('le_', (S, S, S), ((S, S, S),)),
        ('le_', (S, S, S), ((1,),), 'broadcast_rhs'),
        ('le_', (), ((),), 'scalar'),
        ('le_', (S, S, S), ((),), 'scalar_broadcast_rhs'),
        ('eq_', (S, S, S), (0,), 'pyscalar'),
        ('ne_', (S, S, S), (0,), 'pyscalar'),
        ('gt_', (S, S, S), (0,), 'pyscalar'),
        ('ge_', (S, S, S), (0,), 'pyscalar'),
        ('le_', (S, S, S), (0,), 'pyscalar'),
        ('lt_', (), (0,), 'pyscalar'),
        ('eq_', (), (0,), 'pyscalar_scalar'),
        ('ne_', (), (0,), 'pyscalar_scalar'),
        ('gt_', (), (0,), 'pyscalar_scalar'),
        ('ge_', (), (0,), 'pyscalar_scalar'),
        ('lt_', (), (0,), 'pyscalar_scalar'),
        ('le_', (), (0,), 'pyscalar_scalar'),
        ('permute', (1, 2, 3, 4), (0, 2, 3, 1), '', (True,)),
        ('permute', (1, 2, 3, 4), (0, -2, -1, 1), 'neg_dim', (True,)),
        ('permute', (), (dont_convert(()),), 'scalar', (True,)),
        ('select', (S, S, S), (1, 2), 'dim', (), [0]),
        ('select', (S, S, S), (1, -1), 'wrap_dim', (), [0]),
        ('select', (S,), (0, 2), '1d'),
        ('narrow', (S, S, S), (1, 2, 2), 'dim', (), [0]),
        ('narrow', (S, S, S), (1, 0, 0), 'empty_dim', (), [0]),
        ('squeeze', (S, 1, S, 1), NO_ARGS, '', (True,)),
        ('squeeze', (1, 1, 1, 1), NO_ARGS, 'input_sizes_are_ones', (True,)),
        ('squeeze', (S, 1, S, 1), (1,), '1_dim', (True,), [0]),
        ('squeeze', (S, 1, S, 1), (2,), 'not_1_dim', (True,), [0]),
        ('squeeze', (), (0,), 'scalar', (True,), [0]),
        ('unsqueeze', (S, S, S), (0,), 'first', (True,), [0]),
        ('unsqueeze', (S, S, S), (1,), 'middle', (True,), [0]),
        ('unsqueeze', (S, S, S), (3,), 'last', (True,), [0]),
        ('unsqueeze', (), (0,), 'scalar', (True,), [0]),
        ('chunk', (S, S, S), (2,), '', (True, 'prim::ConstantChunk')),
        ('chunk', (S, S, S), (S, 1), 'dim', (True, 'prim::ConstantChunk'), [1]),
        ('split', (S, S, S), (2,), '', (True,)),
        ('split', (S, S, S), (S, 1), 'dim', (True,), [1]),
        ('split', (S, S, S), ([int(S / 3), S - int(S / 3) * 2, int(S / 3)],), 'size_list',
            (True, 'aten::split_with_sizes')),
        ('split', (S, S, S), ([int(S / 2), S - int(S / 2) * 2, int(S / 2)], 2), 'size_list_dim',
            (True, 'aten::split_with_sizes'), [1]),
        ('split_with_sizes', (S, S, S), ([int(S / 3), S - int(S / 3) * 2, int(S / 3)],), '', (True,)),
        ('split_with_sizes', (S, S, S), ([int(S / 3), S - int(S / 3), 0],), 'size_0', (True, )),
        ('split_with_sizes', (S, S, S), ([int(S / 3), S - int(S / 3) * 2, int(S / 3)],), 'dim', (True, ), [1]),
        ('tensor_split', (S, S, S), (3,), 'sections', (False,)),
        ('tensor_split', (S, S, S), (3, 1), 'sections_dim', (False,), [1]),
        ('tensor_split', (S, S, S), ([2, 4],), 'indices', (False,)),
        ('tensor_split', (S, S, S), ([2, 4], 1), 'indices_dim', (False,), [1]),
        ('scatter', (M, S), (0, gather_variable((S, S), 1, M), (S, S)), 'dim0', (), [0]),
        ('scatter', (M, S), (1, gather_variable((M, S // 2), 0, S), (M, S // 2)), 'dim1', (), [0]),
        ('scatter', (), (0, torch.tensor(0, dtype=torch.int64), ()), 'scalartensor_all_dim0', (), [0]),
        ('scatter', (), (0, torch.tensor(0, dtype=torch.int64), 2.5), 'scalar_all_dim0', (), [0]),
        ('scatter_add', (M, S), (0, gather_variable((S, S), 1, M), (S, S)), 'dim0', (), [0]),
        ('scatter_add', (M, S), (1, gather_variable((M, S // 2), 0, S), (M, S // 2)), 'dim1', (), [0]),
        ('scatter_add', (), (0, torch.tensor(0, dtype=torch.int64), ()), 'scalar_all_dim0', (), [0]),
        ('scatter_add', (M, S), (0, gather_variable((S, S), 1, M), (S, S)), 'alert_nondeterministic', (), [0],
            [expectedAlertNondeterministic('scatter_add_cuda_kernel', 'cuda')]),
        ('masked_fill', (M, M), (torch.BoolTensor(M, M).bernoulli_(), 10)),
        ('masked_fill', (M, M), (torch.BoolTensor(M, M).bernoulli_(), ()), 'tensor'),
        ('masked_fill', (M,), (torch.BoolTensor(M, M).bernoulli_(), 10), 'broadcast_lhs'),
        ('masked_fill', (M, M), (torch.BoolTensor(M,).bernoulli_(), 10), 'broadcast_rhs'),
        ('masked_fill', (), (torch.tensor(0, dtype=torch.bool).bernoulli_(), 10), 'scalar'),
        ('masked_fill', (), (torch.tensor(0, dtype=torch.bool).bernoulli_(), ()),
         'scalar_variable'),
        ('masked_fill', (M, M), (torch.tensor(0, dtype=torch.bool).bernoulli_(), 10),
         'scalar_broadcast_rhs'),
        ('masked_scatter', (M,), (torch.BoolTensor(M, M).bernoulli_(), (M, M)),
         'broadcast_lhs'),
        ('maximum', (S, S), ((S, S),)),
        ('minimum', (S, S), ((S, S),)),
        ('fmax', (S, S), ((S, S),)),
        ('fmin', (S, S), ((S, S),)),
        ('resize_', (S, S, S), (torch.Size([S * S, S])), 'fewer_dims'),
        ('resize_', (), (dont_convert(()),), 'scalar'),
        ('resize_', (), (torch.Size([1, 1, 1])), 'scalar_to_dims'),
        ('resize_as_', (), (non_differentiable(torch.tensor(5.)),), 'scalar'),
        ('resize_as_', (), (non_differentiable(torch.randn((1, 1, 1))),), 'scalar_to_dims'),
        ('resize_as_', (S, S, S), (non_differentiable(torch.randn(S * S, S)),)),
        ('msort', (S, M, S), NO_ARGS),
        ('topk', (S, M, S), (3,)),
        ('topk', (S, M, S), (3, 1), 'dim', (), [1]),
        ('topk', (S, M, S), (3, 1, True), 'dim_desc', (), [1]),
        ('topk', (S, M, S), (3, 1, True, True), 'dim_desc_sort', (), [1]),
        ('topk', (), (1,), 'scalar'),
        ('topk', (), (1, 0), 'dim_scalar', (), [1]),
        ('topk', (), (1, 0, True), 'dim_desc_scalar', (), [1]),
        ('topk', (), (1, 0, True, True), 'dim_desc_sort_scalar', (), [1]),
        ('take', (S, S, S), (torch.LongTensor([[-3, 2], [20, 2]]),)),
        ('take', (S, S, S), (torch.tensor(0, dtype=torch.int64),), 'scalar_index'),
        ('take', (), (torch.LongTensor([0]),), 'scalar_data'),
        ('take', (), (torch.tensor(0, dtype=torch.int64),), 'scalar_both'),
        ('where', (M, M), (mask_not_all_zeros((M, M)), (M, M)), '', (True,)),
        ('where', (M, 1, M), (mask_not_all_zeros((M, M)), (M, M, 1)), 'broadcast_all', (True,)),
        ('where', (), (bernoulli_scalar(), ()), 'scalar', (True,)),
        ('where', (M, 1, M), (bernoulli_scalar(), (M, M, 1)), 'scalar_broadcast_mask', (True,)),
        ('where', (), (mask_not_all_zeros((M, M)), ()), 'scalar_broadcast_non_mask', (True,)),
        ('__getitem__', torch.randn(S, S, S), (dont_convert([1, 2]),)),
        ('__getitem__', torch.randn(S, S, S), (slice(0, 3),), 'slice'),
        ('__getitem__', torch.randn(S, S, S), (dont_convert([slice(0, 3), 1]),), 'slice_index'),
        ('__getitem__', torch.randn(S, S, S), (dont_convert([[0, 2, 3], [1, 3, 3], [0, 0, 2]]),), 'adv_index'),
        ('__getitem__', torch.randn(S, S, S), (dont_convert([[0, 0, 3], [1, 1, 3], [0, 0, 2]]),), 'adv_index_dup'),
        ('__getitem__', torch.randn(S, S, S), (dont_convert([slice(None), slice(None), [0, 3]]),), 'adv_index_end'),
        ('__getitem__', torch.randn(S, S, S), (dont_convert([slice(None), [0, 3], slice(None)]),), 'adv_index_mid'),
        ('__getitem__', torch.randn(S, S, S), (dont_convert([[0, 3], slice(None), slice(None)]),), 'adv_index_beg'),
        ('__getitem__', torch.randn(S, S, S), (dont_convert([[0, 3], [1, 2], slice(None)]),), 'adv_index_comb'),
        ('__getitem__', torch.randn(S, S, S), (dont_convert([[0, 3], ]),), 'adv_index_sub'),
        ('__getitem__', torch.randn(S, S, S), (dont_convert([[0, 3], slice(None)]),), 'adv_index_sub_2'),
        ('__getitem__', torch.randn(S, S, S), (dont_convert([[0, 3], Ellipsis]),), 'adv_index_sub_3'),
        ('__getitem__', torch.randn(S, S, S), (dont_convert([[0, 2, 3], [1, 3, 3],
                                                             torch.LongTensor([0, 0, 2])]),), 'adv_index_var'),
        ('to_sparse', (S, S), (), '', (), (), [], lambda x: x.to_dense()),
        ('kron', (S, S), ((M, L),))
    ]

def create_input(call_args, requires_grad=True, non_contiguous=False, call_kwargs=None, dtype=torch.double, device=None):
    if not isinstance(call_args, tuple):
        call_args = (call_args,)

    def map_arg(arg):
        def maybe_non_contig(tensor):
            return tensor if not non_contiguous else make_non_contiguous(tensor)

        if isinstance(arg, torch.Size) or isinstance(arg, dont_convert):
            return arg
        elif isinstance(arg, tuple) and len(arg) == 0:
            var = torch.randn((), dtype=dtype, device=device)
            var.requires_grad = requires_grad
            return var
        elif isinstance(arg, tuple) and not isinstance(arg[0], torch.Tensor):
            return Variable(maybe_non_contig(torch.randn(*arg, dtype=dtype, device=device)), requires_grad=requires_grad)
        # double check casting
        elif isinstance(arg, non_differentiable):
            if isinstance(arg.tensor, torch.Tensor):
                return maybe_non_contig(arg.tensor.to(device=device))
            return maybe_non_contig(arg.tensor.to(device=device))
        elif isinstance(arg, torch.Tensor):
            if arg.dtype == torch.float:
                arg = arg.double()
            if arg.dtype == torch.cfloat:
                arg = arg.to(torch.cdouble)
            if arg.is_complex() != dtype.is_complex:
                raise RuntimeError("User provided tensor is real for a test that runs with complex dtype, ",
                                   "which is not supported for now")
            # NOTE: We do clone() after detach() here because we need to be able to change size/storage of v afterwards
            v = maybe_non_contig(arg).detach().to(device=device).clone()
            v.requires_grad = requires_grad and (v.is_floating_point() or v.is_complex())
            return v
        elif callable(arg):
            return map_arg(arg(dtype=dtype, device=device))
        else:
            return arg
    args_out = tuple(map_arg(arg) for arg in call_args)
    kwargs_out = {k: map_arg(v) for k, v in call_kwargs.items()} if call_kwargs else {}
    return args_out, kwargs_out


def _compare_trilu_indices(
        self, row, col, offset=0, dtype=torch.long, device='cpu'):
    if row == 0 or col == 0:
        # have to handle this separately as tril and triu does not take
        # empty matrix as input
        self.assertEqual(
            torch.empty(0, 2, dtype=dtype, device=device).transpose(0, 1),
            torch.tril_indices(row, col, offset, dtype=dtype, device=device))

        self.assertEqual(
            torch.empty(0, 2, dtype=dtype, device=device).transpose(0, 1),
            torch.triu_indices(row, col, offset, dtype=dtype, device=device))

    else:
        # TODO(#38095): Replace assertEqualIgnoreType. See issue #38095
        self.assertEqualIgnoreType(
            torch.ones(row, col, device='cpu')
                 .tril(offset).nonzero().to(dtype).transpose(0, 1),
            torch.tril_indices(row, col, offset, dtype=dtype, device=device))

        # TODO(#38095): Replace assertEqualIgnoreType. See issue #38095
        self.assertEqualIgnoreType(
            torch.ones(row, col, device='cpu')
                 .tril(offset).nonzero().to(dtype).transpose(0, 1),
            torch.tril_indices(row, col, offset, dtype=dtype, device=device))


def _compare_large_trilu_indices(
        self, row, col, offset=0, dtype=torch.long, device='cpu'):
    l = torch.ones(row, col, dtype=dtype, device='cpu').tril(offset) \
             .nonzero()[-100:-1, :].transpose(0, 1).to(device)
    torch.cuda.empty_cache()

    r = torch.tril_indices(
        row, col, offset, dtype=dtype, device=device)[:, -100:-1]
    self.assertEqual(l, r)
    torch.cuda.empty_cache()

    l = torch.ones(row, col, dtype=dtype, device='cpu').triu(offset) \
             .nonzero()[-100:-1, :].transpose(0, 1).to(device)
    torch.cuda.empty_cache()

    r = torch.triu_indices(
        row, col, offset, dtype=dtype, device=device)[:, -100:-1]
    self.assertEqual(l, r)
    torch.cuda.empty_cache()

# (
#   row
#   col
#   offset (optional)
#   dtype (optional)
# )
tri_tests_args = [
    (1, 1),
    (3, 3),
    (3, 3, 1),
    (3, 3, 2),
    (3, 3, 200),
    (3, 3, -1),
    (3, 3, -2),
    (3, 3, -200),
    (0, 3, 0),
    (0, 3, 1),
    (0, 3, -1),
    (3, 0, 0),
    (3, 0, 1),
    (3, 0, -1),
    (0, 0, 0),
    (0, 0, 1),
    (0, 0, -1),
    (3, 6, 0),
    (3, 6, 1),
    (3, 6, 3),
    (3, 6, 9),
    (3, 6, -1),
    (3, 6, -3),
    (3, 6, -9),
    (6, 3, 0),
    (6, 3, 1),
    (6, 3, 3),
    (6, 3, 9),
    (6, 3, -1),
    (6, 3, -3),
    (6, 3, -9),
    (258, 253, 1, torch.float32),
    (257, 258, 1, torch.float64),
    (258, 258, 1, torch.short),
    (3, 513, 1, torch.long),
    (513, 3, 1, torch.int),
    (513, 0, 1, torch.double),
    (1024, 1024),
    (1024, 1024, 500, torch.float32),
    (1024, 1024, 1023),
    (1024, 1024, -500),
    (1023, 1025),
    (1025, 1023, 1022),
    (1024, 1024, -500),
    (3, 2028),
    (3, 2028, 1),
    (3, 2028, -1),
    (2028, 3),
    (2028, 1),
    (2028, 1, -1)
]

tri_large_tests_args: List[Tuple[int, ...]] = [
    # Large test cases below are deliberately commented out to speed up CI
    # tests and to avoid OOM error. When modifying implementations of
    # tril_indices and triu_indices, please enable these tests and make sure
    # they pass.
    #
    # (1, 268435455),
    # (5000, 5000),
    # (10000, 10000),
    # (268435455, 1),
    # (134217727, 2, 1),
    # (2, 134217727, 1),
    # (536870901, 1),
    # (1, 536870901),
    # (268435455, 2, 1),
    # (2, 268435455, 1)
]


def run_additional_tri_tests(self, device):
    x = torch.ones(
        3, 3, dtype=torch.long, device=device, layout=torch.strided)
    l = x.tril(0).nonzero().transpose(0, 1)
    u = x.triu(0).nonzero().transpose(0, 1)
    self.assertEqual(l, torch.tril_indices(3, 3, device=device))
    self.assertEqual(
        l, torch.tril_indices(3, 3, device=device, layout=torch.strided))

    self.assertEqual(u, torch.triu_indices(3, 3, device=device))
    self.assertEqual(
        u, torch.triu_indices(3, 3, device=device, layout=torch.strided))

    self.assertRaises(
        RuntimeError,
        lambda: torch.triu_indices(
            1, 1, device=device, layout=torch.sparse_coo))

    self.assertRaises(
        RuntimeError,
        lambda: torch.tril_indices(
            1, 1, device=device, layout=torch.sparse_coo))


def unpack_variables(args):
    if isinstance(args, tuple):
        return tuple(unpack_variables(elem) for elem in args)
    else:
        return args


EXCLUDE_FUNCTIONAL = {
    'addmm',
    'addmm_',
    'addbmm',
    'baddbmm',
    'addmv',
    'addmv_',
    'addr',
    'addr_',
    'reshape',
    'where'  # argument order
}
EXCLUDE_GRADCHECK: Dict[str, Any] = {
}
EXCLUDE_GRADGRADCHECK: Dict[str, Any] = {
}
EXCLUDE_GRADGRADCHECK_BY_TEST_NAME = {
    # *det methods uses svd in backward when matrix is not invertible. However,
    # svd backward is unstable unless the matrix has positive distinct singular
    # values. Generated random matrices satisfy this with high probability, but
    # we can't rely on it. So only test gradgrad on invertible test cases and
    # _distinct_singular_values.
    'test_det',
    'test_det_1x1',
    'test_det_symmetric',
    'test_det_symmetric_psd',
    'test_det_dim2_null',
    'test_det_rank1',
    'test_det_rank2',
    'test_det_batched',
    'test_det_batched_1x1',
    'test_det_batched_symmetric',
    'test_det_batched_symmetric_psd',
    # `other` expand_as(self, other) is not used in autograd.
    'test_expand_as',
    'test_logdet',
    'test_logdet_1x1',
    'test_logdet_symmetric',
    'test_logdet_batched',
    'test_logdet_batched_1x1',
    'test_logdet_batched_symmetric',
    'test_cdist',
}


def exclude_tensor_method(name, test_name):
    # there are no tensor equivalents for these (inplace or out)
    exclude_all_tensor_method_by_test_name = {
        'test_slice',
        'test_where',
        'test_where_broadcast_all',
        'test_where_scalar',
        'test_where_scalar_broadcast_mask',
        'test_where_scalar_broadcast_non_mask',
        'test_var_mean_keepdim_dim_1d',
        'test_var_mean_keepdim_dim',
        'test_var_mean_dim_1d',
        'test_var_mean_dim',
        'test_var_mean',
        'test_std_mean_keepdim_dim_1d',
        'test_std_mean_keepdim_dim',
        'test_std_mean_dim_1d',
        'test_std_mean_dim',
        'test_std_mean',
        'test_view_as_complex',
        'test_view_as_real_complex',
        'test_real_complex',
        'test_imag_complex',
        'test_complex'
    }
    # there are no out-of-place tensor equivalents for these
    exclude_outplace_tensor_method = {
        'index_add',
        'index_copy',
        'index_fill',
        'masked_fill',
        'masked_scatter',
        'scatter',
        'scatter_add',
        'det',
    }
    if test_name in exclude_all_tensor_method_by_test_name:
        return True
    is_magic_method = name[:2] == '__' and name[-2:] == '__'
    is_inplace = name[-1] == "_" and not is_magic_method
    if not is_inplace and name in exclude_outplace_tensor_method:
        return True
    if 'fft.' in name:
        return True
    return False<|MERGE_RESOLUTION|>--- conflicted
+++ resolved
@@ -1625,15 +1625,6 @@
 
     return samples
 
-<<<<<<< HEAD
-foreach_binary_op_db: List[OpInfo] = [
-    ForeachBinaryFuncInfo('add'),
-    ForeachBinaryFuncInfo('sub'),
-    ForeachBinaryFuncInfo('mul'),
-    ForeachBinaryFuncInfo('div',
-                          safe_casts_outputs=True),
-]
-=======
 def sample_inputs_lerp(op_info, device, dtype, requires_grad):
     def _make_tensor_helper(shape, low=None, high=None):
         return make_tensor(shape, device, dtype, low=low, high=high, requires_grad=requires_grad)
@@ -1677,7 +1668,13 @@
         )
 
     return samples
->>>>>>> 69bfabb2
+foreach_binary_op_db: List[OpInfo] = [
+    ForeachBinaryFuncInfo('add'),
+    ForeachBinaryFuncInfo('sub'),
+    ForeachBinaryFuncInfo('mul'),
+    ForeachBinaryFuncInfo('div',
+                          safe_casts_outputs=True),
+]
 
 foreach_unary_op_db: List[OpInfo] = [
     ForeachUnaryFuncInfo('exp'),
