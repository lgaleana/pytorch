from abc import abstractmethod
import math
import tempfile
import unittest

from copy import deepcopy
from functools import reduce
from itertools import product
from operator import mul
from math import pi


import torch
import torch.cuda
import torch.nn as nn
import torch.nn.functional as F
from torch.nn import _reduction as _Reduction
from torch.testing._internal.common_utils import TestCase, to_gpu, freeze_rng_state, is_iterable, \
    TEST_WITH_ROCM, gradcheck, gradgradcheck
from torch.testing._internal.common_cuda import TEST_CUDA
from torch.autograd.gradcheck import _get_numerical_jacobian, _iter_tensors
from torch.autograd import Variable
from torch.types import _TensorOrTensors
import torch.backends.cudnn

from typing import Dict, Callable, Tuple, List, Sequence, Union, Any

TemporaryFile = tempfile.TemporaryFile
PRECISION = 1e-5


def get_reduction(m):
    result = getattr(m, 'reduction', None)
    if result is None:
        result = _Reduction.legacy_get_string(getattr(m, 'sizeAverage', None), True, emit_warning=False)
    assert result is not None
    return result


def get_weight(m):
    result = getattr(m, 'weight', None)
    if result is not None:
        return result
    return getattr(m, 'weights', None)

# NOTE [How to check NN module / functional API parity between Python and C++ frontends]
#
# The way to check API parity is to add parity tests for the NN module / functional of interest.
# Here are the detailed steps:
#
# For NN module:
# 1. Make sure you already have a test dict with the module configuration you want to test.
# 2. Add `cpp_constructor_args` entry to the test dict, with its value exactly matching
#    the Python module constructor arguments. For example, if in the test dict we pass
#    `(10, 8)` to `torch.nn.Linear` constructor, then we should pass `torch::nn::LinearOptions(10, 8)`
#    as the corresponding C++ constructor argument to `torch::nn::Linear`.
# 3. If in the process of performing the above step you referenced any variables
#    in the `cpp_constructor_args` entry, you must add `cpp_var_map` entry
#    to the test dict to make sure that those variables are populated with the right Python values.
#    For example, if the Python constructor call is
#    `torch.nn.FractionalMaxPool2d(2, output_ratio=0.5, _random_samples=random_samples)`,
#    the corresponding C++ constructor argument is
#    `torch::nn::FractionalMaxPool2dOptions(2).output_ratio(0.5)._random_samples(random_samples)`,
#    and the `cpp_var_map` entry must be
#    `{'random_samples': random_samples}` in order to populate the C++ variable `random_samples`
#    used in the C++ constructor argument with the Python tensor value `random_samples`.
#
# For NN functional:
# 1. Make sure you already have a test dict with the functional configuration you want to test.
# 2. If the test dict's `constructor` entry looks like `wrap_functional(F.some_functional_name, ...)`,
#    then you must add `cpp_options_args` entry to the test dict, with its value exactly matching the Python
#    functional optional arguments. For example, if the test dict's `constructor` entry is
#    `wrap_functional(F.interpolate, size=12, scale_factor=None, mode='nearest')`,
#    then the `cpp_options_args` entry should be
#    "F::InterpolateFuncOptions().size(std::vector<int64_t>({12})).scale_factor(c10::nullopt).mode(torch::kNearest)".
# 3. Otherwise, if the test dict's `constructor` entry looks like
#    `wrap_functional(lambda i: F.some_functional_name(...))`,
#    then you must add `cpp_function_call` entry to the test dict, with its value exactly matching the Python
#    functional function call. For example, if the test dict's `constructor` entry is
#    `wrap_functional(lambda i: F.poisson_nll_loss(i, t.type_as(i), reduction='none'))`,
#    then the `cpp_function_call` entry should be
#    "F::poisson_nll_loss(i, t.to(i.options()), F::PoissonNLLLossFuncOptions().reduction(torch::kNone))".
# 4. If in the process of performing the above two steps you referenced any variables
#    in the `cpp_options_args` or `cpp_function_call` entry, you must
#    add `cpp_var_map` entry to the test dict to make sure that those variables
#    are populated with the right Python values. For example, if the test dict's `constructor` entry is
#    `wrap_functional(lambda i: F.poisson_nll_loss(i, t.type_as(i), reduction='none'))`,
#    then the `cpp_function_call` entry should be
#    "F::poisson_nll_loss(i, t.to(i.options()), F::PoissonNLLLossFuncOptions().reduction(torch::kNone))".
#    Notice that there are two variables `i` and `t` that need to have their values provided,
#    and the way to do so is to add a `cpp_var_map` entry: `cpp_var_map={'i': '_get_input()', 't': t}`.
#    (Note that for `i`, since we want it to take the Python input value, we pass '_get_input()' string as value
#    and the C++ parity test mechanism will populate `i` with the Python input value correctly.)
#
# There are also a few optional flags in the test dict to control the C++ parity test behavior:
#
# - `test_cpp_api_parity`: if `False`, skips the C++ parity test for this test dict. Default: True.
# - `has_parity`: if `False`, expects this test dict to fail the C++ parity test. Default: True.

module_tests = [
    dict(
        module_name='Linear',
        constructor_args=(10, 8),
        cpp_constructor_args='torch::nn::LinearOptions(10, 8)',
        input_size=(4, 10),
        reference_fn=lambda i, p, _: torch.mm(i, p[0].t()) + p[1].view(1, -1).expand(4, 8),
        with_tf32=True,
        tf32_precision=0.005,
    ),
    dict(
        module_name='Linear',
        constructor_args=(10, 8, False),
        cpp_constructor_args='torch::nn::LinearOptions(10, 8).bias(false)',
        input_size=(4, 10),
        desc='no_bias',
        reference_fn=lambda i, p, _: torch.mm(i, p[0].t()),
        with_tf32=True,
        tf32_precision=0.005,
    ),
    dict(
        module_name='Threshold',
        constructor_args=(2., 1.),
        cpp_constructor_args='torch::nn::ThresholdOptions(2., 1.)',
        input_size=(2, 3, 4, 5),
        check_inplace=True,
        desc='threshold_value'
    ),
    dict(
        module_name='Threshold',
        constructor_args=(2., 10.),
        cpp_constructor_args='torch::nn::ThresholdOptions(2., 10.)',
        input_size=(2, 3, 4, 5),
        desc='large_value'
    ),
    dict(
        module_name='ReLU',
        input_size=(2, 3, 4, 5),
        check_inplace=True,
    ),
    dict(
        module_name='ReLU6',
        input_size=(2, 3, 4, 5),
        check_inplace=True,
    ),
    dict(
        module_name='RReLU',
        input_size=(1, 2, 2),
        test_cuda=False,
    ),
    dict(
        module_name='RReLU',
        constructor_args=(0.1, 0.9),
        cpp_constructor_args='torch::nn::RReLUOptions().lower(0.1).upper(0.9)',
        input_size=(4, 4, 5),
        desc='with_up_down',
        test_cuda=False,
    ),
    dict(
        module_name='Hardtanh',
        input_size=(3, 2, 5),
        reference_fn=lambda i, *_: i.clamp(-1, 1),
    ),
    dict(
        module_name='Sigmoid',
        input_size=(2, 3, 4, 5),
    ),
    dict(
        module_name='Tanh',
        input_size=(2, 3, 4, 5),
    ),
    dict(
        module_name='Flatten',
        input_size=(2, 3, 4, 5),
        reference_fn=lambda i, *_: torch.flatten(i, 1)
    ),
    dict(
        module_name='Softmax',
        constructor_args=(1,),
        cpp_constructor_args='torch::nn::SoftmaxOptions(1)',
        input_size=(10, 20),
        reference_fn=lambda i, *_: torch.exp(i).div(torch.exp(i).sum(1, True).expand(10, 20)),
    ),
    dict(
        module_name='Softmax2d',
        input_size=(1, 3, 10, 20),
        reference_fn=lambda i, *_: torch.exp(i).div(torch.exp(i).sum(1, False)),
    ),
    dict(
        module_name='LogSoftmax',
        constructor_args=(1,),
        cpp_constructor_args='torch::nn::LogSoftmaxOptions(1)',
        input_size=(10, 20),
        reference_fn=lambda i, *_: torch.exp(i).div_(torch.exp(i).sum(1, True).expand(10, 20)).log_(),
    ),
    dict(
        module_name='LogSoftmax',
        constructor_args=(1,),
        cpp_constructor_args='torch::nn::LogSoftmaxOptions(1)',
        input_size=(1, 3, 10, 20),
        reference_fn=lambda i, *_: torch.exp(i).div_(torch.exp(i).sum(1, False)).log_(),
        desc='multiparam',
    ),
    dict(
        module_name='ELU',
        constructor_args=(2.,),
        cpp_constructor_args='torch::nn::ELUOptions().alpha(2.)',
        input_size=(3, 2, 5),
        reference_fn=lambda x, *_: torch.where(x >= 0, x, 2 * (x.exp() - 1)),
    ),
    # TODO: reference function
    dict(
        module_name='Hardshrink',
        constructor_args=(2.,),
        cpp_constructor_args='torch::nn::HardshrinkOptions(2.)',
        input_size=(4, 3, 2, 4),
    ),
    dict(
        module_name='LeakyReLU',
        input_size=(3, 2, 5),
        check_inplace=True
    ),
    dict(
        module_name='LeakyReLU',
        constructor_args=(0.5,),
        cpp_constructor_args='torch::nn::LeakyReLUOptions().negative_slope(0.5)',
        input_size=(3, 2, 5),
        check_inplace=True,
        desc='with_negval'
    ),
    dict(
        module_name='LeakyReLU',
        constructor_args=(0.0,),
        cpp_constructor_args='torch::nn::LeakyReLUOptions().negative_slope(0.0)',
        input_fn=lambda: torch.randn(10, 10),
        check_inplace=True,
        desc='with_zero_negval'
    ),
    dict(
        module_name='LogSigmoid',
        input_size=(2, 3, 4),
        reference_fn=lambda i, *_: i.sigmoid().log(),
    ),
    dict(
        module_name='Softplus',
        input_size=(10, 20),
        reference_fn=lambda i, *_: torch.log(1 + torch.exp(i)),
    ),
    dict(
        module_name='Softplus',
        constructor_args=(2,),
        cpp_constructor_args='torch::nn::SoftplusOptions().beta(2)',
        input_size=(10, 20),
        reference_fn=lambda i, *_: 1. / 2. * torch.log(1 + torch.exp(2 * i)),
        desc='beta',
    ),
    dict(
        module_name='Softplus',
        constructor_args=(2, -100),
        cpp_constructor_args='torch::nn::SoftplusOptions().beta(2).threshold(-100)',
        input_size=(10, 20),
        reference_fn=(
            lambda i, *_: ((i * 2) > -100).type_as(i) * i
            + ((i * 2) <= -100).type_as(i) * 1. / 2. * torch.log(1 + torch.exp(2 * i))
        ),
        desc='beta_threshold',
    ),
    dict(
        module_name='Softshrink',
        input_size=(3, 2, 5),
    ),
    dict(
        module_name='Softshrink',
        constructor_args=(1,),
        cpp_constructor_args='torch::nn::SoftshrinkOptions(1)',
        input_size=(3, 2, 5),
        desc='lambda',
    ),
    dict(
        module_name='CrossMapLRN2d',
        constructor_args=(5, 5e-3, 1e-3, 2),
        cpp_constructor_args='torch::nn::CrossMapLRN2dOptions(5).alpha(5e-3).beta(1e-3).k(2)',
        input_size=(2, 3, 6, 6),
        check_gradgrad=False,
        # TODO(#50743): Figure out the error. "RuntimeError: Unrecognized tensor type ID: Batched"
        check_batched_grad=False,
    ),
    dict(
        module_name='PReLU',
        input_size=(2, 3, 4),
        reference_fn=lambda i, p, _: torch.clamp(i, min=0) + torch.clamp(i, max=0) * p[0][0],
        desc='1d',
    ),
    dict(
        module_name='PReLU',
        constructor_args=(3,),
        cpp_constructor_args='torch::nn::PReLUOptions().num_parameters(3)',
        input_size=(2, 3, 4),
        desc='1d_multiparam',
        reference_fn=lambda i, p, _: torch.clamp(i, min=0) + torch.clamp(i, max=0) * p[0][0],
    ),
    dict(
        module_name='PReLU',
        input_size=(2, 3, 4, 5),
        desc='2d',
        reference_fn=lambda i, p, _: torch.clamp(i, min=0) + torch.clamp(i, max=0) * p[0][0],
    ),
    dict(
        module_name='PReLU',
        constructor_args=(3,),
        cpp_constructor_args='torch::nn::PReLUOptions().num_parameters(3)',
        input_size=(2, 3, 4, 5),
        desc='2d_multiparam',
        reference_fn=lambda i, p, _: torch.clamp(i, min=0) + torch.clamp(i, max=0) * p[0][0],
    ),
    dict(
        module_name='PReLU',
        input_size=(2, 3, 4, 5, 6),
        reference_fn=lambda i, p, _: torch.clamp(i, min=0) + torch.clamp(i, max=0) * p[0][0],
        desc='3d',
    ),
    dict(
        module_name='PReLU',
        constructor_args=(3,),
        cpp_constructor_args='torch::nn::PReLUOptions().num_parameters(3)',
        input_size=(2, 3, 4, 5, 6),
        desc='3d_multiparam',
        reference_fn=lambda i, p, _: torch.clamp(i, min=0) + torch.clamp(i, max=0) * p[0][0],
    ),
    dict(
        module_name='Softsign',
        input_size=(3, 2, 5),
        reference_fn=lambda i, *_: i.div(1 + torch.abs(i)),
    ),
    dict(
        module_name='Softmin',
        constructor_args=(1,),
        cpp_constructor_args='torch::nn::SoftminOptions(1)',
        input_size=(10, 20),
    ),
    dict(
        module_name='Softmin',
        constructor_args=(1,),
        cpp_constructor_args='torch::nn::SoftminOptions(1)',
        input_size=(2, 3, 5, 10),
        desc='multidim',
    ),
    dict(
        module_name='Tanhshrink',
        input_size=(2, 3, 4, 5),
    ),
]


# Generates rand tensor with non-equal values. This ensures that duplicate
# values won't be causing test failure for modules like MaxPooling.
# size should be small, otherwise randperm fails / long overflows.
def _rand_tensor_non_equal(*size):
    total = reduce(mul, size, 1)
    return torch.randperm(total).view(*size).double()


def wrap_functional(fn, **kwargs):
    class FunctionalModule(nn.Module):
        def forward(self, *args):
            return fn(*args, **kwargs)
    return FunctionalModule


def poissonnllloss_no_reduce_test():
    t = torch.randn(10, 10)
    return dict(
        fullname='PoissonNLLLoss_no_reduce',
        constructor=wrap_functional(
            lambda i: F.poisson_nll_loss(i, t.type_as(i), reduction='none')),
        cpp_function_call='F::poisson_nll_loss('
                          'i, t.to(i.options()), F::PoissonNLLLossFuncOptions().reduction(torch::kNone))',
        input_fn=lambda: torch.rand(10, 10),
        cpp_var_map={'i': '_get_input()', 't': t},
        reference_fn=lambda i, *_: i.exp() - t.mul(i),
        pickle=False)


def bceloss_no_reduce_test():
    t = Variable(torch.randn(15, 10).gt(0).double())
    return dict(
        fullname='BCELoss_no_reduce',
        constructor=wrap_functional(
            lambda i: F.binary_cross_entropy(i, t.type_as(i), reduction='none')),
        cpp_function_call='F::binary_cross_entropy('
                          'i, t.to(i.options()), F::BinaryCrossEntropyFuncOptions().reduction(torch::kNone))',
        input_fn=lambda: torch.rand(15, 10).clamp_(2.8e-2, 1 - 2.8e-2),
        cpp_var_map={'i': '_get_input()', 't': t},
        reference_fn=lambda i, *_: -(t * i.log() + (1 - t) * (1 - i).log()),
        pickle=False,
        precision=7e-4)


def bceloss_no_reduce_scalar_test():
    t = torch.randn(()).gt(0).double()
    return dict(
        fullname='BCELoss_no_reduce_scalar',
        constructor=wrap_functional(
            lambda i: F.binary_cross_entropy(i, t.type_as(i), reduction='none')),
        cpp_function_call='F::binary_cross_entropy('
                          'i, t.to(i.options()), F::BinaryCrossEntropyFuncOptions().reduction(torch::kNone))',
        input_fn=lambda: torch.rand(()).clamp_(2.8e-2, 1 - 2.8e-2),
        cpp_var_map={'i': '_get_input()', 't': t},
        reference_fn=lambda i, *_: -(t * i.log() + (1 - t) * (1 - i).log()),
        pickle=False)


def bceloss_weights_no_reduce_test():
    t = Variable(torch.randn(15, 10).gt(0).double())
    weights = torch.rand(10)
    return dict(
        fullname='BCELoss_weights_no_reduce',
        constructor=wrap_functional(
            lambda i: F.binary_cross_entropy(i, t.type_as(i),
                                             weight=weights.type_as(i), reduction='none')),
        cpp_function_call='F::binary_cross_entropy('
                          'i, t.to(i.options()), '
                          'F::BinaryCrossEntropyFuncOptions().weight(weights.to(i.options())).reduction(torch::kNone))',
        input_fn=lambda: torch.rand(15, 10).clamp_(2.8e-2, 1 - 2.8e-2),
        cpp_var_map={'i': '_get_input()', 't': t, 'weights': weights},
        reference_fn=lambda i, p, m: -(t * i.log() + (1 - t) * (1 - i).log()) * weights,
        pickle=False,
        precision=3e-4
    )


def bceloss_weights_no_reduce_scalar_test():
    t = torch.randn(()).double()
    weights = torch.rand(())
    return dict(
        fullname='BCELoss_weights_no_reduce_scalar',
        constructor=wrap_functional(
            lambda i: F.binary_cross_entropy(i, t.type_as(i),
                                             weight=weights.type_as(i), reduction='none')),
        cpp_function_call='''F::binary_cross_entropy(
            i, t.to(i.options()),
            F::BinaryCrossEntropyFuncOptions().weight(weights.to(i.options())).reduction(torch::kNone))''',
        cpp_var_map={'i': '_get_input()', 't': t, 'weights': weights},
        input_fn=lambda: torch.rand(()).clamp_(2.8e-2, 1 - 2.8e-2),
        reference_fn=lambda i, *_: -(t * i.log() + (1 - t) * (1 - i).log()) * weights,
        pickle=False
    )


def bce_with_logistic_legacy_enum_test():
    t = Variable(torch.randn(15, 10).gt(0).double())
    sigmoid = nn.Sigmoid()
    return dict(
        fullname='BCEWithLogitsLoss_legacy_enum',
        constructor=wrap_functional(
            lambda i: F.binary_cross_entropy_with_logits(i, t.type_as(i), reduce=False)),
        cpp_function_call='''F::binary_cross_entropy_with_logits(
            i, t.to(i.options()), F::BinaryCrossEntropyWithLogitsFuncOptions().reduction(torch::kNone))''',
        input_fn=lambda: torch.rand(15, 10).clamp_(2.8e-2, 1 - 2.8e-2),
        cpp_var_map={'i': '_get_input()', 't': t},
        reference_fn=lambda i, *_: -(t * sigmoid(i).log() + (1 - t) * (1 - sigmoid(i)).log()),
        check_gradgrad=False,
        pickle=False,
    )


def bce_with_logistic_no_reduce_test():
    t = Variable(torch.randn(15, 10).gt(0).double())
    sigmoid = nn.Sigmoid()
    return dict(
        fullname='BCEWithLogitsLoss_no_reduce',
        constructor=wrap_functional(
            lambda i: F.binary_cross_entropy_with_logits(i, t.type_as(i), reduction='none')),
        cpp_function_call='''F::binary_cross_entropy_with_logits(
            i, t.to(i.options()), F::BinaryCrossEntropyWithLogitsFuncOptions().reduction(torch::kNone))''',
        input_fn=lambda: torch.rand(15, 10).clamp_(2.8e-2, 1 - 2.8e-2),
        cpp_var_map={'i': '_get_input()', 't': t},
        reference_fn=lambda i, *_: -(t * sigmoid(i).log() + (1 - t) * (1 - sigmoid(i)).log()),
        check_gradgrad=False,
        pickle=False,
    )


def bce_with_logistic_no_reduce_scalar_test():
    t = torch.randn(()).gt(0).double()
    sigmoid = nn.Sigmoid()
    return dict(
        fullname='BCEWithLogitsLoss_no_reduce_scalar',
        constructor=wrap_functional(
            lambda i: F.binary_cross_entropy_with_logits(i, t.type_as(i), reduction='none')),
        cpp_function_call='''F::binary_cross_entropy_with_logits(
            i, t.to(i.options()), F::BinaryCrossEntropyWithLogitsFuncOptions().reduction(torch::kNone))''',
        input_fn=lambda: torch.rand(()).clamp_(2.8e-2, 1 - 2.8e-2),
        cpp_var_map={'i': '_get_input()', 't': t},
        reference_fn=lambda i, *_: -(t * sigmoid(i).log() + (1 - t) * (1 - sigmoid(i)).log()),
        check_gradgrad=False,
        pickle=False
    )


def kldivloss_with_target_no_reduce_test():
    i = torch.rand(10, 10).log()
    return dict(
        fullname='KLDivLoss_with_target_no_reduce',
        constructor=wrap_functional(
            lambda t: F.kl_div(i.type_as(t), t, reduction='none')),
        cpp_function_call='F::kl_div(i.to(t.options()), t, F::KLDivFuncOptions().reduction(torch::kNone))',
        input_fn=lambda: torch.rand(10, 10),
        cpp_var_map={'i': i, 't': '_get_input()'},
        reference_fn=lambda t, *_:
            loss_reference_fns['KLDivLoss'](i.type_as(t), t, reduction='none'),
        pickle=False)


def kldivloss_no_reduce_test():
    t = torch.randn(10, 10)
    return dict(
        fullname='KLDivLoss_no_reduce',
        constructor=wrap_functional(
            lambda i: F.kl_div(i, t.type_as(i), reduction='none')),
        cpp_function_call='F::kl_div(i, t.to(i.options()), F::KLDivFuncOptions().reduction(torch::kNone))',
        input_fn=lambda: torch.rand(10, 10).log(),
        cpp_var_map={'i': '_get_input()', 't': t},
        reference_fn=lambda i, *_:
            loss_reference_fns['KLDivLoss'](i, t.type_as(i), reduction='none'),
        pickle=False,
    )


def kldivloss_no_reduce_scalar_test():
    t = torch.randn(())
    return dict(
        fullname='KLDivLoss_no_reduce_scalar',
        constructor=wrap_functional(
            lambda i: F.kl_div(i, t.type_as(i), reduction='none')),
        cpp_function_call='F::kl_div(i, t.to(i.options()), F::KLDivFuncOptions().reduction(torch::kNone))',
        input_fn=lambda: torch.rand(()).log(),
        cpp_var_map={'i': '_get_input()', 't': t},
        reference_fn=lambda i, *_:
            loss_reference_fns['KLDivLoss'](i, t.type_as(i), reduction='none'),
        pickle=False)


def kldivloss_with_log_target_no_reduce_test():
    i = torch.rand(10, 10).log()
    return dict(
        fullname='KLDivLoss_with_log_target_no_reduce',
        constructor=wrap_functional(
            lambda t: F.kl_div(i.type_as(t), t, reduction='none', log_target=True)),
        cpp_function_call='F::kl_div(i.to(t.options()), t, F::KLDivFuncOptions().reduction(torch::kNone).log_target(true))',
        input_fn=lambda: torch.rand(10, 10),
        cpp_var_map={'i': i, 't': '_get_input()'},
        reference_fn=lambda t, *_:
            loss_reference_fns['KLDivLoss_log_target'](i.type_as(t), t, reduction='none'),
        pickle=False)


def kldivloss_no_reduce_log_target_test():
    t = torch.randn(10, 10)
    return dict(
        fullname='KLDivLoss_no_reduce_log_target',
        constructor=wrap_functional(
            lambda i: F.kl_div(i, t.type_as(i), reduction='none', log_target=True)),
        cpp_function_call='F::kl_div(i, t.to(i.options()), F::KLDivFuncOptions().reduction(torch::kNone).log_target(true))',
        input_fn=lambda: torch.rand(10, 10).log(),
        cpp_var_map={'i': '_get_input()', 't': t},
        reference_fn=lambda i, *_:
            loss_reference_fns['KLDivLoss_log_target'](i, t.type_as(i), reduction='none'),
        pickle=False,
    )


def kldivloss_no_reduce_scalar_log_target_test():
    t = torch.randn(())
    return dict(
        fullname='KLDivLoss_no_reduce_scalar_log_target',
        constructor=wrap_functional(
            lambda i: F.kl_div(i, t.type_as(i), reduction='none', log_target=True)),
        cpp_function_call='F::kl_div(i, t.to(i.options()), F::KLDivFuncOptions().reduction(torch::kNone).log_target(true))',
        input_fn=lambda: torch.rand(()).log(),
        cpp_var_map={'i': '_get_input()', 't': t},
        reference_fn=lambda i, *_:
            loss_reference_fns['KLDivLoss_log_target'](i, t.type_as(i), reduction='none'),
        pickle=False)


def l1loss_no_reduce_test():
    t = torch.randn(2, 3, 4)
    return dict(
        fullname='L1Loss_no_reduce',
        constructor=wrap_functional(
            lambda i: F.l1_loss(i, t.type_as(i), reduction='none')),
        cpp_function_call='F::l1_loss(i, t.to(i.options()), F::L1LossFuncOptions().reduction(torch::kNone))',
        input_fn=lambda: torch.randn(2, 3, 4),
        cpp_var_map={'i': '_get_input()', 't': t},
        reference_fn=lambda i, *_: (i - t.type_as(i)).abs(),
        pickle=False)


def l1loss_no_reduce_complex_test():
    t = torch.randn(2, 3, 4, dtype=torch.cdouble)
    return dict(
        fullname='L1Loss_no_reduce_complex',
        constructor=wrap_functional(
            lambda i: F.l1_loss(i, t.type_as(i), reduction='none')),
        cpp_function_call='F::l1_loss(i, t.to(i.options()), F::L1LossFuncOptions().reduction(torch::kNone))',
        input_fn=lambda: torch.randn(2, 3, 4, dtype=torch.cdouble),
        cpp_var_map={'i': '_get_input()', 't': t},
        reference_fn=lambda i, *_: (i - t.type_as(i)).abs(),
        pickle=False)


def l1loss_no_reduce_scalar_test():
    t = torch.randn(())
    return dict(
        fullname='L1Loss_no_reduce_scalar',
        constructor=wrap_functional(
            lambda i: F.l1_loss(i, t.type_as(i), reduction='none')),
        cpp_function_call='F::l1_loss(i, t.to(i.options()), F::L1LossFuncOptions().reduction(torch::kNone))',
        input_fn=lambda: torch.randn(()),
        cpp_var_map={'i': '_get_input()', 't': t},
        reference_fn=lambda i, *_: (i - t.type_as(i)).abs(),
        pickle=False)


def mseloss_no_reduce_test():
    input_size = (2, 3, 4, 5)
    target = torch.randn(*input_size)
    return dict(
        fullname='MSELoss_no_reduce',
        constructor=wrap_functional(
            lambda i: F.mse_loss(i, target.type_as(i), reduction='none')),
        cpp_function_call='F::mse_loss(i, target.to(i.options()), F::MSELossFuncOptions().reduction(torch::kNone))',
        input_size=input_size,
        cpp_var_map={'i': '_get_input()', 'target': target},
        reference_fn=lambda i, *_: (i - target).pow(2),
        pickle=False)


def mseloss_no_reduce_scalar_test():
    input_size = ()
    target = torch.randn(input_size)
    return dict(
        fullname='MSELoss_no_reduce_scalar',
        constructor=wrap_functional(
            lambda i: F.mse_loss(i, target.type_as(i), reduction='none')),
        cpp_function_call='F::mse_loss(i, target.to(i.options()), F::MSELossFuncOptions().reduction(torch::kNone))',
        input_size=input_size,
        cpp_var_map={'i': '_get_input()', 'target': target},
        reference_fn=lambda i, *_: (i - target).pow(2),
        pickle=False)


def nllloss_no_reduce_test():
    t = Variable(torch.empty(15).uniform_().mul(10).floor().long())
    kwargs = {'reduction': 'none'}
    return dict(
        fullname='NLLLoss_no_reduce',
        constructor=wrap_functional(
            lambda i: F.nll_loss(i, t.type_as(i).long(), reduction=kwargs['reduction'])),
        cpp_function_call='''F::nll_loss(
            i, t.to(i.options()).to(torch::kLong), F::NLLLossFuncOptions().reduction(torch::kNone))''',
        input_fn=lambda: torch.rand(15, 10).log(),
        cpp_var_map={'i': '_get_input()', 't': t},
        reference_fn=lambda i, *_:
            loss_reference_fns['NLLLoss'](i, t.type_as(i).long(), **kwargs),
        pickle=False)


def nllloss_no_reduce_ignore_index_test():
    t = Variable(torch.empty(15).uniform_().mul(10).floor().long())
    kwargs: Dict[str, Union[int, str]] = {'ignore_index': 2, 'reduction': 'none'}
    return dict(
        fullname='NLLLoss_no_reduce_ignore_index',
        constructor=wrap_functional(
            lambda i: F.nll_loss(i, t.type_as(i).long(), ignore_index=int(kwargs['ignore_index']),
                                 reduction=str(kwargs['reduction']))),
        cpp_function_call='''F::nll_loss(
            i, t.to(i.options()).to(torch::kLong), F::NLLLossFuncOptions().ignore_index(2).reduction(torch::kNone))''',
        input_fn=lambda: torch.rand(15, 10).log(),
        cpp_var_map={'i': '_get_input()', 't': t},
        reference_fn=lambda i, *_:
            loss_reference_fns['NLLLoss'](i, t.type_as(i).long(), **kwargs),
        pickle=False)


def nllloss_no_reduce_weights_test():
    t = Variable(torch.empty(15).uniform_().mul(10).floor().long())
    weight = torch.rand(10)

    def kwargs(i):
        return {'weight': weight.type_as(i), 'reduction': 'none'}

    return dict(
        fullname='NLLLoss_no_reduce_weights',
        constructor=wrap_functional(
            lambda i: F.nll_loss(i, t.type_as(i).long(), **kwargs(i))),
        cpp_function_call='''F::nll_loss(
            i, t.to(i.options()).to(torch::kLong),
            F::NLLLossFuncOptions().weight(weight.to(i.options())).reduction(torch::kNone))''',
        input_fn=lambda: torch.rand(15, 10).add(1e-2).log(),
        cpp_var_map={'i': '_get_input()', 't': t, 'weight': weight},
        reference_fn=lambda i, *_:
            loss_reference_fns['NLLLoss'](i, t.type_as(i).long(), **kwargs(i)),
        pickle=False)


def nllloss_no_reduce_weights_ignore_index_test():
    t = Variable(torch.empty(15).uniform_().mul(10).floor().long())
    weight = torch.rand(10)

    def kwargs(i):
        return {'weight': weight.type_as(i), 'reduction': 'none',
                'ignore_index': 2}

    return dict(
        fullname='NLLLoss_no_reduce_weights_ignore_index',
        constructor=wrap_functional(
            lambda i: F.nll_loss(i, t.type_as(i).long(), **kwargs(i.data))),
        cpp_function_call='''F::nll_loss(
            i, t.to(i.options()).to(torch::kLong),
            F::NLLLossFuncOptions().weight(weight.to(i.options())).reduction(torch::kNone).ignore_index(2))''',
        input_fn=lambda: torch.rand(15, 10).add(1e-2).log(),
        cpp_var_map={'i': '_get_input()', 't': t, 'weight': weight},
        reference_fn=lambda i, *_:
            loss_reference_fns['NLLLoss'](i, t.type_as(i).long(), **kwargs(i)),
        pickle=False)


def nllloss_no_reduce_weights_ignore_index_neg_test():
    t = Variable(torch.empty(15).uniform_().mul(10).floor().long())
    weight = torch.rand(10)

    def kwargs(i):
        return {'weight': weight.type_as(i), 'reduction': 'none',
                'ignore_index': -1}

    return dict(
        fullname='NLLLoss_no_reduce_weights_ignore_index_neg',
        constructor=wrap_functional(
            lambda i: F.nll_loss(i, t.type_as(i).long(), **kwargs(i))),
        cpp_function_call='''F::nll_loss(
            i, t.to(i.options()).to(torch::kLong),
            F::NLLLossFuncOptions().weight(weight.to(i.options())).reduction(torch::kNone).ignore_index(-1))''',
        input=torch.rand(15, 10).add(1e-2).log(),
        cpp_var_map={'i': '_get_input()', 't': t, 'weight': weight},
        reference_fn=lambda i, *_:
            loss_reference_fns['NLLLoss'](i, t.type_as(i).long(), **kwargs(i)),
        pickle=False)


def nllloss2d_no_reduce_test():
    t = Variable(torch.rand(2, 5, 5).mul(3).floor().long())
    kwargs = {'reduction': 'none'}
    return dict(
        fullname='NLLLoss2d_no_reduce',
        constructor=wrap_functional(
            lambda i: F.nll_loss(i, t.type_as(i).long(), reduction=kwargs['reduction'])),
        cpp_function_call='''F::nll_loss(
            i, t.to(i.options()).to(torch::kLong), F::NLLLossFuncOptions().reduction(torch::kNone))''',
        input_fn=lambda: torch.rand(2, 3, 5, 5).log(),
        cpp_var_map={'i': '_get_input()', 't': t},
        reference_fn=lambda i, *_:
            loss_reference_fns['NLLLossNd'](i, t.type_as(i).long(), **kwargs),
        pickle=False)


def nllloss2d_no_reduce_ignore_index_test():
    t = Variable(torch.rand(2, 5, 5).mul(3).floor().long())
    kwargs: Dict[str, Union[int, str]] = {'ignore_index': 1, 'reduction': 'none'}
    return dict(
        fullname='NLLLoss2d_no_reduce_ignore_index',
        constructor=wrap_functional(
            lambda i: F.nll_loss(i, t.type_as(i).long(), ignore_index=int(kwargs['ignore_index']),
                                 reduction=str(kwargs['reduction']))),
        cpp_function_call='''F::nll_loss(
            i, t.to(i.options()).to(torch::kLong), F::NLLLossFuncOptions().ignore_index(1).reduction(torch::kNone))''',
        input_fn=lambda: torch.rand(2, 3, 5, 5).log(),
        cpp_var_map={'i': '_get_input()', 't': t},
        reference_fn=lambda i, *_:
            loss_reference_fns['NLLLossNd'](i, t.type_as(i).long(), **kwargs),
        pickle=False)


def nllloss2d_no_reduce_weights_test():
    t = Variable(torch.rand(2, 5, 5).mul(3).floor().long())
    weight = torch.rand(3)

    def kwargs(i):
        return {'weight': weight.type_as(i), 'reduction': 'none'}

    return dict(
        fullname='NLLLoss2d_no_reduce_weights',
        constructor=wrap_functional(
            lambda i: F.nll_loss(i, t.type_as(i).long(), **kwargs(i))),
        cpp_function_call='''F::nll_loss(
            i, t.to(i.options()).to(torch::kLong),
            F::NLLLossFuncOptions().weight(weight.to(i.options())).reduction(torch::kNone))''',
        input_fn=lambda: torch.rand(2, 3, 5, 5).log(),
        cpp_var_map={'i': '_get_input()', 't': t, 'weight': weight},
        reference_fn=lambda i, *_:
            loss_reference_fns['NLLLossNd'](i, t.type_as(i).long(), **kwargs(i)),
        pickle=False)


def nlllossNd_no_reduce_test():
    t = Variable(torch.rand(2, 5, 5, 2, 2).mul(3).floor().long())
    kwargs = {'reduction': 'none'}
    return dict(
        fullname='NLLLossNd_no_reduce',
        constructor=wrap_functional(
            lambda i: F.nll_loss(i, t.type_as(i).long(), reduction=kwargs['reduction'])),
        cpp_function_call='''F::nll_loss(
            i, t.to(i.options()).to(torch::kLong), F::NLLLossFuncOptions().reduction(torch::kNone))''',
        input_fn=lambda: torch.rand(2, 3, 5, 5, 2, 2).log(),
        cpp_var_map={'i': '_get_input()', 't': t},
        reference_fn=lambda i, *_:
            loss_reference_fns['NLLLossNd'](i, t.type_as(i).long(), **kwargs),
        pickle=False)


def nlllossNd_no_reduce_ignore_index_test():
    t = Variable(torch.rand(2, 5, 5, 2, 2).mul(3).floor().long())
    kwargs: Dict[str, Union[int, str]] = {'ignore_index': 1, 'reduction': 'none'}
    return dict(
        fullname='NLLLossNd_no_reduce_ignore_index',
        constructor=wrap_functional(
            lambda i: F.nll_loss(i, t.type_as(i).long(), ignore_index=int(kwargs['ignore_index']),
                                 reduction=str(kwargs['reduction']))),
        cpp_function_call='''F::nll_loss(
            i, t.to(i.options()).to(torch::kLong), F::NLLLossFuncOptions().ignore_index(1).reduction(torch::kNone))''',
        input_fn=lambda: torch.rand(2, 3, 5, 5, 2, 2).log(),
        cpp_var_map={'i': '_get_input()', 't': t},
        reference_fn=lambda i, *_:
            loss_reference_fns['NLLLossNd'](i, t.type_as(i).long(), **kwargs),
        pickle=False)


def nlllossNd_no_reduce_weights_test():
    t = Variable(torch.rand(2, 5, 5, 2, 2).mul(3).floor().long())
    weight = torch.rand(3)

    def kwargs(i):
        return {'weight': weight.type_as(i), 'reduction': 'none'}

    return dict(
        fullname='NLLLossNd_no_reduce_weights',
        constructor=wrap_functional(
            lambda i: F.nll_loss(i, t.type_as(i).long(), **kwargs(i))),
        cpp_function_call='''F::nll_loss(
            i, t.to(i.options()).to(torch::kLong),
            F::NLLLossFuncOptions().weight(weight.to(i.options())).reduction(torch::kNone))''',
        input_fn=lambda: torch.rand(2, 3, 5, 5, 2, 2).log(),
        cpp_var_map={'i': '_get_input()', 't': t, 'weight': weight},
        reference_fn=lambda i, *_:
            loss_reference_fns['NLLLossNd'](i, t.type_as(i).long(), **kwargs(i)),
        pickle=False)


def smoothl1loss_no_reduce_test():
    t = torch.randn(2, 3, 4)
    return dict(
        fullname='SmoothL1Loss_no_reduce',
        constructor=wrap_functional(
            lambda i: F.smooth_l1_loss(i, t.type_as(i), reduction='none')),
        cpp_function_call='''F::smooth_l1_loss(
            i, t.to(i.options()), F::SmoothL1LossFuncOptions().reduction(torch::kNone))''',
        input_fn=lambda: torch.randn(2, 3, 4),
        cpp_var_map={'i': '_get_input()', 't': t},
        reference_fn=lambda i, *_:
            loss_reference_fns['SmoothL1Loss'](i, t.type_as(i), reduction='none'),
        pickle=False)


def smoothl1loss_no_reduce_scalar_test():
    t = torch.randn(())
    return dict(
        fullname='SmoothL1Loss_no_reduce_scalar',
        constructor=wrap_functional(
            lambda i: F.smooth_l1_loss(i, t.type_as(i), reduction='none')),
        cpp_function_call='''F::smooth_l1_loss(
            i, t.to(i.options()), F::SmoothL1LossFuncOptions().reduction(torch::kNone))''',
        input_fn=lambda: torch.randn(()),
        cpp_var_map={'i': '_get_input()', 't': t},
        reference_fn=lambda i, *_:
            loss_reference_fns['SmoothL1Loss'](i, t.type_as(i), reduction='none'),
        pickle=False)


def smoothl1loss_beta_test():
    t = torch.randn(2, 3, 4)
    return dict(
        fullname='SmoothL1Loss_beta',
        constructor=wrap_functional(
            lambda i: F.smooth_l1_loss(i, t.type_as(i), reduction='none', beta=0.5)),
        cpp_function_call='''F::smooth_l1_loss(
            i, t.to(i.options()), F::SmoothL1LossFuncOptions().reduction(torch::kNone), 0.5)''',
        input_fn=lambda: torch.randn(2, 3, 4),
        cpp_var_map={'i': '_get_input()', 't': t},
        reference_fn=lambda i, *_:
            loss_reference_fns['SmoothL1Loss'](i, t.type_as(i), reduction='none', beta=0.5),
        pickle=False)


def smoothl1loss_zero_beta_test():
    t = torch.randn(2, 3, 4)
    return dict(
        fullname='SmoothL1Loss_zero_beta',
        constructor=wrap_functional(
            lambda i: F.smooth_l1_loss(i, t.type_as(i), reduction='none', beta=0)),
        cpp_function_call='''F::smooth_l1_loss(
            i, t.to(i.options()), F::SmoothL1LossFuncOptions().reduction(torch::kNone), 0)''',
        input_fn=lambda: torch.randn(2, 3, 4),
        cpp_var_map={'i': '_get_input()', 't': t},
        reference_fn=lambda i, *_:
            loss_reference_fns['SmoothL1Loss'](i, t.type_as(i), reduction='none', beta=0),
        pickle=False)


def huberloss_delta_test():
    t = torch.randn(2, 3, 4)
    return dict(
        fullname='HuberLoss_delta',
        constructor=wrap_functional(
            lambda i: F.huber_loss(i, t.type_as(i), reduction='none', delta=0.5)),
        cpp_function_call='''F::huber_loss(
            i, t.to(i.options()), F::HuberLossFuncOptions().reduction(torch::kNone).delta(0.5))''',
        input_fn=lambda: torch.randn(2, 3, 4),
        cpp_var_map={'i': '_get_input()', 't': t},
        reference_fn=lambda i, *_:
            loss_reference_fns['HuberLoss'](i, t.type_as(i), reduction='none', delta=0.5),
        pickle=False)


def multilabelmarginloss_0d_no_reduce_test():
    t = torch.zeros(()).long()
    return dict(
        fullname='MultiLabelMarginLoss_0d_no_reduce',
        constructor=wrap_functional(
            lambda i: F.multilabel_margin_loss(i, t.type_as(i).long(), reduction='none')),
        cpp_function_call='''F::multilabel_margin_loss(
            i, t.to(i.options()).to(torch::kLong), F::MultilabelMarginLossFuncOptions().reduction(torch::kNone))''',
        input_fn=lambda: torch.randn(()),
        cpp_var_map={'i': '_get_input()', 't': t},
        reference_fn=lambda i, *_:
            loss_reference_fns['MultiLabelMarginLoss'](i, t.data.type_as(i).long(), reduction='none'),
        check_sum_reduction=True,
        check_gradgrad=False,
        pickle=False)


def multilabelmarginloss_1d_no_reduce_test():
    t = Variable(torch.rand(10).mul(10).floor().long())
    return dict(
        fullname='MultiLabelMarginLoss_1d_no_reduce',
        constructor=wrap_functional(
            lambda i: F.multilabel_margin_loss(i, t.type_as(i).long(), reduction='none')),
        cpp_function_call='''F::multilabel_margin_loss(
            i, t.to(i.options()).to(torch::kLong), F::MultilabelMarginLossFuncOptions().reduction(torch::kNone))''',
        input_fn=lambda: torch.randn(10),
        cpp_var_map={'i': '_get_input()', 't': t},
        reference_fn=lambda i, *_:
            loss_reference_fns['MultiLabelMarginLoss'](i, t.data.type_as(i).long(), reduction='none'),
        check_sum_reduction=True,
        check_gradgrad=False,
        pickle=False)


def multilabelmarginloss_index_neg_test():
    t = Variable(torch.clamp(torch.rand(5, 10).add(-.5).mul(20).floor().long(), min=-1))
    return dict(
        fullname='MultiLabelMarginLoss_index_neg',
        constructor=wrap_functional(
            lambda i: F.multilabel_margin_loss(i, t.type_as(i).long(), reduction='none')),
        cpp_function_call='''F::multilabel_margin_loss(
            i, t.to(i.options()).to(torch::kLong), F::MultilabelMarginLossFuncOptions().reduction(torch::kNone))''',
        input_fn=lambda: torch.randn(5, 10),
        cpp_var_map={'i': '_get_input()', 't': t},
        reference_fn=lambda i, *_:
            loss_reference_fns['MultiLabelMarginLoss'](i, t.data.type_as(i).long(), reduction='none'),
        check_sum_reduction=True,
        check_gradgrad=False,
        pickle=False)


def multilabelmarginloss_no_reduce_test():
    t = Variable(torch.rand(5, 10).mul(10).floor().long())
    return dict(
        fullname='MultiLabelMarginLoss_no_reduce',
        constructor=wrap_functional(
            lambda i: F.multilabel_margin_loss(i, t.type_as(i).long(), reduction='none')),
        cpp_function_call='''F::multilabel_margin_loss(
            i, t.to(i.options()).to(torch::kLong), F::MultilabelMarginLossFuncOptions().reduction(torch::kNone))''',
        input_fn=lambda: torch.randn(5, 10),
        cpp_var_map={'i': '_get_input()', 't': t},
        reference_fn=lambda i, *_:
            loss_reference_fns['MultiLabelMarginLoss'](i, t.data.type_as(i).long(), reduction='none'),
        check_sum_reduction=True,
        check_gradgrad=False,
        pickle=False)


def hingeembeddingloss_no_reduce_test():
    t = Variable(torch.randn(10).gt(0).double().mul_(2).sub(1))
    return dict(
        fullname='HingeEmbeddingLoss_no_reduce',
        constructor=wrap_functional(
            lambda i: F.hinge_embedding_loss(i, t.type_as(i), reduction='none')),
        cpp_function_call='''F::hinge_embedding_loss(
            i, t.to(i.options()), F::HingeEmbeddingLossFuncOptions().reduction(torch::kNone))''',
        input_fn=lambda: torch.randn(10),
        cpp_var_map={'i': '_get_input()', 't': t},
        reference_fn=lambda i, *_:
            loss_reference_fns['HingeEmbeddingLoss'](i, t.type_as(i), reduction='none'),
        check_sum_reduction=True,
        pickle=False)


def hingeembeddingloss_margin_no_reduce_test():
    t = Variable(torch.randn(10).gt(0).double().mul_(2).sub(1))
    return dict(
        fullname='HingeEmbeddingLoss_margin_no_reduce',
        constructor=wrap_functional(
            lambda i: F.hinge_embedding_loss(i, t.type_as(i), margin=0.5, reduction='none')),
        cpp_function_call='''F::hinge_embedding_loss(
            i, t.to(i.options()), F::HingeEmbeddingLossFuncOptions().margin(0.5).reduction(torch::kNone))''',
        input_fn=lambda: torch.randn(10),
        cpp_var_map={'i': '_get_input()', 't': t},
        reference_fn=lambda i, *_:
            loss_reference_fns['HingeEmbeddingLoss'](i, t.type_as(i), margin=0.5, reduction='none'),
        check_sum_reduction=True,
        pickle=False)


def softmarginloss_no_reduce_test():
    t = torch.randn(5, 5)
    return dict(
        fullname='SoftMarginLoss_no_reduce',
        constructor=wrap_functional(
            lambda i: F.soft_margin_loss(i, t.type_as(i), reduction='none')),
        cpp_function_call='''F::soft_margin_loss(
            i, t.to(i.options()), F::SoftMarginLossFuncOptions().reduction(torch::kNone))''',
        input_fn=lambda: torch.randn(5, 5),
        cpp_var_map={'i': '_get_input()', 't': t},
        reference_fn=lambda i, *_:
            loss_reference_fns['SoftMarginLoss'](i, t.type_as(i), reduction='none'),
        pickle=False)


def multilabelsoftmarginloss_no_reduce_test():
    t = torch.rand(5, 10).mul(2).floor()
    return dict(
        fullname='MultiLabelSoftMarginLoss_no_reduce',
        constructor=wrap_functional(
            lambda i: F.multilabel_soft_margin_loss(i, t.type_as(i), reduction='none')),
        cpp_function_call='''F::multilabel_soft_margin_loss(
            i, t.to(i.options()), F::MultilabelSoftMarginLossFuncOptions().reduction(torch::kNone))''',
        input_fn=lambda: torch.randn(5, 10),
        cpp_var_map={'i': '_get_input()', 't': t},
        reference_fn=lambda i, *_:
            (-(t * i.sigmoid().log() + (1 - t) * (-i).sigmoid().log())).sum(dim=1) / i.size(1),
        check_gradgrad=False,
        pickle=False)


def multilabelsoftmarginloss_weights_no_reduce_test():
    t = torch.rand(5, 10).mul(2).floor()
    weights = torch.rand(10)
    return dict(
        fullname='MultiLabelSoftMarginLoss_weights_no_reduce',
        constructor=wrap_functional(
            lambda i: F.multilabel_soft_margin_loss(i, t.type_as(i),
                                                    weight=weights.type_as(i), reduction='none')),
        cpp_function_call='''F::multilabel_soft_margin_loss(
            i, t.to(i.options()),
            F::MultilabelSoftMarginLossFuncOptions().weight(weights.to(i.options())).reduction(torch::kNone))''',
        input_fn=lambda: torch.randn(5, 10),
        cpp_var_map={'i': '_get_input()', 't': t, 'weights': weights},
        reference_fn=lambda i, *_:
            (-(t * i.sigmoid().log() + (1 - t) * (-i).sigmoid().log()) * weights).sum(dim=1) / i.size(1),
        check_sum_reduction=True,
        check_gradgrad=False,
        pickle=False)


def multimarginloss_no_reduce_test():
    t = torch.rand(5).mul(8).floor().long()
    return dict(
        fullname='MultiMarginLoss_no_reduce',
        constructor=wrap_functional(
            lambda i: F.multi_margin_loss(i, t.type_as(i).long(), reduction='none')),
        cpp_function_call='''F::multi_margin_loss(
            i, t.to(i.options()).to(torch::kLong), F::MultiMarginLossFuncOptions().reduction(torch::kNone))''',
        input_fn=lambda: torch.randn(5, 10),
        cpp_var_map={'i': '_get_input()', 't': t},
        reference_fn=lambda i, *_:
            loss_reference_fns['MultiMarginLoss'](i, t.data.type_as(i).long(), reduction='none'),
        check_sum_reduction=True,
        check_gradgrad=False,
        pickle=False)


def multimarginloss_1d_no_reduce_test():
    t = torch.rand(1).mul(8).floor().long()
    return dict(
        fullname='MultiMarginLoss_1d_no_reduce',
        constructor=wrap_functional(
            lambda i: F.multi_margin_loss(i, t.type_as(i).long(), reduction='none')),
        cpp_function_call='''F::multi_margin_loss(
            i, t.to(i.options()).to(torch::kLong), F::MultiMarginLossFuncOptions().reduction(torch::kNone))''',
        input_fn=lambda: torch.randn(10),
        cpp_var_map={'i': '_get_input()', 't': t},
        reference_fn=lambda i, *_:
            loss_reference_fns['MultiMarginLoss'](i, t.data.type_as(i).long(), reduction='none'),
        check_sum_reduction=True,
        check_gradgrad=False,
        pickle=False)


def multimarginloss_1d_input_0d_target_no_reduce_test():
    t = torch.rand(()).mul(8).floor().long()
    return dict(
        fullname='multimarginloss_1d_input_0d_target_no_reduce',
        constructor=wrap_functional(
            lambda i: F.multi_margin_loss(i, t.type_as(i).long(), reduction='none')),
        cpp_function_call='''F::multi_margin_loss(
            i, t.to(i.options()).to(torch::kLong), F::MultiMarginLossFuncOptions().reduction(torch::kNone))''',
        input_fn=lambda: torch.randn(10),
        cpp_var_map={'i': '_get_input()', 't': t},
        reference_fn=lambda i, *_:
            loss_reference_fns['MultiMarginLoss'](i, t.data.type_as(i).long(), reduction='none'),
        check_sum_reduction=True,
        check_gradgrad=False,
        pickle=False)


def multimarginloss_p_no_reduce_test():
    t = torch.rand(5).mul(8).floor().long()
    return dict(
        fullname='MultiMarginLoss_p_no_reduce',
        constructor=wrap_functional(
            lambda i: F.multi_margin_loss(i, t.type_as(i).long(), p=2, reduction='none')),
        cpp_function_call='''F::multi_margin_loss(
            i, t.to(i.options()).to(torch::kLong), F::MultiMarginLossFuncOptions().p(2).reduction(torch::kNone))''',
        input_fn=lambda: torch.randn(5, 10).clamp_(1e-2, 1 - 1e-2),
        cpp_var_map={'i': '_get_input()', 't': t},
        reference_fn=lambda i, *_:
            loss_reference_fns['MultiMarginLoss'](i, t.data.type_as(i).long(), p=2, reduction='none'),
        check_sum_reduction=True,
        check_gradgrad=False,
        pickle=False)


def multimarginloss_margin_no_reduce_test():
    t = torch.rand(5).mul(8).floor().long()
    return dict(
        fullname='MultiMarginLoss_margin_no_reduce',
        constructor=wrap_functional(
            lambda i: F.multi_margin_loss(i, t.type_as(i).long(), margin=0.5, reduction='none')),
        cpp_function_call='''F::multi_margin_loss(
            i, t.to(i.options()).to(torch::kLong),
            F::MultiMarginLossFuncOptions().margin(0.5).reduction(torch::kNone))''',
        input_fn=lambda: torch.randn(5, 10),
        cpp_var_map={'i': '_get_input()', 't': t},
        reference_fn=lambda i, *_:
            loss_reference_fns['MultiMarginLoss'](i, t.data.type_as(i).long(),
                                                  margin=0.5, reduction='none'),
        check_sum_reduction=True,
        check_gradgrad=False,
        pickle=False)


def multimarginloss_weights_no_reduce_test():
    t = torch.rand(5).mul(8).floor().long()
    weights = torch.rand(10)
    return dict(
        fullname='MultiMarginLoss_weights_no_reduce',
        constructor=wrap_functional(
            lambda i: F.multi_margin_loss(i, t.type_as(i).long(), weight=weights.type_as(i),
                                          reduction='none')),
        cpp_function_call='''F::multi_margin_loss(
            i, t.to(i.options()).to(torch::kLong),
            F::MultiMarginLossFuncOptions().weight(weights.to(i.options())).reduction(torch::kNone))''',
        input_fn=lambda: torch.randn(5, 10),
        cpp_var_map={'i': '_get_input()', 't': t, 'weights': weights},
        reference_fn=lambda i, *_:
            loss_reference_fns['MultiMarginLoss'](i, t.data.type_as(i).long(),
                                                  weight=weights, reduction='none'),
        check_sum_reduction=True,
        check_gradgrad=False,
        pickle=False)


def fractional_max_pool2d_test(test_case):
    random_samples = torch.empty((1, 3, 2), dtype=torch.double).uniform_()
    if test_case == 'ratio':
        return dict(
            constructor=lambda: nn.FractionalMaxPool2d(
                2, output_ratio=0.5, _random_samples=random_samples),
            cpp_constructor_args='''torch::nn::FractionalMaxPool2dOptions(2)
                                    .output_ratio(0.5)
                                    ._random_samples(random_samples)''',
            input_size=(1, 3, 5, 7),
            cpp_var_map={'random_samples': random_samples},
            fullname='FractionalMaxPool2d_ratio')
    elif test_case == 'size':
        return dict(
            constructor=lambda: nn.FractionalMaxPool2d((2, 3), output_size=(
                4, 3), _random_samples=random_samples),
            cpp_constructor_args='''torch::nn::FractionalMaxPool2dOptions({2, 3})
                                    .output_size(std::vector<int64_t>({4, 3}))
                                    ._random_samples(random_samples)''',
            input_size=(1, 3, 7, 6),
            cpp_var_map={'random_samples': random_samples},
            fullname='FractionalMaxPool2d_size')


def fractional_max_pool3d_test(test_case):
    random_samples = torch.empty((2, 4, 3), dtype=torch.double).uniform_()
    if test_case == 'ratio':
        return dict(
            constructor=lambda: nn.FractionalMaxPool3d(
                2, output_ratio=0.5, _random_samples=random_samples),
            cpp_constructor_args='''torch::nn::FractionalMaxPool3dOptions(2)
                                    .output_ratio(0.5)
                                    ._random_samples(random_samples)''',
            input_size=(2, 4, 5, 5, 5),
            cpp_var_map={'random_samples': random_samples},
            fullname='FractionalMaxPool3d_ratio')
    elif test_case == 'size':
        return dict(
            constructor=lambda: nn.FractionalMaxPool3d((2, 2, 2), output_size=(
                4, 4, 4), _random_samples=random_samples),
            cpp_constructor_args='''torch::nn::FractionalMaxPool3dOptions({2, 2, 2})
                                    .output_size(std::vector<int64_t>({4, 4, 4}))
                                    ._random_samples(random_samples)''',
            input_size=(2, 4, 7, 7, 7),
            cpp_var_map={'random_samples': random_samples},
            fullname='FractionalMaxPool3d_size')
    elif test_case == 'asymsize':
        return dict(
            constructor=lambda: nn.FractionalMaxPool3d((4, 2, 3), output_size=(
                10, 3, 2), _random_samples=random_samples),
            cpp_constructor_args='''torch::nn::FractionalMaxPool3dOptions({4, 2, 3})
                                    .output_size(std::vector<int64_t>({10, 3, 2}))
                                    ._random_samples(random_samples)''',
            input_size=(2, 4, 16, 7, 5),
            cpp_var_map={'random_samples': random_samples},
            fullname='FractionalMaxPool3d_asymsize')


def single_batch_reference_fn(input, parameters, module):
    """Reference function for modules supporting no batch dimensions.

    The module is passed the input and target in batched form with a single item.
    The output is squeezed to compare with the no-batch input.
    """
    single_batch_input = input.unsqueeze(0)
    with freeze_rng_state():
        return module(single_batch_input).squeeze(0)

new_module_tests = [
    poissonnllloss_no_reduce_test(),
    bceloss_no_reduce_test(),
    bceloss_weights_no_reduce_test(),
    bce_with_logistic_legacy_enum_test(),
    bce_with_logistic_no_reduce_test(),
    bceloss_no_reduce_scalar_test(),
    bceloss_weights_no_reduce_scalar_test(),
    bce_with_logistic_no_reduce_scalar_test(),
    kldivloss_with_target_no_reduce_test(),
    kldivloss_no_reduce_test(),
    kldivloss_no_reduce_scalar_test(),
    kldivloss_with_log_target_no_reduce_test(),
    kldivloss_no_reduce_log_target_test(),
    kldivloss_no_reduce_scalar_log_target_test(),
    l1loss_no_reduce_test(),
    l1loss_no_reduce_complex_test(),
    l1loss_no_reduce_scalar_test(),
    mseloss_no_reduce_test(),
    mseloss_no_reduce_scalar_test(),
    nllloss_no_reduce_test(),
    nllloss_no_reduce_ignore_index_test(),
    nllloss_no_reduce_weights_test(),
    nllloss_no_reduce_weights_ignore_index_test(),
    nllloss_no_reduce_weights_ignore_index_neg_test(),
    nllloss2d_no_reduce_test(),
    nllloss2d_no_reduce_weights_test(),
    nllloss2d_no_reduce_ignore_index_test(),
    nlllossNd_no_reduce_test(),
    nlllossNd_no_reduce_weights_test(),
    nlllossNd_no_reduce_ignore_index_test(),
    smoothl1loss_no_reduce_test(),
    smoothl1loss_no_reduce_scalar_test(),
    smoothl1loss_beta_test(),
    smoothl1loss_zero_beta_test(),
    huberloss_delta_test(),
    multilabelmarginloss_0d_no_reduce_test(),
    multilabelmarginloss_1d_no_reduce_test(),
    multilabelmarginloss_index_neg_test(),
    multilabelmarginloss_no_reduce_test(),
    hingeembeddingloss_no_reduce_test(),
    hingeembeddingloss_margin_no_reduce_test(),
    softmarginloss_no_reduce_test(),
    multilabelsoftmarginloss_no_reduce_test(),
    multilabelsoftmarginloss_weights_no_reduce_test(),
    multimarginloss_no_reduce_test(),
    multimarginloss_1d_no_reduce_test(),
    multimarginloss_1d_input_0d_target_no_reduce_test(),
    multimarginloss_p_no_reduce_test(),
    multimarginloss_margin_no_reduce_test(),
    multimarginloss_weights_no_reduce_test(),
    fractional_max_pool2d_test('ratio'),
    fractional_max_pool2d_test('size'),
    fractional_max_pool3d_test('ratio'),
    fractional_max_pool3d_test('size'),
    fractional_max_pool3d_test('asymsize'),
    dict(
        module_name='BatchNorm1d',
        constructor_args=(10,),
        cpp_constructor_args='torch::nn::BatchNorm1dOptions(10)',
        input_size=(4, 10),
        cudnn=True,
        check_eval=True,
        desc='affine',
    ),
    dict(
        module_name='BatchNorm1d',
        constructor_args=(5,),
        cpp_constructor_args='torch::nn::BatchNorm1dOptions(5)',
        input_size=(4, 5, 3),
        cudnn=True,
        check_eval=True,
        desc='3d_input',
    ),
    dict(
        module_name='BatchNorm1d',
        constructor_args=(10, 1e-3, None),
        cpp_constructor_args='torch::nn::BatchNorm1dOptions(10).eps(1e-3).momentum(c10::nullopt)',
        input_size=(4, 10),
        cudnn=True,
        check_eval=True,
        desc='affine_simple_average',
    ),
    dict(
        module_name='BatchNorm1d',
        constructor_args=(10, 1e-3, 0.3, False),
        cpp_constructor_args='torch::nn::BatchNorm1dOptions(10).eps(1e-3).momentum(0.3).affine(false)',
        input_size=(4, 10),
        cudnn=True,
        check_eval=True,
        desc='not_affine',
    ),
    dict(
        module_name='BatchNorm1d',
        constructor_args=(10, 1e-3, 0.3, True, False),
        cpp_constructor_args='''torch::nn::BatchNorm1dOptions(10)
                                .eps(1e-3).momentum(0.3).affine(true).track_running_stats(false)''',
        input_size=(4, 10),
        cudnn=True,
        check_eval=True,
        desc='not_tracking_stats',
    ),
    dict(
        module_name='BatchNorm1d',
        constructor_args=(5, 1e-3, 0.3, False),
        cpp_constructor_args='torch::nn::BatchNorm1dOptions(5).eps(1e-3).momentum(0.3).affine(false)',
        input_size=(4, 5, 3),
        cudnn=True,
        check_eval=True,
        desc='3d_input_not_affine',
    ),
    dict(
        module_name='BatchNorm1d',
        constructor_args=(5, 1e-3, 0.3, False),
        cpp_constructor_args='torch::nn::BatchNorm1dOptions(5).eps(1e-3).momentum(0.3).affine(false)',
        input_size=(0, 5, 9),
        cudnn=True,
        check_eval=True,
        desc='zero_batch',
    ),
    dict(
        module_name='BatchNorm2d',
        constructor_args=(3,),
        cpp_constructor_args='torch::nn::BatchNorm2dOptions(3)',
        input_size=(2, 3, 6, 6),
        cudnn=True,
        check_eval=True,
    ),
    dict(
        module_name='BatchNorm2d',
        constructor_args=(3, 1e-3, None),
        cpp_constructor_args='torch::nn::BatchNorm2dOptions(3).eps(1e-3).momentum(c10::nullopt)',
        input_size=(2, 3, 6, 6),
        cudnn=True,
        check_eval=True,
        desc='2d_simple_average',
    ),
    dict(
        module_name='BatchNorm2d',
        constructor_args=(3, 1e-3, 0.8),
        cpp_constructor_args='torch::nn::BatchNorm2dOptions(3).eps(1e-3).momentum(0.8)',
        input_size=(2, 3, 6, 6),
        cudnn=True,
        check_eval=True,
        desc='momentum',
    ),
    dict(
        module_name='BatchNorm2d',
        constructor_args=(3, 1e-3, 0.8, False),
        cpp_constructor_args='torch::nn::BatchNorm2dOptions(3).eps(1e-3).momentum(0.8).affine(false)',
        input_size=(2, 3, 6, 6),
        cudnn=True,
        check_eval=True,
        desc='not_affine',
    ),
    dict(
        module_name='BatchNorm2d',
        constructor_args=(3, 1e-3, 0.8, True, False),
        cpp_constructor_args='''torch::nn::BatchNorm2dOptions(3)
                                .eps(1e-3).momentum(0.8).affine(true).track_running_stats(false)''',
        input_size=(2, 3, 6, 6),
        cudnn=True,
        check_eval=True,
        desc='not_tracking_stats',
    ),
    dict(
        module_name='BatchNorm2d',
        constructor_args=(5, 1e-3, 0.3, False),
        cpp_constructor_args='torch::nn::BatchNorm2dOptions(5).eps(1e-3).momentum(0.3).affine(false)',
        input_size=(0, 5, 2, 2),
        cudnn=True,
        check_eval=True,
        desc='zero_batch',
    ),
    dict(
        module_name='BatchNorm3d',
        constructor_args=(3,),
        cpp_constructor_args='torch::nn::BatchNorm3dOptions(3)',
        input_size=(2, 3, 4, 4, 4),
        cudnn=True,
        check_eval=True,
    ),
    dict(
        module_name='BatchNorm3d',
        constructor_args=(3, 1e-3, None),
        cpp_constructor_args='torch::nn::BatchNorm3dOptions(3).eps(1e-3).momentum(c10::nullopt)',
        input_size=(2, 3, 4, 4, 4),
        cudnn=True,
        check_eval=True,
        desc='3d_simple_average',
    ),
    dict(
        module_name='BatchNorm3d',
        constructor_args=(3, 1e-3, 0.7),
        cpp_constructor_args='torch::nn::BatchNorm3dOptions(3).eps(1e-3).momentum(0.7)',
        input_size=(2, 3, 4, 4, 4),
        cudnn=True,
        check_eval=True,
        desc='momentum',
    ),
    dict(
        module_name='BatchNorm3d',
        constructor_args=(3, 1e-3, 0.7, False),
        cpp_constructor_args='torch::nn::BatchNorm3dOptions(3).eps(1e-3).momentum(0.7).affine(false)',
        input_size=(2, 3, 4, 4, 4),
        cudnn=True,
        check_eval=True,
        desc='not_affine',
    ),
    dict(
        module_name='BatchNorm3d',
        constructor_args=(3, 1e-3, 0.7, True, False),
        cpp_constructor_args='''torch::nn::BatchNorm3dOptions(3)
                                .eps(1e-3).momentum(0.7).affine(true).track_running_stats(false)''',
        input_size=(2, 3, 4, 4, 4),
        cudnn=True,
        check_eval=True,
        desc='not_tracking_stats',
    ),
    dict(
        module_name='BatchNorm3d',
        constructor_args=(5, 1e-3, 0.3, False),
        cpp_constructor_args='torch::nn::BatchNorm3dOptions(5).eps(1e-3).momentum(0.3).affine(false)',
        input_size=(0, 5, 2, 2, 2),
        cudnn=True,
        check_eval=True,
        desc='zero_batch',
    ),
    dict(
        module_name='InstanceNorm1d',
        constructor_args=(3, 1e-3, 0.3),
        cpp_constructor_args='torch::nn::InstanceNorm1dOptions(3).eps(1e-3).momentum(0.3)',
        input_size=(4, 3, 15),
        cudnn=True,
        check_eval=True,
    ),
    dict(
        module_name='InstanceNorm1d',
        constructor_args=(3, 1e-3, 0.3, False, True),
        cpp_constructor_args='''torch::nn::InstanceNorm1dOptions(3)
                                .eps(1e-3).momentum(0.3).affine(false).track_running_stats(true)''',
        input_size=(4, 3, 15),
        cudnn=True,
        check_eval=True,
        desc='tracking_stats',
    ),
    dict(
        module_name='InstanceNorm2d',
        constructor_args=(3, 1e-3, 0.3),
        cpp_constructor_args='torch::nn::InstanceNorm2dOptions(3).eps(1e-3).momentum(0.3)',
        input_size=(2, 3, 6, 6),
        cudnn=True,
        check_eval=True,
    ),
    dict(
        module_name='InstanceNorm2d',
        constructor_args=(3, 1e-3, 0.3, False, True),
        cpp_constructor_args='''torch::nn::InstanceNorm2dOptions(3)
                                .eps(1e-3).momentum(0.3).affine(false).track_running_stats(true)''',
        input_size=(2, 3, 6, 6),
        cudnn=True,
        check_eval=True,
        desc='tracking_stats',
    ),
    dict(
        module_name='InstanceNorm3d',
        constructor_args=(3, 1e-3, 0.3),
        cpp_constructor_args='torch::nn::InstanceNorm3dOptions(3).eps(1e-3).momentum(0.3)',
        input_size=(2, 3, 4, 4, 4),
        cudnn=True,
        check_eval=True,
    ),
    dict(
        module_name='InstanceNorm3d',
        constructor_args=(3, 1e-3, 0.3, False, True),
        cpp_constructor_args='''torch::nn::InstanceNorm3dOptions(3)
                                .eps(1e-3).momentum(0.3).affine(false).track_running_stats(true)''',
        input_size=(2, 3, 4, 4, 4),
        cudnn=True,
        check_eval=True,
        desc='tracking_stats',
    ),
    dict(
        module_name='LayerNorm',
        constructor_args=([5], 1e-3),
        cpp_constructor_args='torch::nn::LayerNormOptions({5}).eps(1e-3)',
        input_size=(4, 5, 5),
        cudnn=True,
        check_eval=True,
        desc='1d_elementwise_affine',
    ),
    dict(
        module_name='LayerNorm',
        constructor_args=([5], 1e-3, False),
        cpp_constructor_args='torch::nn::LayerNormOptions({5}).eps(1e-3).elementwise_affine(false)',
        input_size=(4, 5, 5),
        cudnn=True,
        check_eval=True,
        desc='1d_no_elementwise_affine',
    ),
    dict(
        module_name='LayerNorm',
        constructor_args=([2, 2, 5], 1e-3),
        cpp_constructor_args='torch::nn::LayerNormOptions({2, 2, 5}).eps(1e-3)',
        input_size=(4, 2, 2, 5),
        cudnn=True,
        check_eval=True,
        desc='3d_elementwise_affine',
    ),
    dict(
        module_name='LayerNorm',
        constructor_args=([2, 2, 5], 1e-3, False),
        cpp_constructor_args='torch::nn::LayerNormOptions({2, 2, 5}).eps(1e-3).elementwise_affine(false)',
        input_size=(4, 2, 2, 5),
        cudnn=True,
        check_eval=True,
        desc='3d_no_elementwise_affine',
    ),
    dict(
        module_name='LayerNorm',
        constructor_args=([56, 56, 56], 1e-5, False),
        cpp_constructor_args='torch::nn::LayerNormOptions({56, 56, 56}).eps(1e-5).elementwise_affine(false)',
        input_size=(4, 56, 56, 56),
        cudnn=True,
        check_eval=True,
        gradcheck_fast_mode=True,
        desc='3d_no_affine_large_feature',
    ),
    dict(
        module_name='LayerNorm',
        constructor_args=([5], 1e-3),
        cpp_constructor_args='torch::nn::LayerNormOptions({5}).eps(1e-3)',
        input_size=(0, 5),
        cudnn=True,
        check_eval=True,
        desc='1d_empty_elementwise_affine',
    ),
    dict(
        module_name='GroupNorm',
        constructor_args=(3, 6, 1e-3),
        cpp_constructor_args='torch::nn::GroupNormOptions(3, 6).eps(1e-3)',
        input_size=(4, 6, 5),
        cudnn=True,
        check_eval=True,
        check_bfloat16=True,
        desc='1d_affine',
    ),
    dict(
        module_name='GroupNorm',
        constructor_args=(3, 12, 1e-3),
        cpp_constructor_args='torch::nn::GroupNormOptions(3, 12).eps(1e-3)',
        input_size=(4, 12),
        cudnn=True,
        check_eval=True,
        check_bfloat16=True,
        desc='1d_affine_GN',
    ),
    dict(
        module_name='GroupNorm',
        constructor_args=(1, 6, 1e-3),
        cpp_constructor_args='torch::nn::GroupNormOptions(1, 6).eps(1e-3)',
        input_size=(150, 6),
        cudnn=True,
        check_eval=True,
        desc='1d_affine_large_batch',  # For large batch_size
        check_bfloat16=True,
        test_cpu=False,
    ),
    dict(
        module_name='GroupNorm',
        constructor_args=(5, 5, 1e-3, False),
        cpp_constructor_args='torch::nn::GroupNormOptions(5, 5).eps(1e-3).affine(false)',
        input_size=(4, 5, 5),
        cudnn=True,
        check_eval=True,
        check_bfloat16=True,
        desc='1d_no_affine_IN',  # this setting is equivalent with InstanceNormi
    ),
    dict(
        module_name='GroupNorm',
        constructor_args=(1, 10, 1e-3, False),
        cpp_constructor_args='torch::nn::GroupNormOptions(1, 10).eps(1e-3).affine(false)',
        input_size=(4, 10),
        cudnn=True,
        check_eval=True,
        check_bfloat16=True,
        desc='1d_no_affine_LN',  # this setting is equivalent with LayerNorm
    ),
    dict(
        module_name='GroupNorm',
        constructor_args=(3, 6, 1e-3),
        cpp_constructor_args='torch::nn::GroupNormOptions(3, 6).eps(1e-3)',
        input_size=(4, 6, 2, 3),
        cudnn=True,
        check_eval=True,
        check_bfloat16=True,
        desc='2d_affine',
    ),
    dict(
        module_name='GroupNorm',
        constructor_args=(3, 6, 1e-3),
        cpp_constructor_args='torch::nn::GroupNormOptions(3, 6).eps(1e-3)',
        input_size=(4, 6, 28, 28),
        cudnn=True,
        check_eval=True,
        check_bfloat16=True,
        desc='2d_affine_large_feature',
        test_cpu=False,
    ),
    dict(
        module_name='GroupNorm',
        constructor_args=(3, 51, 1e-5, False),
        cpp_constructor_args='torch::nn::GroupNormOptions(3, 51).eps(1e-5).affine(false)',
        input_size=(2, 51, 28, 28),
        cudnn=True,
        check_eval=True,
        check_bfloat16=True,
        desc='2d_no_affine_large_feature',
        test_cpu=False,
    ),
    dict(
        module_name='GroupNorm',
        constructor_args=(3, 3, 1e-3, False),
        cpp_constructor_args='torch::nn::GroupNormOptions(3, 3).eps(1e-3).affine(false)',
        input_size=(4, 3, 2, 3),
        cudnn=True,
        check_eval=True,
        check_bfloat16=True,
        desc='2d_no_affine_IN',  # this setting is equivalent with InstanceNorm
    ),
    dict(
        module_name='GroupNorm',
        constructor_args=(1, 3, 1e-3, False),
        cpp_constructor_args='torch::nn::GroupNormOptions(1, 3).eps(1e-3).affine(false)',
        input_size=(4, 3, 2, 3),
        cudnn=True,
        check_eval=True,
        check_bfloat16=True,
        desc='2d_no_affine_LN',  # this setting is equivalent with LayerNorm
    ),
    dict(
        module_name='Conv1d',
        constructor_args=(4, 5, 3),
        cpp_constructor_args='torch::nn::Conv1dOptions(4, 5, 3)',
        input_size=(2, 4, 10),
        cudnn=True,
        with_tf32=True,
        tf32_precision=0.005,
    ),
    dict(
        module_name='Conv1d',
        constructor_args=(4, 5, 3, 2),
        cpp_constructor_args='torch::nn::Conv1dOptions(4, 5, 3).stride(2)',
        input_size=(2, 4, 10),
        cudnn=True,
        desc='stride',
        with_tf32=True,
        tf32_precision=0.005,
    ),
    dict(
        module_name='Conv1d',
        constructor_args=(4, 5, 3, 1, 1),
        cpp_constructor_args='torch::nn::Conv1dOptions(4, 5, 3).stride(1).padding(1)',
        input_size=(2, 4, 10),
        cudnn=True,
        desc='pad1',
        with_tf32=True,
        tf32_precision=0.01,
    ),
    dict(
        module_name='Conv1d',
        constructor_args=(4, 5, 5, 1, 2),
        cpp_constructor_args='torch::nn::Conv1dOptions(4, 5, 5).stride(1).padding(2)',
        input_size=(2, 4, 10),
        cudnn=True,
        desc='pad2',
        with_tf32=True,
        tf32_precision=0.005,
    ),
    dict(
        module_name='Conv1d',
        constructor_args=(4, 4, 3, 1, 1),
        cpp_constructor_args='torch::nn::Conv1dOptions(4, 4, 3).stride(1).padding(1)',
        input_size=(1, 4, 1),
        cudnn=True,
        desc='pad1size1',
        with_tf32=True,
        tf32_precision=0.005,
    ),
    dict(
        module_name='Conv1d',
        constructor_args=(4, 4, 5, 1, 2),
        cpp_constructor_args='torch::nn::Conv1dOptions(4, 4, 5).stride(1).padding(2)',
        input_size=(1, 4, 1),
        cudnn=True,
        desc='pad2size1',
        with_tf32=True,
        tf32_precision=0.005,
    ),
    dict(
        module_name='Conv1d',
        constructor_args=(4, 5, 3),
        cpp_constructor_args='torch::nn::Conv1dOptions(4, 5, 3)',
        input_size=(0, 4, 10),
        cudnn=True,
        desc='zero_batch',
        with_tf32=True,
        tf32_precision=0.005,
    ),
    dict(
        fullname='Conv1d_dilated',
        constructor=lambda: nn.Conv1d(4, 5, kernel_size=3, dilation=2),
        cpp_constructor_args='torch::nn::Conv1dOptions(4, 5, 3).dilation(2)',
        input_size=(2, 4, 10),
        with_tf32=True,
        tf32_precision=0.005,
    ),
    dict(
        fullname='Conv1d_groups',
        constructor=lambda: nn.Conv1d(4, 6, kernel_size=3, groups=2),
        cpp_constructor_args='torch::nn::Conv1dOptions(4, 6, 3).groups(2)',
        input_size=(2, 4, 6),
        cudnn=True,
        with_tf32=True,
        tf32_precision=0.005,
    ),
    dict(
        fullname='Conv1d_pad_valid',
        constructor=lambda: nn.Conv1d(4, 5, 3, padding="valid"),
        cpp_constructor_args='torch::nn::Conv1dOptions(4, 5, 3).padding(torch::kValid)',
        input_size=(2, 4, 10),
        cudnn=True,
        with_tf32=True,
        tf32_precision=0.005,
    ),
    dict(
        fullname='Conv1d_pad_same',
        constructor=lambda: nn.Conv1d(4, 5, 3, padding="same"),
        cpp_constructor_args='torch::nn::Conv1dOptions(4, 5, 3).padding(torch::kSame)',
        input_size=(2, 4, 10),
        cudnn=True,
        with_tf32=True,
        tf32_precision=0.005,
    ),
    dict(
        fullname='Conv1d_pad_same2',
        constructor=lambda: nn.Conv1d(4, 5, 4, padding="same"),
        cpp_constructor_args='torch::nn::Conv1dOptions(4, 5, 4).padding(torch::kSame)',
        input_size=(2, 4, 10),
        cudnn=True,
        with_tf32=True,
        tf32_precision=0.005,
    ),
    dict(
        fullname='Conv1d_pad_same_dilated',
        constructor=lambda: nn.Conv1d(4, 5, 4, padding="same", dilation=2),
        cpp_constructor_args='torch::nn::Conv1dOptions(4, 5, 3).padding(torch::kSame).dilation(2)',
        input_size=(2, 4, 10),
        cudnn=True,
        with_tf32=True,
        tf32_precision=0.005,
    ),
    dict(
        fullname='ConvTranspose1d',
        constructor=lambda: nn.ConvTranspose1d(3, 4, kernel_size=3, stride=(3,), padding=1, output_padding=(1,)),
        cpp_constructor_args='torch::nn::ConvTranspose1dOptions(3, 4, 3).stride(3).padding(1).output_padding(1)',
        cudnn=True,
        input_size=(1, 3, 7),
        with_tf32=True,
        tf32_precision=0.005,
    ),
    dict(
        module_name='ConvTranspose1d',
        constructor_args=(3, 4, 3, 2, 1, 1, 1, False),
        cpp_constructor_args='''torch::nn::ConvTranspose1dOptions(3, 4, 3)
                                .stride(2).padding(1).output_padding(1).groups(1).bias(false)''',
        input_size=(1, 3, 6),
        cudnn=True,
        desc='no_bias',
        with_tf32=True,
        tf32_precision=0.005,
    ),
    dict(
        module_name='ConvTranspose1d',
        constructor_args=(3, 4, 3, 2, 1, 1, 1, True, 2),
        cpp_constructor_args='''torch::nn::ConvTranspose1dOptions(3, 4, 3)
                                .stride(2).padding(1).output_padding(1).groups(1).bias(true).dilation(2)''',
        input_size=(1, 3, 6),
        cudnn=True,
        desc='dilated',
        with_tf32=True,
        tf32_precision=0.005,
    ),
    dict(
        fullname='ConvTranspose1d_groups',
        constructor=lambda: nn.ConvTranspose1d(4, 6, 3, stride=(3,), padding=1, output_padding=(1,), groups=2),
        cpp_constructor_args='''torch::nn::ConvTranspose1dOptions(4, 6, 3)
                                .stride(3).padding(1).output_padding(1).groups(2)''',
        cudnn=True,
        input_size=(2, 4, 7),
        with_tf32=True,
        tf32_precision=0.005,
    ),
    dict(
        module_name='MaxPool1d',
        constructor_args=(4,),
        cpp_constructor_args='torch::nn::MaxPool1dOptions(4)',
        input_size=(2, 10, 4),
    ),
    dict(
        module_name='MaxPool1d',
        constructor_args=(4, 4),
        cpp_constructor_args='torch::nn::MaxPool1dOptions(4).stride(4)',
        input_size=(2, 10, 4),
        desc='stride',
    ),
    dict(
        module_name='Conv2d',
        constructor_args=(3, 4, (3, 2)),
        cpp_constructor_args='torch::nn::Conv2dOptions(3, 4, {3, 2})',
        input_size=(2, 3, 7, 5),
        cudnn=True,
        check_with_long_tensor=True,
        with_tf32=True,
        tf32_precision=0.005,
    ),
    dict(
        module_name='Conv2d',
        constructor_args=(3, 4, (3, 3), (2, 2)),
        cpp_constructor_args='torch::nn::Conv2dOptions(3, 4, {3, 3}).stride({2, 2})',
        input_size=(2, 3, 6, 6),
        cudnn=True,
        desc='strided',
        check_with_long_tensor=True,
        with_tf32=True,
        tf32_precision=0.005,
    ),
    dict(
        module_name='Conv2d',
        constructor_args=(3, 4, (3, 3), (2, 2), (1, 1)),
        cpp_constructor_args='torch::nn::Conv2dOptions(3, 4, {3, 3}).stride({2, 2}).padding({1, 1})',
        input_size=(2, 3, 6, 6),
        cudnn=True,
        desc='padding',
        check_with_long_tensor=True,
        with_tf32=True,
        tf32_precision=0.005,
    ),
    dict(
        module_name='Conv2d',
        constructor_args=(3, 2, (3, 3), (2, 2), (1, 1), (2, 2)),
        cpp_constructor_args='torch::nn::Conv2dOptions(3, 2, {3, 3}).stride({2, 2}).padding({1, 1}).dilation({2, 2})',
        input_size=(2, 3, 8, 8),
        cudnn=True,
        desc='dilated',
        check_with_long_tensor=True,
        with_tf32=True,
        tf32_precision=0.005,
    ),
    dict(
        module_name='Conv2d',
        constructor_args=(3, 4, (3, 2), 1, 0, 1, 1, False),
        cpp_constructor_args='''torch::nn::Conv2dOptions(3, 4, {3, 2})
                                .stride(1).padding(0).dilation(1).groups(1).bias(false)''',
        input_size=(2, 3, 6, 5),
        cudnn=True,
        desc='no_bias',
        check_with_long_tensor=True,
        with_tf32=True,
    ),
    dict(
        module_name='Conv2d',
        constructor_args=(3, 4, (3, 2)),
        cpp_constructor_args='torch::nn::Conv2dOptions(3, 4, {3, 2})',
        input_size=(0, 3, 7, 5),
        cudnn=True,
        desc='zero_batch',
        check_with_long_tensor=True,
        with_tf32=True,
    ),
    dict(
        fullname='Conv2d_groups',
        constructor=lambda: nn.Conv2d(4, 6, (3, 2), groups=2),
        cpp_constructor_args='torch::nn::Conv2dOptions(4, 6, {3, 2}).groups(2)',
        input_size=(2, 4, 6, 5),
        cudnn=True,
        check_with_long_tensor=True,
        with_tf32=True,
        tf32_precision=0.005,
    ),
    dict(
        fullname='Conv2d_groups_thnn',
        constructor=lambda: nn.Conv2d(4, 6, (3, 2), groups=2),
        cpp_constructor_args='torch::nn::Conv2dOptions(4, 6, {3, 2}).groups(2)',
        input_size=(2, 4, 6, 5),
        check_with_long_tensor=True,
        with_tf32=True,
        tf32_precision=0.005,
    ),
    dict(
        fullname='Conv2d_pad_valid',
        constructor=lambda: nn.Conv2d(2, 4, (3, 4), padding="valid"),
        cpp_constructor_args='torch::nn::Conv2dOptions(2, 4, {3, 4}).padding(torch::kValid)',
        input_size=(2, 2, 6, 5),
        cudnn=True,
        with_tf32=True,
        tf32_precision=0.005,
    ),
    dict(
        fullname='Conv2d_pad_same',
        constructor=lambda: nn.Conv2d(2, 4, (3, 4), padding="same"),
        cpp_constructor_args='torch::nn::Conv2dOptions(2, 4, {3, 4}).padding(torch::kSame)',
        input_size=(2, 2, 6, 5),
        cudnn=True,
        with_tf32=True,
        tf32_precision=0.01,
    ),
    dict(
        fullname='Conv2d_pad_same_dilated',
        constructor=lambda: nn.Conv2d(2, 4, (3, 4), padding="same", dilation=2),
        cpp_constructor_args='torch::nn::Conv2dOptions(2, 4, {3, 4}).padding(torch::kSame).dilation(2)',
        input_size=(2, 2, 6, 5),
        cudnn=True,
        with_tf32=True,
        tf32_precision=0.005,
    ),
    dict(
        module_name='ConvTranspose2d',
        constructor_args=(3, 4, 3, (3, 2), 1, (1, 1)),
        cpp_constructor_args='''torch::nn::ConvTranspose2dOptions(3, 4, 3)
                                .stride({3, 2}).padding(1).output_padding({1, 1})''',
        cudnn=True,
        input_size=(1, 3, 7, 6),
        check_with_long_tensor=True,
        with_tf32=True,
        tf32_precision=0.01,
    ),
    dict(
        module_name='ConvTranspose2d',
        constructor_args=(3, 4, 3, (2, 3), 1, (1, 1), 1, False, (2, 2)),
        cpp_constructor_args='''torch::nn::ConvTranspose2dOptions(3, 4, 3)
                                .stride({2, 3})
                                .padding(1)
                                .output_padding({1, 1})
                                .groups(1)
                                .bias(false)
                                .dilation({2, 2})''',
        input_size=(1, 3, 6, 7),
        cudnn=True,
        desc='dilated',
        check_with_long_tensor=True,
        with_tf32=True,
        tf32_precision=0.005,
    ),
    dict(
        module_name='ConvTranspose2d',
        constructor_args=(3, 4, 3, (2, 3), 1, (1, 1), 1, False),
        cpp_constructor_args='''torch::nn::ConvTranspose2dOptions(3, 4, 3)
                                .stride({2, 3}).padding(1).output_padding({1, 1}).groups(1).bias(false)''',
        input_size=(1, 3, 6, 7),
        cudnn=True,
        desc='no_bias',
        check_with_long_tensor=True,
        with_tf32=True,
        tf32_precision=0.005,
    ),
    dict(
        fullname='ConvTranspose2d_groups',
        constructor=lambda: nn.ConvTranspose2d(2, 4, (2, 3), groups=2),
        cpp_constructor_args='torch::nn::ConvTranspose2dOptions(2, 4, {2, 3}).groups(2)',
        input_size=(1, 2, 4, 5),
        cudnn=True,
        check_with_long_tensor=True,
        with_tf32=True,
        tf32_precision=0.01,
    ),
    dict(
        fullname='Conv2d_depthwise',
        constructor=lambda: nn.Conv2d(4, 4, (3, 3), groups=4),
        cpp_constructor_args='torch::nn::Conv2dOptions(4, 4, {3, 3}).groups(4)',
        input_size=(2, 4, 6, 6),
        with_tf32=True,
        tf32_precision=0.005,
    ),
    dict(
        fullname='Conv2d_depthwise_with_multiplier',
        constructor=lambda: nn.Conv2d(4, 8, (3, 3), groups=4),
        cpp_constructor_args='torch::nn::Conv2dOptions(4, 8, {3, 3}).groups(4)',
        input_size=(2, 4, 6, 6),
        with_tf32=True,
        tf32_precision=0.005,
    ),
    dict(
        fullname='Conv2d_depthwise_strided',
        constructor=lambda: nn.Conv2d(4, 4, (3, 3), stride=(2, 2), groups=4),
        cpp_constructor_args='torch::nn::Conv2dOptions(4, 4, {3, 3}).stride({2, 2}).groups(4)',
        input_size=(2, 4, 6, 6),
        with_tf32=True,
        tf32_precision=0.005,
    ),
    dict(
        fullname='Conv2d_depthwise_padded',
        constructor=lambda: nn.Conv2d(4, 4, (3, 3), padding=(1, 1), groups=4),
        cpp_constructor_args='torch::nn::Conv2dOptions(4, 4, {3, 3}).padding({1, 1}).groups(4)',
        input_size=(2, 4, 6, 6),
        with_tf32=True,
        tf32_precision=0.005,
    ),
    dict(
        fullname='Conv2d_depthwise_dilated',
        constructor=lambda: nn.Conv2d(4, 4, (2, 2), dilation=(2, 2), groups=4),
        cpp_constructor_args='torch::nn::Conv2dOptions(4, 4, {2, 2}).dilation({2, 2}).groups(4)',
        input_size=(2, 4, 5, 5),
        with_tf32=True,
        tf32_precision=0.005,
    ),
    dict(
        module_name='MaxPool2d',
        constructor_args=((3, 3), (2, 2), (1, 1)),
        cpp_constructor_args='torch::nn::MaxPool2dOptions({3, 3}).stride({2, 2}).padding({1, 1})',
        input_size=(3, 7, 7),
        desc='3d_input'
    ),
    dict(
        module_name='MaxPool2d',
        constructor_args=((3, 3), (2, 2), (1, 1)),
        cpp_constructor_args='torch::nn::MaxPool2dOptions({3, 3}).stride({2, 2}).padding({1, 1})',
        input_size=(1, 3, 7, 7),
        check_with_channels_last=True,
        desc='4d_input'
    ),
    dict(
        module_name='AvgPool1d',
        constructor_args=(2,),
        cpp_constructor_args='torch::nn::AvgPool1dOptions(2)',
        input_size=(2, 3, 6),
    ),
    dict(
        module_name='AvgPool1d',
        constructor_args=((2,), (2,)),
        cpp_constructor_args='torch::nn::AvgPool1dOptions(2).stride(2)',
        input_size=(2, 3, 6),
        desc='stride',
    ),
    dict(
        module_name='AvgPool1d',
        constructor_args=(2, 2, 1),
        cpp_constructor_args='torch::nn::AvgPool1dOptions(2).stride(2).padding(1)',
        input_size=(2, 3, 6),
        desc='stride_pad',
    ),
    dict(
        module_name='AvgPool1d',
        constructor_args=(2,),
        cpp_constructor_args='torch::nn::AvgPool1dOptions(2)',
        input_size=(3, 6),
        reference_fn=single_batch_reference_fn,
        desc='no_batch_dim',
    ),
    dict(
        module_name='AvgPool2d',
        constructor_args=((2, 2),),
        cpp_constructor_args='torch::nn::AvgPool2dOptions({2, 2})',
        input_size=(2, 3, 6, 6),
    ),
    dict(
        module_name='AvgPool2d',
        constructor_args=((2, 2),),
        cpp_constructor_args='torch::nn::AvgPool2dOptions({2, 2})',
        input_size=(3, 6, 6),
        reference_fn=single_batch_reference_fn,
        desc='no_batch_dim'
    ),
    dict(
        module_name='AvgPool2d',
        constructor_args=((2, 2), (2, 2)),
        cpp_constructor_args='torch::nn::AvgPool2dOptions({2, 2}).stride({2, 2})',
        input_size=(2, 3, 6, 6),
        desc='stride',
    ),
    dict(
        module_name='AvgPool2d',
        constructor_args=((2, 2), (2, 2), (1, 1)),
        cpp_constructor_args='torch::nn::AvgPool2dOptions({2, 2}).stride({2, 2}).padding({1, 1})',
        input_size=(2, 3, 6, 6),
        desc='stride_pad',
    ),
    dict(
        fullname='AvgPool2d_divisor',
        constructor=lambda: nn.AvgPool2d((2, 2), divisor_override=1),
        cpp_constructor_args='torch::nn::AvgPool2dOptions({2, 2}).divisor_override(1)',
        input_size=(2, 3, 6, 6),
        check_with_long_tensor=True,
    ),
    dict(
        fullname='AvgPool2d_divisor_stride',
        constructor=lambda: nn.AvgPool2d((2, 2), (2, 2), divisor_override=1),
        cpp_constructor_args='torch::nn::AvgPool2dOptions({2, 2}).stride({2, 2}).divisor_override(1)',
        input_size=(2, 3, 6, 6),
        check_with_long_tensor=True,
    ),
    dict(
        fullname='AvgPool2d_divisor_stride_pad',
        constructor=lambda: nn.AvgPool2d((2, 2), (2, 2), (1, 1), divisor_override=1),
        cpp_constructor_args='torch::nn::AvgPool2dOptions({2, 2}).stride({2, 2}).padding({1, 1}).divisor_override(1)',
        input_size=(2, 3, 6, 6),
        check_with_long_tensor=True,
    ),
    dict(
        module_name='LPPool2d',
        constructor_args=(2, 2, 2),
        cpp_constructor_args='torch::nn::LPPool2dOptions(2, 2).stride(2)',
        input_size=(1, 3, 7, 7),
    ),
    dict(
        module_name='LPPool2d',
        constructor_args=(1.5, 2),
        cpp_constructor_args='torch::nn::LPPool2dOptions(1.5, 2)',
        input_fn=lambda: torch.rand(1, 3, 7, 7),
        desc='norm',
    ),
    dict(
        module_name='LPPool1d',
        constructor_args=(1.5, 2),
        cpp_constructor_args='torch::nn::LPPool1dOptions(1.5, 2)',
        input_fn=lambda: torch.rand(1, 3, 7),
        desc='norm',
    ),
    dict(
        module_name='LPPool1d',
        constructor_args=(2, 2, 3),
        cpp_constructor_args='torch::nn::LPPool1dOptions(2, 2).stride(3)',
        input_size=(1, 3, 7),
    ),
    dict(
        module_name='LocalResponseNorm',
        constructor_args=(3, ),
        cpp_constructor_args='torch::nn::LocalResponseNormOptions(3)',
        input_size=(1, 5, 7),
        desc='1d',
    ),
    dict(
        module_name='LocalResponseNorm',
        constructor_args=(2, ),
        cpp_constructor_args='torch::nn::LocalResponseNormOptions(2)',
        input_size=(1, 5, 7, 7),
        desc='2d_uneven_pad',
    ),
    dict(
        module_name='LocalResponseNorm',
        constructor_args=(1, 1., 0.5, 2.),
        cpp_constructor_args='torch::nn::LocalResponseNormOptions(1).alpha(1.).beta(0.5).k(2.)',
        input_size=(1, 5, 7, 7, 7),
        desc='3d_custom_params',
    ),
    dict(
        module_name='ReflectionPad1d',
        constructor_args=((1, 2),),
        cpp_constructor_args='torch::nn::ReflectionPad1dOptions({1, 2})',
        input_size=(2, 3, 8),
    ),
    dict(
        module_name='ReflectionPad1d',
        constructor_args=((1, 2),),
        cpp_constructor_args='torch::nn::ReflectionPad1dOptions({1, 2})',
        input_size=(3, 8),
        reference_fn=single_batch_reference_fn,
        desc='batch',
    ),
    dict(
        module_name='ReflectionPad1d',
        constructor_args=((1, 2),),
        cpp_constructor_args='torch::nn::ReflectionPad1dOptions({1, 2})',
        input_fn=lambda: torch.rand(2, 3, 8, dtype=torch.complex128, requires_grad=True),
        skip_half=True,
        desc='complex'
    ),
    dict(
        module_name='ReflectionPad2d',
        constructor_args=((1, 2, 3, 4),),
        cpp_constructor_args='torch::nn::ReflectionPad2dOptions({1, 2, 3, 4})',
        input_size=(2, 3, 8, 8),
    ),
    dict(
        module_name='ReflectionPad2d',
        constructor_args=((1, 2, 3, 4),),
        cpp_constructor_args='torch::nn::ReflectionPad2dOptions({1, 2, 3, 4})',
        input_size=(3, 8, 8),
        reference_fn=single_batch_reference_fn,
        desc='no_batch_dim',
    ),
    dict(
        module_name='ReflectionPad2d',
        constructor_args=((1, 2, 3, 4),),
        cpp_constructor_args='torch::nn::ReflectionPad2dOptions({1, 2, 3, 4})',
        input_fn=lambda: torch.rand(2, 3, 8, 8, dtype=torch.complex128, requires_grad=True),
        skip_half=True,
        desc='complex'
    ),
    dict(
        module_name='ReflectionPad3d',
        constructor_args=((1, 2, 0, 2, 1, 2),),
        cpp_constructor_args='torch::nn::ReflectionPad3dOptions({1, 2, 0, 2, 1, 2})',
        input_size=(2, 3, 8, 8, 8),
    ),
    dict(
        module_name='ReflectionPad3d',
        constructor_args=((1, 2, 0, 2, 1, 2),),
        cpp_constructor_args='torch::nn::ReflectionPad3dOptions({1, 2, 0, 2, 1, 2})',
        input_size=(3, 8, 8, 8),
        reference_fn=single_batch_reference_fn,
        desc='no_batch_dim',
    ),
    dict(
        module_name='ReflectionPad3d',
        constructor_args=((1, 2, 0, 2, 1, 2),),
        cpp_constructor_args='torch::nn::ReflectionPad3dOptions({1, 2, 0, 2, 1, 2})',
        input_fn=lambda: torch.rand(2, 3, 8, 8, 8, dtype=torch.complex128, requires_grad=True),
        skip_half=True,
        desc='complex'
    ),
    dict(
        module_name='ReplicationPad1d',
        constructor_args=((1, 2),),
        cpp_constructor_args='torch::nn::ReplicationPad1dOptions({1, 2})',
        input_size=(2, 3, 4),
    ),
    dict(
        module_name='ReplicationPad1d',
        constructor_args=((1, 2),),
        cpp_constructor_args='torch::nn::ReplicationPad1dOptions({1, 2})',
        input_size=(3, 4),
        reference_fn=single_batch_reference_fn,
        desc='batch',
    ),
    dict(
        module_name='ReplicationPad1d',
        constructor_args=((1, 2),),
        cpp_constructor_args='torch::nn::ReplicationPad1dOptions({1, 2})',
        input_fn=lambda: torch.rand(2, 3, 4, dtype=torch.complex128, requires_grad=True),
        skip_half=True,
        desc='complex'
    ),
    dict(
        module_name='ReplicationPad2d',
        constructor_args=((1, 2, 3, 4),),
        cpp_constructor_args='torch::nn::ReplicationPad2dOptions({1, 2, 3, 4})',
        input_size=(2, 3, 4, 4),
    ),
    dict(
        module_name='ReplicationPad2d',
        constructor_args=((1, 2, 3, 4),),
        cpp_constructor_args='torch::nn::ReplicationPad2dOptions({1, 2, 3, 4})',
        input_size=(3, 4, 4),
        reference_fn=single_batch_reference_fn,
        desc='no_batch_dim',
    ),
    dict(
        module_name='ReplicationPad2d',
        constructor_args=((1, 2, 3, 4),),
        cpp_constructor_args='torch::nn::ReplicationPad2dOptions({1, 2, 3, 4})',
        input_fn=lambda: torch.rand(2, 3, 4, 4, dtype=torch.complex128, requires_grad=True),
        skip_half=True,
        desc='complex'
    ),
    dict(
        module_name='ZeroPad2d',
        constructor_args=((1, 2, 3, 4),),
        cpp_constructor_args='torch::nn::ZeroPad2dOptions({1, 2, 3, 4})',
        input_size=(2, 3, 4, 4),
    ),
    dict(
        module_name='ZeroPad2d',
        constructor_args=((1, 2, 3, 4),),
        cpp_constructor_args='torch::nn::ZeroPad2dOptions({1, 2, 3, 4})',
        input_size=(3, 4, 4),
        reference_fn=single_batch_reference_fn,
        desc='no_batch_dim',
    ),
    dict(
        module_name='ZeroPad2d',
        constructor_args=((1, 2, 3, 4),),
        cpp_constructor_args='torch::nn::ZeroPad2dOptions({1, 2, 3, 4})',
        input_fn=lambda: torch.rand(2, 3, 4, 4, dtype=torch.complex128, requires_grad=True),
        skip_half=True,
        desc='complex'
    ),
    dict(
        module_name='ZeroPad2d',
        constructor_args=((-1, -1, -1, -2),),
        cpp_constructor_args='torch::nn::ZeroPad2dOptions({-1, -1, -1, -2})',
        input_size=(2, 3, 4, 4),
        desc='negative_dims'
    ),
    dict(
        module_name='ConstantPad1d',
        constructor_args=((1, 2), 2.),
        cpp_constructor_args='torch::nn::ConstantPad1dOptions({1, 2}, 2.)',
        input_size=(2, 3, 4),
    ),
    dict(
        module_name='ConstantPad1d',
        constructor_args=((1, 2), 2.),
        cpp_constructor_args='torch::nn::ConstantPad1dOptions({1, 2}, 2.)',
        input_size=(3, 4),
        reference_fn=single_batch_reference_fn,
        desc='batch',
    ),
    dict(
        module_name='ConstantPad1d',
        constructor_args=((1, 2), 2.),
        cpp_constructor_args='torch::nn::ConstantPad1dOptions({1, 2}, 2.)',
        input_fn=lambda: torch.rand(2, 3, 4, dtype=torch.complex128, requires_grad=True),
        skip_half=True,
        desc='complex'
    ),
    dict(
        module_name='ConstantPad2d',
        constructor_args=((1, 2, 3, 4), 2.),
        cpp_constructor_args='torch::nn::ConstantPad2dOptions({1, 2, 3, 4}, 2.)',
        input_size=(2, 3, 4, 4),
    ),
    dict(
        module_name='ConstantPad2d',
        constructor_args=((1, 2, 3, 4), 2.),
        cpp_constructor_args='torch::nn::ConstantPad2dOptions({1, 2, 3, 4}, 2.)',
        input_size=(3, 4, 4),
        reference_fn=single_batch_reference_fn,
        desc='no_batch_dim'
    ),
    dict(
        module_name='ConstantPad2d',
        constructor_args=((1, 2, 3, 4), 2.),
        cpp_constructor_args='torch::nn::ConstantPad2dOptions({1, 2, 3, 4}, 2.)',
        input_fn=lambda: torch.rand(2, 3, 4, 4, dtype=torch.complex128, requires_grad=True),
        skip_half=True,
        desc='complex'
    ),
    dict(
        module_name='ConstantPad3d',
        constructor_args=((1, 2, 3, 4, 1, 0), 2.),
        cpp_constructor_args='torch::nn::ConstantPad3dOptions({1, 2, 3, 4, 1, 0}, 2.)',
        input_size=(2, 3, 4, 4, 5),
    ),
    dict(
        module_name='ConstantPad3d',
        constructor_args=((1, 2, 3, 4, 1, 0), 2.),
        cpp_constructor_args='torch::nn::ConstantPad3dOptions({1, 2, 3, 4, 1, 0}, 2.)',
        input_size=(3, 4, 4, 5),
        reference_fn=single_batch_reference_fn,
        desc='no_batch_dim'
    ),
    dict(
        module_name='ConstantPad3d',
        constructor_args=((1, 2, 3, 4, 1, 0), 2.),
        cpp_constructor_args='torch::nn::ConstantPad3dOptions({1, 2, 3, 4, 1, 0}, 2.)',
        input_fn=lambda: torch.rand(2, 3, 4, 4, 5, dtype=torch.complex128, requires_grad=True),
        skip_half=True,
        desc='complex'
    ),
    dict(
        module_name='Conv3d',
        constructor_args=(2, 3, (2, 3, 2)),
        cpp_constructor_args='torch::nn::Conv3dOptions(2, 3, {2, 3, 2})',
        input_size=(1, 2, 4, 5, 4),
        cudnn=True,
        check_with_long_tensor=True,
        with_tf32=True,
        tf32_precision=0.05,
    ),
    dict(
        module_name='Conv3d',
        constructor_args=(2, 3, (2, 3, 4), 1, 0, 1, 1, False),
        cpp_constructor_args='''torch::nn::Conv3dOptions(2, 3, {2, 3, 4})
                                .stride(1).padding(0).dilation(1).groups(1).bias(false)''',
        input_size=(1, 2, 3, 4, 5),
        cudnn=True,
        desc='no_bias',
        check_with_long_tensor=True,
        with_tf32=True,
        tf32_precision=0.05,
    ),
    dict(
        module_name='Conv3d',
        constructor_args=(2, 3, (1, 1, 1), 1, 0, 1, 1, False),
        cpp_constructor_args='''torch::nn::Conv3dOptions(2, 3, {2, 3, 4})
                                .stride(1).padding(0).dilation(1).groups(1).bias(false)''',
        input_size=(1, 2, 3, 4, 5),
        cudnn=True,
        desc='1x1x1_no_bias',
        check_with_long_tensor=False,
        with_tf32=True,
        tf32_precision=0.05,
    ),
    dict(
        module_name='Conv3d',
        constructor_args=(3, 4, 2, 2),
        cpp_constructor_args='torch::nn::Conv3dOptions(3, 4, 2).stride(2)',
        input_size=(2, 3, 5, 5, 5),
        cudnn=True,
        desc='stride',
        check_with_long_tensor=True,
        with_tf32=True,
        tf32_precision=0.05,
    ),
    dict(
        module_name='Conv3d',
        constructor_args=(3, 4, 2, 2, 1),
        cpp_constructor_args='torch::nn::Conv3dOptions(3, 4, 2).stride(2).padding(1)',
        input_size=(2, 3, 5, 5, 5),
        cudnn=True,
        desc='stride_padding',
        check_with_long_tensor=True,
        with_tf32=True,
        tf32_precision=0.05,
    ),
    dict(
        module_name='Conv3d',
        constructor_args=(3, 4, (2, 3, 4)),
        cpp_constructor_args='torch::nn::Conv3dOptions(3, 4, {2, 3, 4})',
        input_size=(0, 3, 3, 4, 5),
        cudnn=True,
        check_with_long_tensor=True,
        desc='zero_batch',
        with_tf32=True,
    ),
    dict(
        fullname='Conv3d_groups',
        constructor=lambda: nn.Conv3d(2, 4, kernel_size=3, groups=2),
        cpp_constructor_args='torch::nn::Conv3dOptions(2, 4, 3).groups(2)',
        input_size=(1, 2, 4, 5, 4),
        cudnn=True,
        check_with_long_tensor=True,
        with_tf32=True,
        tf32_precision=0.005,
    ),
    dict(
        fullname='Conv3d_dilated',
        constructor=lambda: nn.Conv3d(3, 4, kernel_size=2, dilation=2),
        cpp_constructor_args='torch::nn::Conv3dOptions(3, 4, 2).dilation(2)',
        input_size=(2, 3, 5, 5, 5),
        with_tf32=True,
        tf32_precision=0.05,
    ),
    dict(
        fullname='Conv3d_dilated_strided',
        constructor=lambda: nn.Conv3d(3, 4, kernel_size=2, dilation=2, stride=2),
        cpp_constructor_args='torch::nn::Conv3dOptions(3, 4, 2).dilation(2).stride(2)',
        input_size=(2, 3, 5, 5, 5),
        with_tf32=True,
        tf32_precision=0.05
    ),
    dict(
        fullname='Conv3d_pad_valid',
        constructor=lambda: nn.Conv3d(3, 4, (2, 3, 4), padding="valid"),
        cpp_constructor_args='torch::nn::Conv3dOptions(3, 4, {2, 3, 4}).padding(torch::kValid)',
        input_size=(2, 3, 6, 5, 4),
        cudnn=True,
        with_tf32=True,
        tf32_precision=0.05,
    ),
    dict(
        fullname='Conv3d_pad_same',
        constructor=lambda: nn.Conv3d(3, 4, (2, 3, 4), padding="same"),
        cpp_constructor_args='torch::nn::Conv3dOptions(3, 4, {2, 3, 4}).padding(torch::kSame)',
        input_size=(2, 3, 6, 5, 4),
        cudnn=True,
        with_tf32=True,
        tf32_precision=0.05,
    ),
    dict(
        fullname='Conv3d_pad_same_dilated',
        constructor=lambda: nn.Conv3d(3, 4, (2, 3, 4), padding="same", dilation=2),
        cpp_constructor_args='torch::nn::Conv3dOptions(3, 4, {2, 3, 4}).padding(torch::kSame).dilation(2)',
        input_size=(2, 3, 6, 5, 4),
        cudnn=True,
        with_tf32=True,
        tf32_precision=0.05,
    ),
    dict(
        module_name='ConvTranspose3d',
        constructor_args=(2, 3, (2, 3, 2)),
        cpp_constructor_args='torch::nn::ConvTranspose3dOptions(2, 3, {2, 3, 2})',
        cudnn=True,
        input_size=(1, 2, 4, 5, 4),
        with_tf32=True,
        tf32_precision=0.05
    ),
    dict(
        module_name='ConvTranspose3d',
        constructor_args=(2, 3, (2, 3, 2), 1, 0, 0, 1, True, (2, 2, 2)),
        cpp_constructor_args='''torch::nn::ConvTranspose3dOptions(2, 3, {2, 3, 2})
                                .stride(1).padding(0).output_padding(0).groups(1).bias(true).dilation({2, 2, 2})''',
        cudnn=True,
        input_size=(1, 2, 4, 5, 4),
        desc='dilated',
        with_tf32=True,
        tf32_precision=0.05
    ),
    dict(
        module_name='MaxPool3d',
        constructor_args=((2, 2, 2),),
        cpp_constructor_args='torch::nn::MaxPool3dOptions({2, 2, 2})',
        input_size=(2, 3, 5, 5, 5),
    ),
    dict(
        module_name='MaxPool3d',
        constructor_args=(2, (2, 2, 2)),
        cpp_constructor_args='torch::nn::MaxPool3dOptions(2).stride({2, 2, 2})',
        input_size=(2, 3, 5, 5, 5),
        desc='stride',
    ),
    dict(
        module_name='MaxPool3d',
        constructor_args=(2, 2, (1, 1, 1)),
        cpp_constructor_args='torch::nn::MaxPool3dOptions(2).stride(2).padding({1, 1, 1})',
        input_size=(2, 3, 5, 5, 5),
        desc='stride_padding',
    ),
    dict(
        module_name='AvgPool3d',
        constructor_args=((2, 2, 2),),
        cpp_constructor_args='torch::nn::AvgPool3dOptions({2, 2, 2})',
        input_size=(2, 3, 4, 4, 4),
    ),
    dict(
        module_name='AvgPool3d',
        constructor_args=((2, 2, 2),),
        cpp_constructor_args='torch::nn::AvgPool3dOptions({2, 2, 2})',
        input_size=(3, 4, 4, 4),
        desc='no_batch_dim',
    ),
    dict(
        module_name='AvgPool3d',
        constructor_args=(2, (2, 2, 2)),
        cpp_constructor_args='torch::nn::AvgPool3dOptions(2).stride({2, 2, 2})',
        input_size=(2, 3, 5, 5, 5),
        desc='stride',
    ),
    dict(
        module_name='AvgPool3d',
        constructor_args=(2, 2, (1, 1, 1)),
        cpp_constructor_args='torch::nn::AvgPool3dOptions(2).stride(2).padding({1, 1, 1})',
        input_size=(2, 3, 5, 5, 5),
        desc='stride_pad',
    ),
    dict(
        module_name='AvgPool3d',
        constructor_args=(4, 2, (1, 2, 1)),
        cpp_constructor_args='torch::nn::AvgPool3dOptions(4).stride(2).padding({1, 2, 1})',
        input_size=(2, 3, 5, 5, 5),
        desc='stride_pad_gpu_fixedkw_output',
    ),
    dict(
        module_name='AvgPool3d',
        constructor_args=((2, 4, 8), 1, (1, 1, 2)),
        cpp_constructor_args='torch::nn::AvgPool3dOptions({2, 4, 8}).stride(1).padding({1, 1, 2})',
        input_size=(2, 3, 2, 4, 8),
        desc='stride_pad_gpu_general_output',
    ),
    dict(
        module_name='AvgPool3d',
        constructor_args=(3, 1, 0),
        cpp_constructor_args='torch::nn::AvgPool3dOptions(3).stride(1).padding(0)',
        input_size=(2, 3, 4, 4, 4),
        desc='stride1_pad0_gpu_input',
    ),
    dict(
        module_name='AvgPool3d',
        constructor_args=(2, 2, (1, 1, 1)),
        cpp_constructor_args='torch::nn::AvgPool3dOptions(2).stride(2).padding({1, 1, 1})',
        input_size=(2, 3, 4, 4, 4),
        desc='stride_pad_gpu_input_nooverlap',
    ),
    dict(
        fullname='AvgPool3d_divisor',
        constructor=lambda: nn.AvgPool3d((2, 2, 2), divisor_override=1),
        cpp_constructor_args='torch::nn::AvgPool3dOptions({2, 2, 2}).divisor_override(1)',
        input_size=(2, 3, 4, 4, 4),
        check_with_long_tensor=True,
    ),
    dict(
        fullname='AvgPool3d_divisor_stride',
        constructor=lambda: nn.AvgPool3d(2, (2, 2, 2), divisor_override=1),
        cpp_constructor_args='torch::nn::AvgPool3dOptions(2).stride({2, 2, 2}).divisor_override(1)',
        input_size=(2, 3, 5, 5, 5),
        check_with_long_tensor=True,
    ),
    dict(
        fullname='AvgPool3d_divisor_stride_pad',
        constructor=lambda: nn.AvgPool3d(2, 2, (1, 1, 1), divisor_override=1),
        cpp_constructor_args='torch::nn::AvgPool3dOptions(2).stride(2).padding({1, 1, 1}).divisor_override(1)',
        input_size=(2, 3, 5, 5, 5),
        check_with_long_tensor=True,
    ),
    dict(
        fullname='AvgPool3d_divisor_stride_pad_gpu_fixedkw_output',
        constructor=lambda: nn.AvgPool3d(4, 2, (1, 2, 1), divisor_override=1),
        cpp_constructor_args='torch::nn::AvgPool3dOptions(4).stride(2).padding({1, 2, 1}).divisor_override(1)',
        input_size=(2, 3, 5, 5, 5),
        check_with_long_tensor=True,
    ),
    dict(
        fullname='AvgPool3d_divisor_stride_pad_gpu_general_output',
        constructor=lambda: nn.AvgPool3d((2, 4, 8), 1, (1, 1, 2), divisor_override=1),
        cpp_constructor_args='torch::nn::AvgPool3dOptions({2, 4, 8}).stride(1).padding({1, 1, 2}).divisor_override(1)',
        input_size=(2, 3, 2, 4, 8),
        check_with_long_tensor=True,
    ),
    dict(
        fullname='AvgPool3d_divisor_stride1_pad0_gpu_input',
        constructor=lambda: nn.AvgPool3d(3, 1, 0, divisor_override=1),
        cpp_constructor_args='torch::nn::AvgPool3dOptions(3).stride(1).padding(0).divisor_override(1)',
        input_size=(2, 3, 4, 4, 4),
        check_with_long_tensor=True,
    ),
    dict(
        fullname='AvgPool3d_divisor_stride_pad_gpu_input_nooverlap',
        constructor=lambda: nn.AvgPool3d(2, 2, (1, 1, 1), divisor_override=1),
        cpp_constructor_args='torch::nn::AvgPool3dOptions(2).stride(2).padding({1, 1, 1}).divisor_override(1)',
        input_size=(2, 3, 4, 4, 4),
        check_with_long_tensor=True,
    ),
    dict(
        module_name='ReplicationPad3d',
        constructor_args=((1, 2, 3, 3, 2, 1),),
        cpp_constructor_args='torch::nn::ReplicationPad3dOptions({1, 2, 3, 3, 2, 1})',
        input_size=(2, 3, 2, 2, 2),
    ),
    dict(
        module_name='ReplicationPad3d',
        constructor_args=((1, 2, 3, 3, 2, 1),),
        cpp_constructor_args='torch::nn::ReplicationPad3dOptions({1, 2, 3, 3, 2, 1})',
        input_size=(3, 2, 2, 2),
        reference_fn=single_batch_reference_fn,
        desc='no_batch_dim',
    ),
    dict(
        module_name='ReplicationPad3d',
        constructor_args=((1, 2, 3, 3, 2, 1),),
        cpp_constructor_args='torch::nn::ReplicationPad3dOptions({1, 2, 3, 3, 2, 1})',
        input_fn=lambda: torch.rand(2, 3, 2, 2, 2, dtype=torch.complex128, requires_grad=True),
        skip_half=True,
        desc='complex'
    ),
    dict(
        module_name='Embedding',
        constructor_args=(4, 3),
        cpp_constructor_args='torch::nn::EmbeddingOptions(4, 3)',
        input_fn=lambda: torch.empty(2, 3, dtype=torch.long).random_(4),
        check_gradgrad=False,
    ),
    dict(
        module_name='EmbeddingBag',
        constructor_args=(4, 3),
        cpp_constructor_args='torch::nn::EmbeddingBagOptions(4, 3)',
        input_fn=lambda: torch.empty(2, 3, dtype=torch.long).random_(4),
        check_gradgrad=False,
        desc='mean',
    ),
    dict(
        module_name='EmbeddingBag',
        constructor_args=(4, 3, None, 2., False, 'sum'),
        cpp_constructor_args='''torch::nn::EmbeddingBagOptions(4, 3)
                                .max_norm(c10::nullopt).norm_type(2.).scale_grad_by_freq(false).mode(torch::kSum)''',
        input_fn=lambda: torch.empty(2, 3, dtype=torch.long).random_(4),
        check_gradgrad=False,
        desc='sum',
    ),
    dict(
        module_name='EmbeddingBag',
        constructor_args=(4, 3, None, 2., False, 'max'),
        cpp_constructor_args='''torch::nn::EmbeddingBagOptions(4, 3)
                                .max_norm(c10::nullopt).norm_type(2.).scale_grad_by_freq(false).mode(torch::kMax)''',
        input_fn=lambda: torch.empty(2, 3, dtype=torch.long).random_(4),
        check_gradgrad=False,
        desc='max',
    ),
    dict(
        fullname='EmbeddingBag_mean_padding_idx',
        constructor=lambda: nn.EmbeddingBag(4, 3, padding_idx=1),
        cpp_constructor_args='torch::nn::EmbeddingBagOptions(4, 3).padding_idx(1)',
        input_fn=lambda: torch.stack([torch.randperm(3), torch.randperm(3)]),
        check_gradgrad=False,
    ),
    dict(
        fullname='EmbeddingBag_sum_padding_idx',
        constructor=lambda: nn.EmbeddingBag(4, 3, None, 2., False, 'sum', padding_idx=1),
        cpp_constructor_args='''torch::nn::EmbeddingBagOptions(4, 3)
                                .max_norm(c10::nullopt).norm_type(2.).scale_grad_by_freq(false).mode(torch::kSum).padding_idx(1)''',
        input_fn=lambda: torch.stack([torch.randperm(3), torch.randperm(3)]),
        check_gradgrad=False,
    ),
    dict(
        fullname='EmbeddingBag_max_padding_idx',
        constructor=lambda: nn.EmbeddingBag(4, 3, None, 2., False, 'max', padding_idx=1),
        cpp_constructor_args='''torch::nn::EmbeddingBagOptions(4, 3)
                                .max_norm(c10::nullopt).norm_type(2.).scale_grad_by_freq(false).mode(torch::kMax).padding_idx(1)''',
        input_fn=lambda: torch.stack([torch.randperm(3), torch.randperm(3)]),
        check_gradgrad=False,
    ),
    dict(
        fullname='EmbeddingBag_sparse',
        constructor=lambda: nn.EmbeddingBag(4, 3, sparse=True),
        cpp_constructor_args='torch::nn::EmbeddingBagOptions(4, 3).sparse(true)',
        input_fn=lambda: torch.randperm(2).repeat(1, 2),
        check_gradgrad=False,
        has_sparse_gradients=True,
    ),
    dict(
        constructor=lambda: nn.Embedding(4, 3, sparse=True),
        cpp_constructor_args='torch::nn::EmbeddingOptions(4, 3).sparse(true)',
        input_fn=lambda: torch.randperm(2).repeat(1, 2),
        fullname='Embedding_sparse',
        check_gradgrad=False,
        has_sparse_gradients=True,
    ),
    dict(
        module_name='PixelShuffle',
        constructor_args=(3,),
        cpp_constructor_args='torch::nn::PixelShuffleOptions(3)',
        input_size=(1, 9, 4, 4),
    ),
    dict(
        module_name='PixelUnshuffle',
        constructor_args=(3,),
        cpp_constructor_args='torch::nn::PixelUnshuffleOptions(3)',
        input_size=(1, 1, 12, 12),
    ),
    dict(
        constructor=wrap_functional(F.interpolate, size=12, scale_factor=None, mode='nearest'),
        cpp_options_args='''F::InterpolateFuncOptions()
                            .size(std::vector<int64_t>({12})).scale_factor(c10::nullopt).mode(torch::kNearest)''',
        input_size=(1, 2, 4),
        fullname='interpolate_nearest_1d',
        pickle=False,
    ),
    dict(
        constructor=wrap_functional(F.interpolate, size=12, scale_factor=None, mode='nearest'),
        cpp_options_args='''F::InterpolateFuncOptions()
                            .size(std::vector<int64_t>({12})).scale_factor(c10::nullopt).mode(torch::kNearest)''',
        input_size=(0, 2, 4),
        fullname='interpolate_nearest_1d_zero_dim',
        pickle=False,
    ),
    dict(
        constructor=wrap_functional(F.interpolate, size=(12, ), scale_factor=None, mode='nearest'),
        cpp_options_args='''F::InterpolateFuncOptions()
                            .size(std::vector<int64_t>({12})).scale_factor(c10::nullopt).mode(torch::kNearest)''',
        input_size=(1, 2, 3),
        fullname='interpolate_nearest_tuple_1d',
        pickle=False,
    ),
    dict(
        constructor=wrap_functional(F.interpolate, size=None, scale_factor=4., mode='nearest'),
        cpp_options_args='''F::InterpolateFuncOptions()
                            .size(c10::nullopt).scale_factor(std::vector<double>({4.})).mode(torch::kNearest)''',
        input_size=(1, 2, 4),
        fullname='interpolate_nearest_scale_1d',
        pickle=False,
    ),
    dict(
        constructor=wrap_functional(F.interpolate, size=12, scale_factor=None, mode='linear', align_corners=False),
        cpp_options_args='''F::InterpolateFuncOptions()
                            .size(std::vector<int64_t>({12}))
                            .scale_factor(c10::nullopt)
                            .mode(torch::kLinear)
                            .align_corners(false)''',
        input_size=(1, 2, 4),
        fullname='interpolate_linear_1d',
        pickle=False,
    ),
    dict(
        constructor=wrap_functional(F.interpolate, size=(4, ), scale_factor=None, mode='linear', align_corners=False),
        cpp_options_args='''F::InterpolateFuncOptions()
                            .size(std::vector<int64_t>({4}))
                            .scale_factor(c10::nullopt)
                            .mode(torch::kLinear)
                            .align_corners(false)''',
        input_size=(1, 2, 3),
        fullname='interpolate_linear_tuple_1d',
        pickle=False,
    ),
    dict(
        constructor=wrap_functional(F.interpolate, size=None, scale_factor=4., mode='linear', align_corners=False),
        cpp_options_args='''F::InterpolateFuncOptions()
                            .size(c10::nullopt)
                            .scale_factor(std::vector<double>({4.}))
                            .mode(torch::kLinear)
                            .align_corners(false)''',
        input_size=(1, 2, 4),
        fullname='interpolate_linear_scale_1d',
        pickle=False,
    ),
    dict(
        constructor=wrap_functional(F.interpolate, size=12, scale_factor=None, mode='linear', align_corners=False),
        cpp_options_args='''F::InterpolateFuncOptions()
                            .size(std::vector<int64_t>({12}))
                            .scale_factor(c10::nullopt)
                            .mode(torch::kLinear)
                            .align_corners(false)''',
        input_size=(0, 2, 4),
        fullname='interpolate_linear_1d_zero_dim',
        pickle=False,
    ),
    dict(
        constructor=wrap_functional(F.interpolate, size=12, scale_factor=None, mode='linear', align_corners=True),
        cpp_options_args='''F::InterpolateFuncOptions()
                            .size(std::vector<int64_t>({12}))
                            .scale_factor(c10::nullopt)
                            .mode(torch::kLinear)
                            .align_corners(true)''',
        input_size=(1, 2, 4),
        fullname='interpolate_linear_1d_align_corners',
        pickle=False,
    ),
    dict(
        constructor=wrap_functional(F.interpolate, size=None, scale_factor=4., mode='linear', align_corners=True),
        cpp_options_args='''F::InterpolateFuncOptions()
                            .size(c10::nullopt)
                            .scale_factor(std::vector<double>({4.}))
                            .mode(torch::kLinear)
                            .align_corners(true)''',
        input_size=(1, 2, 4),
        fullname='interpolate_linear_scale_1d_align_corners',
        pickle=False,
    ),
    dict(
        constructor=wrap_functional(F.interpolate, size=2, scale_factor=None, mode='nearest'),
        cpp_options_args='''F::InterpolateFuncOptions()
                            .size(std::vector<int64_t>({2, 2}))
                            .scale_factor(c10::nullopt)
                            .mode(torch::kNearest)''',
        input_size=(1, 128, 1, 1),
        fullname='interpolate_nearest_2d_launch_configs',
        pickle=False,
    ),
    dict(
        constructor=wrap_functional(F.interpolate, size=12, scale_factor=None, mode='nearest'),
        cpp_options_args='''F::InterpolateFuncOptions()
                            .size(std::vector<int64_t>({12, 12}))
                            .scale_factor(c10::nullopt)
                            .mode(torch::kNearest)''',
        input_size=(1, 2, 4, 4),
        fullname='interpolate_nearest_2d',
        pickle=False,
    ),
    dict(
        constructor=wrap_functional(F.interpolate, size=(12, 16), scale_factor=None, mode='nearest'),
        cpp_options_args='''F::InterpolateFuncOptions()
                            .size(std::vector<int64_t>({12, 16}))
                            .scale_factor(c10::nullopt)
                            .mode(torch::kNearest)''',
        input_size=(1, 2, 3, 4),
        fullname='interpolate_nearest_tuple_2d',
        pickle=False,
    ),
    dict(
        constructor=wrap_functional(F.interpolate, size=None, scale_factor=4., mode='nearest'),
        cpp_options_args='''F::InterpolateFuncOptions()
                            .size(c10::nullopt)
                            .scale_factor(std::vector<double>({4., 4.}))
                            .mode(torch::kNearest)''',
        input_size=(1, 2, 4, 4),
        fullname='interpolate_nearest_scale_2d',
        pickle=False,
    ),
    dict(
        constructor=wrap_functional(F.interpolate, size=12, scale_factor=None, mode='nearest'),
        cpp_options_args='''F::InterpolateFuncOptions()
                            .size(std::vector<int64_t>({12, 12}))
                            .scale_factor(c10::nullopt)
                            .mode(torch::kNearest)''',
        input_size=(0, 2, 4, 4),
        fullname='interpolate_nearest_2d_zero_dim',
        pickle=False,
    ),
    dict(
        constructor=wrap_functional(F.interpolate, size=12, scale_factor=None, mode='bilinear', align_corners=False),
        cpp_options_args='''F::InterpolateFuncOptions()
                            .size(std::vector<int64_t>({12, 12}))
                            .scale_factor(c10::nullopt)
                            .mode(torch::kBilinear)
                            .align_corners(false)''',
        input_size=(1, 2, 4, 4),
        fullname='interpolate_bilinear_2d',
        pickle=False,
    ),
    dict(
        constructor=wrap_functional(F.interpolate, size=12, scale_factor=None, mode='bilinear', align_corners=False),
        cpp_options_args='''F::InterpolateFuncOptions()
                            .size(std::vector<int64_t>({12, 12}))
                            .scale_factor(c10::nullopt)
                            .mode(torch::kBilinear)
                            .align_corners(false)''',
        input_size=(0, 2, 4, 4),
        fullname='interpolate_bilinear_2d_zero_dim',
        pickle=False,
    ),
    dict(
        constructor=wrap_functional(F.interpolate, size=(4, 6), scale_factor=None,
                                    mode='bilinear', align_corners=False),
        cpp_options_args='''F::InterpolateFuncOptions()
                            .size(std::vector<int64_t>({4, 6}))
                            .scale_factor(c10::nullopt)
                            .mode(torch::kBilinear)
                            .align_corners(false)''',
        input_size=(1, 2, 2, 3),
        fullname='interpolate_bilinear_tuple_2d',
        pickle=False,
    ),
    dict(
        constructor=wrap_functional(F.interpolate, size=None, scale_factor=4.,
                                    mode='bilinear', align_corners=False),
        cpp_options_args='''F::InterpolateFuncOptions()
                            .size(c10::nullopt)
                            .scale_factor(std::vector<double>({4., 4.}))
                            .mode(torch::kBilinear)
                            .align_corners(false)''',
        input_size=(1, 2, 4, 4),
        fullname='interpolate_bilinear_scale_2d',
        pickle=False,
    ),
    dict(
        constructor=wrap_functional(F.interpolate, size=None, scale_factor=(2., 2.),
                                    mode='bilinear', align_corners=False),
        cpp_options_args='''F::InterpolateFuncOptions()
                            .size(c10::nullopt)
                            .scale_factor(std::vector<double>({2., 2.}))
                            .mode(torch::kBilinear)
                            .align_corners(false)''',
        input_size=(1, 2, 4, 4),
        fullname='interpolate_bilinear_scale_tuple_shared_2d',
        pickle=False,
    ),
    dict(
        constructor=wrap_functional(F.interpolate, size=None, scale_factor=(2., 1.),
                                    mode='bilinear', align_corners=False),
        cpp_options_args='''F::InterpolateFuncOptions()
                            .size(c10::nullopt)
                            .scale_factor(std::vector<double>({2., 1.}))
                            .mode(torch::kBilinear)
                            .align_corners(false)''',
        input_size=(1, 2, 4, 4),
        fullname='interpolate_bilinear_scale_tuple_skewed_2d',
        pickle=False,
    ),
    dict(
        constructor=wrap_functional(F.interpolate, size=(4, 6), scale_factor=None, mode='bilinear', align_corners=True),
        cpp_options_args='''F::InterpolateFuncOptions()
                            .size(std::vector<int64_t>({4, 6}))
                            .scale_factor(c10::nullopt)
                            .mode(torch::kBilinear)
                            .align_corners(true)''',
        input_size=(1, 2, 4, 4),
        fullname='interpolate_bilinear_tuple_2d_align_corners',
        pickle=False,
    ),
    dict(
        constructor=wrap_functional(F.interpolate, size=None, scale_factor=(2., 1.),
                                    mode='bilinear', align_corners=True),
        cpp_options_args='''F::InterpolateFuncOptions()
                            .size(c10::nullopt)
                            .scale_factor(std::vector<double>({2., 1.}))
                            .mode(torch::kBilinear)
                            .align_corners(true)''',
        input_size=(1, 2, 4, 4),
        fullname='interpolate_bilinear_scale_tuple_skewed_2d_align_corners',
        pickle=False,
    ),
    dict(
        constructor=wrap_functional(F.interpolate, size=12, scale_factor=None, mode='bicubic', align_corners=False),
        cpp_options_args='''F::InterpolateFuncOptions()
                            .size(std::vector<int64_t>({12, 12}))
                            .scale_factor(c10::nullopt)
                            .mode(torch::kBicubic)
                            .align_corners(false)''',
        input_size=(1, 2, 4, 4),
        fullname='interpolate_bicubic_2d',
        pickle=False,
    ),
    dict(
        constructor=wrap_functional(F.interpolate, size=12, scale_factor=None, mode='bicubic', align_corners=False),
        cpp_options_args='''F::InterpolateFuncOptions()
                            .size(std::vector<int64_t>({12, 12}))
                            .scale_factor(c10::nullopt)
                            .mode(torch::kBicubic)
                            .align_corners(false)''',
        input_size=(0, 2, 4, 4),
        fullname='interpolate_bicubic_2d_zero_dim',
        pickle=False,
    ),
    dict(
        constructor=wrap_functional(F.interpolate, size=(4, 6), scale_factor=None,
                                    mode='bicubic', align_corners=False),
        cpp_options_args='''F::InterpolateFuncOptions()
                            .size(std::vector<int64_t>({4, 6}))
                            .scale_factor(c10::nullopt)
                            .mode(torch::kBicubic)
                            .align_corners(false)''',
        input_size=(1, 2, 2, 3),
        fullname='interpolate_bicubic_tuple_2d',
        pickle=False,
    ),
    dict(
        constructor=wrap_functional(F.interpolate, size=None, scale_factor=4., mode='bicubic', align_corners=False),
        cpp_options_args='''F::InterpolateFuncOptions()
                            .size(c10::nullopt)
                            .scale_factor(std::vector<double>({4., 4.}))
                            .mode(torch::kBicubic)
                            .align_corners(false)''',
        input_size=(1, 2, 4, 4),
        fullname='interpolate_bicubic_scale_2d',
        pickle=False,
    ),
    dict(
        constructor=wrap_functional(F.interpolate, size=None, scale_factor=(2., 2.),
                                    mode='bicubic', align_corners=False),
        cpp_options_args='''F::InterpolateFuncOptions()
                            .size(c10::nullopt)
                            .scale_factor(std::vector<double>({2., 2.}))
                            .mode(torch::kBicubic)
                            .align_corners(false)''',
        input_size=(1, 2, 4, 4),
        fullname='interpolate_bicubic_scale_tuple_shared_2d',
        pickle=False,
    ),
    dict(
        constructor=wrap_functional(F.interpolate, size=None, scale_factor=(2., 1.),
                                    mode='bicubic', align_corners=False),
        cpp_options_args='''F::InterpolateFuncOptions()
                            .size(c10::nullopt)
                            .scale_factor(std::vector<double>({2., 1.}))
                            .mode(torch::kBicubic)
                            .align_corners(false)''',
        input_size=(1, 2, 4, 4),
        fullname='interpolate_bicubic_scale_tuple_skewed_2d',
        pickle=False,
    ),
    dict(
        constructor=wrap_functional(F.interpolate, size=(4, 6), scale_factor=None, mode='bicubic', align_corners=True),
        cpp_options_args='''F::InterpolateFuncOptions()
                            .size(std::vector<int64_t>({4, 6}))
                            .scale_factor(c10::nullopt)
                            .mode(torch::kBicubic)
                            .align_corners(true)''',
        input_size=(1, 2, 4, 4),
        fullname='interpolate_bicubic_tuple_2d_align_corners',
        pickle=False,
    ),
    dict(
        constructor=wrap_functional(F.interpolate, size=None, scale_factor=(2., 1.),
                                    mode='bicubic', align_corners=True),
        cpp_options_args='''F::InterpolateFuncOptions()
                            .size(c10::nullopt)
                            .scale_factor(std::vector<double>({2., 1.}))
                            .mode(torch::kBicubic)
                            .align_corners(true)''',
        input_size=(1, 2, 4, 4),
        fullname='interpolate_bicubic_scale_tuple_skewed_2d_align_corners',
        pickle=False,
    ),
    dict(
        constructor=wrap_functional(F.interpolate, size=12, scale_factor=None, mode='nearest'),
        cpp_options_args='''F::InterpolateFuncOptions()
                            .size(std::vector<int64_t>({12, 12, 12}))
                            .scale_factor(c10::nullopt)
                            .mode(torch::kNearest)''',
        input_size=(1, 2, 4, 4, 4),
        fullname='interpolate_nearest_3d',
        pickle=False,
    ),
    dict(
        constructor=wrap_functional(F.interpolate, size=12, scale_factor=None, mode='nearest'),
        cpp_options_args='''F::InterpolateFuncOptions()
                            .size(std::vector<int64_t>({12, 12, 12}))
                            .scale_factor(c10::nullopt)
                            .mode(torch::kNearest)''',
        input_size=(0, 2, 4, 4, 4),
        fullname='interpolate_nearest_3d_zero_dim',
        pickle=False,
    ),
    dict(
        constructor=wrap_functional(F.interpolate, size=(12, 16, 16), scale_factor=None, mode='nearest'),
        cpp_options_args='''F::InterpolateFuncOptions()
                            .size(std::vector<int64_t>({12, 16, 16}))
                            .scale_factor(c10::nullopt)
                            .mode(torch::kNearest)''',
        input_size=(1, 2, 3, 4, 4),
        fullname='interpolate_nearest_tuple_3d',
        pickle=False,
    ),
    dict(
        constructor=wrap_functional(F.interpolate, size=None, scale_factor=4., mode='nearest'),
        cpp_options_args='''F::InterpolateFuncOptions()
                            .size(c10::nullopt)
                            .scale_factor(std::vector<double>({4., 4., 4.}))
                            .mode(torch::kNearest)''',
        input_size=(1, 2, 4, 4, 4),
        fullname='interpolate_nearest_scale_3d',
        pickle=False,
    ),
    dict(
        constructor=wrap_functional(F.interpolate, size=12, scale_factor=None, mode='trilinear', align_corners=False),
        cpp_options_args='''F::InterpolateFuncOptions()
                            .size(std::vector<int64_t>({12, 12, 12}))
                            .scale_factor(c10::nullopt)
                            .mode(torch::kTrilinear)
                            .align_corners(false)''',
        input_size=(1, 2, 4, 4, 4),
        fullname='interpolate_trilinear_3d',
        pickle=False,
    ),
    dict(
        constructor=wrap_functional(F.interpolate, size=12, scale_factor=None, mode='trilinear', align_corners=False),
        cpp_options_args='''F::InterpolateFuncOptions()
                            .size(std::vector<int64_t>({12, 12, 12}))
                            .scale_factor(c10::nullopt)
                            .mode(torch::kTrilinear)
                            .align_corners(false)''',
        input_size=(0, 2, 4, 4, 4),
        fullname='interpolate_trilinear_3d_zero_dim',
        pickle=False,
    ),
    dict(
        constructor=wrap_functional(F.interpolate, size=(4, 6, 6),
                                    scale_factor=None, mode='trilinear', align_corners=False),
        cpp_options_args='''F::InterpolateFuncOptions()
                            .size(std::vector<int64_t>({4, 6, 6}))
                            .scale_factor(c10::nullopt)
                            .mode(torch::kTrilinear)
                            .align_corners(false)''',
        input_size=(1, 2, 2, 3, 3),
        fullname='interpolate_trilinear_tuple_3d',
        pickle=False,
    ),
    dict(
        constructor=wrap_functional(F.interpolate, size=None, scale_factor=3., mode='trilinear', align_corners=False),
        cpp_options_args='''F::InterpolateFuncOptions()
                            .size(c10::nullopt)
                            .scale_factor(std::vector<double>({3., 3., 3.}))
                            .mode(torch::kTrilinear)
                            .align_corners(false)''',
        input_size=(1, 2, 3, 4, 5),
        fullname='interpolate_trilinear_scale_3d',
        # See https://github.com/pytorch/pytorch/issues/5006
        precision=3e-4,
        pickle=False,
    ),
    dict(
        constructor=wrap_functional(F.interpolate, size=(4, 6, 6), scale_factor=None,
                                    mode='trilinear', align_corners=True),
        cpp_options_args='''F::InterpolateFuncOptions()
                            .size(std::vector<int64_t>({4, 6, 6}))
                            .scale_factor(c10::nullopt)
                            .mode(torch::kTrilinear)
                            .align_corners(true)''',
        input_size=(1, 2, 2, 3, 3),
        fullname='interpolate_trilinear_tuple_3d_align_corners',
        pickle=False,
    ),
    dict(
        constructor=wrap_functional(F.interpolate, size=None, scale_factor=3., mode='trilinear', align_corners=True),
        cpp_options_args='''F::InterpolateFuncOptions()
                            .size(c10::nullopt)
                            .scale_factor(std::vector<double>({3., 3., 3.}))
                            .mode(torch::kTrilinear)
                            .align_corners(true)''',
        input_size=(1, 2, 3, 4, 4),
        fullname='interpolate_trilinear_scale_3d_align_corners',
        # See https://github.com/pytorch/pytorch/issues/5006
        precision=3e-4,
        pickle=False,
    ),


    dict(
        module_name='AdaptiveMaxPool1d',
        constructor_args=(3,),
        cpp_constructor_args='torch::nn::AdaptiveMaxPool1dOptions(3)',
        input_fn=lambda: _rand_tensor_non_equal(1, 3, 5),
    ),
    dict(
        module_name='AdaptiveMaxPool1d',
        constructor_args=(3,),
        cpp_constructor_args='torch::nn::AdaptiveMaxPool1dOptions(3)',
        input_fn=lambda: _rand_tensor_non_equal(3, 5),
        desc='no_batch_dim',
    ),
    dict(
        module_name='AdaptiveMaxPool2d',
        constructor_args=(3,),
        cpp_constructor_args='torch::nn::AdaptiveMaxPool2dOptions(3)',
        input_fn=lambda: _rand_tensor_non_equal(1, 3, 5, 6),
        desc='single',
    ),
    dict(
        module_name='AdaptiveMaxPool2d',
        constructor_args=((3, 4),),
        cpp_constructor_args='torch::nn::AdaptiveMaxPool2dOptions({3, 4})',
        input_fn=lambda: _rand_tensor_non_equal(1, 3, 5, 6),
        desc='tuple',
    ),
    dict(
        module_name='AdaptiveMaxPool2d',
        constructor_args=(3,),
        cpp_constructor_args='torch::nn::AdaptiveMaxPool2dOptions(3)',
        input_fn=lambda: _rand_tensor_non_equal(3, 5, 6),
        reference_fn=single_batch_reference_fn,
        desc='no_batch_dim',
    ),
    dict(
        module_name='AdaptiveMaxPool2d',
        constructor_args=((3, None),),
        cpp_constructor_args='torch::nn::AdaptiveMaxPool2dOptions({3, c10::nullopt})',
        input_fn=lambda: _rand_tensor_non_equal(1, 3, 5, 6),
        desc='tuple_none',
    ),
    dict(
        module_name='AdaptiveMaxPool3d',
        constructor_args=(3,),
        cpp_constructor_args='torch::nn::AdaptiveMaxPool3dOptions(3)',
        input_fn=lambda: _rand_tensor_non_equal(2, 3, 5, 6, 7),
        desc='single',
    ),
    dict(
        module_name='AdaptiveMaxPool3d',
        constructor_args=(3,),
        cpp_constructor_args='torch::nn::AdaptiveMaxPool3dOptions(3)',
        input_fn=lambda: _rand_tensor_non_equal(3, 5, 6, 7),
        reference_fn=single_batch_reference_fn,
        desc='no_batch_dim',
    ),
    dict(
        module_name='AdaptiveMaxPool3d',
        constructor_args=((3, 4, 5),),
        cpp_constructor_args='torch::nn::AdaptiveMaxPool3dOptions({3, 4, 5})',
        input_fn=lambda: _rand_tensor_non_equal(2, 3, 5, 6, 7),
        desc='tuple',
    ),
    dict(
        module_name='AdaptiveMaxPool3d',
        constructor_args=((3, None, 5),),
        cpp_constructor_args='torch::nn::AdaptiveMaxPool3dOptions({3, c10::nullopt, 5})',
        input_fn=lambda: _rand_tensor_non_equal(2, 3, 5, 6, 7),
        desc='tuple_none',
    ),
    dict(
        module_name='AdaptiveMaxPool3d',
        constructor_args=(3,),
        cpp_constructor_args='torch::nn::AdaptiveMaxPool3dOptions(3)',
        input_fn=lambda: _rand_tensor_non_equal(2, 3, 12, 9, 3),
        desc='single_nonatomic',
    ),
    dict(
        module_name='AdaptiveMaxPool3d',
        constructor_args=((3, 4, 5),),
        cpp_constructor_args='torch::nn::AdaptiveMaxPool3dOptions({3, 4, 5})',
        input_fn=lambda: _rand_tensor_non_equal(2, 3, 6, 4, 10),
        desc='tuple_nonatomic',
    ),
    dict(
        module_name='AdaptiveAvgPool1d',
        constructor_args=(3,),
        cpp_constructor_args='torch::nn::AdaptiveAvgPool1dOptions(3)',
        input_fn=lambda: torch.rand(1, 3, 5),
    ),
    dict(
        module_name='AdaptiveAvgPool1d',
        constructor_args=(3,),
        cpp_constructor_args='torch::nn::AdaptiveAvgPool1dOptions(3)',
        input_fn=lambda: torch.rand(3, 5),
        reference_fn=single_batch_reference_fn,
        desc='no_batch_dim',
    ),
    dict(
        module_name='AdaptiveAvgPool1d',
        constructor_args=(1,),
        cpp_constructor_args='torch::nn::AdaptiveAvgPool1dOptions(1)',
        input_fn=lambda: torch.rand(1, 3, 5),
        desc='one_output',
    ),
    dict(
        module_name='AdaptiveAvgPool2d',
        constructor_args=(3,),
        cpp_constructor_args='torch::nn::AdaptiveAvgPool2dOptions(3)',
        input_fn=lambda: torch.rand(1, 3, 5, 6),
        desc='single',
    ),
    dict(
        module_name='AdaptiveAvgPool2d',
        constructor_args=(3,),
        cpp_constructor_args='torch::nn::AdaptiveAvgPool2dOptions(3)',
        input_fn=lambda: torch.rand(3, 5, 6),
        reference_fn=single_batch_reference_fn,
        desc='no_batch_dim',
    ),
    dict(
        module_name='AdaptiveAvgPool2d',
        constructor_args=(1,),
        cpp_constructor_args='torch::nn::AdaptiveAvgPool2dOptions(1)',
        input_fn=lambda: torch.rand(1, 3, 5, 6),
        desc='single_1x1output',
    ),
    dict(
        module_name='AdaptiveAvgPool2d',
        constructor_args=((3, 4),),
        cpp_constructor_args='torch::nn::AdaptiveAvgPool2dOptions({3, 4})',
        input_fn=lambda: torch.rand(1, 3, 5, 6),
        desc='tuple',
    ),
    dict(
        module_name='AdaptiveAvgPool2d',
        constructor_args=((3, None),),
        cpp_constructor_args='torch::nn::AdaptiveAvgPool2dOptions({3, c10::nullopt})',
        input_fn=lambda: torch.rand(1, 3, 5, 6),
        desc='tuple_none',
    ),
    dict(
        module_name='AdaptiveAvgPool3d',
        constructor_args=(3,),
        cpp_constructor_args='torch::nn::AdaptiveAvgPool3dOptions(3)',
        input_fn=lambda: torch.rand(2, 3, 5, 2, 7),
        desc='single',
    ),
    dict(
        module_name='AdaptiveAvgPool3d',
        constructor_args=(3,),
        cpp_constructor_args='torch::nn::AdaptiveAvgPool3dOptions(3)',
        input_fn=lambda: torch.rand(3, 5, 2, 7),
        reference_fn=single_batch_reference_fn,
        desc='no_batch_dim',
    ),
    dict(
        module_name='AdaptiveAvgPool3d',
        constructor_args=((3, 4, 5),),
        cpp_constructor_args='torch::nn::AdaptiveAvgPool3dOptions({3, 4, 5})',
        input_fn=lambda: torch.rand(2, 3, 5, 3, 7),
        desc='tuple',
    ),
    dict(
        module_name='AdaptiveAvgPool3d',
        constructor_args=((None, 4, 5),),
        cpp_constructor_args='torch::nn::AdaptiveAvgPool3dOptions({c10::nullopt, 4, 5})',
        input_fn=lambda: torch.rand(2, 3, 5, 3, 7),
        desc='tuple_none',
    ),
    dict(
        module_name='AdaptiveAvgPool3d',
        constructor_args=((3, 2, 2),),
        cpp_constructor_args='torch::nn::AdaptiveAvgPool3dOptions({3, 2, 2})',
        input_fn=lambda: torch.rand(1, 1, 3, 2, 6),
        desc='last_dim',
    ),
    dict(
        module_name='SELU',
        input_size=(3, 2, 5),
        check_inplace=True
    ),
    dict(
        module_name='SELU',
        input_size=(),
        check_inplace=True,
        desc='scalar'
    ),
    dict(
        module_name='CELU',
        input_size=(3, 2, 5),
        constructor_args=(2.,),
        cpp_constructor_args='torch::nn::CELUOptions().alpha(2.)',
        check_inplace=True,
        reference_fn=lambda x, *_: torch.where(x >= 0, x, 2. * ((.5 * x).exp() - 1)),
    ),
    dict(
        module_name='CELU',
        input_size=(),
        constructor_args=(2.,),
        cpp_constructor_args='torch::nn::CELUOptions().alpha(2.)',
        check_inplace=True,
        reference_fn=lambda x, *_: torch.where(x >= 0, x, 2. * ((.5 * x).exp() - 1)),
        desc='scalar'
    ),
    dict(
        module_name='GLU',
        input_size=(5, 6),
    ),
    dict(
        module_name='GLU',
        constructor_args=(1,),
        cpp_constructor_args='torch::nn::GLUOptions(1)',
        input_size=(5, 6, 7),
        desc='dim',
    ),
    dict(
        module_name='GELU',
        input_size=(),
        desc='scalar',
        reference_fn=lambda x, *_: x * 0.5 * (1.0 + torch.erf(x / math.sqrt(2.0))),
    ),
    dict(
        module_name='GELU',
        input_size=(3, 2, 5),
        reference_fn=lambda x, *_: x * 0.5 * (1.0 + torch.erf(x / math.sqrt(2.0))),
    ),
    dict(
        module_name='SiLU',
        input_size=(),
        desc='scalar',
        reference_fn=lambda x, *_: x * torch.sigmoid(x),
    ),
    dict(
        module_name='SiLU',
        input_size=(5, 6, 7),
        reference_fn=lambda x, *_: x * torch.sigmoid(x),
    ),
    dict(
        module_name='Mish',
        input_size=(),
        desc='scalar',
        reference_fn=lambda x, *_: x * torch.tanh(F.softplus(x)),
    ),
    dict(
        module_name='Mish',
        input_size=(5, 6, 7),
        reference_fn=lambda x, *_: x * torch.tanh(F.softplus(x)),
    ),
    dict(
        constructor=wrap_functional(F.softmax, dim=-1),
        cpp_options_args='F::SoftmaxFuncOptions(-1)',
        input_size=(2, 128),  # trigger the last-dim algo in CUDA
        fullname='softmax_lastdim',
        pickle=False,
    ),
    dict(
        constructor=wrap_functional(F.softmax, dim=1, dtype=torch.float64),
        cpp_options_args='F::SoftmaxFuncOptions(1).dtype(torch::kFloat64)',
        input_size=(2, 128),
        fullname='softmax_lastdim_dtype',
        pickle=False,
        test_cuda=False
    ),
    dict(
        constructor=wrap_functional(F.softmax, dim=1),
        cpp_options_args='F::SoftmaxFuncOptions(1)',
        input_size=(2, 128, 2, 2),  # trigger special case of spatial CUDA algo
        fullname='softmax_spatial_special',
        pickle=False,
    ),
    dict(
        constructor=wrap_functional(F.softmax, dim=1),
        cpp_options_args='F::SoftmaxFuncOptions(1)',
        input_size=(2, 2, 4, 4),  # regular spatial algorithm
        fullname='softmax_spatial',
        pickle=False,
    ),
    dict(
        constructor=wrap_functional(F.softmax, dim=1, dtype=torch.float64),
        cpp_options_args='F::SoftmaxFuncOptions(1).dtype(torch::kFloat64)',
        input_size=(2, 2, 4, 4),  # regular spatial algorithm
        fullname='softmax_spatial_dtype',
        pickle=False,
        test_cuda=False
    ),
    dict(
        constructor=wrap_functional(F.softmax, dim=0),
        cpp_options_args='F::SoftmaxFuncOptions(0)',
        input_size=(2, 3, 4, 5),
        fullname='softmax_functional_dim0',
        test_cuda=False,
        pickle=False,
    ),
    dict(
        constructor=wrap_functional(F.softmax, dim=3),
        cpp_options_args='F::SoftmaxFuncOptions(3)',
        input_size=(2, 3, 4, 5),
        fullname='softmax_functional_dim3',
        test_cuda=False,
        pickle=False,
    ),
    dict(
        constructor=wrap_functional(F.softmax, dim=-1),
        cpp_options_args='F::SoftmaxFuncOptions(-1)',
        input_size=(),
        fullname='softmax_functional_scalar',
        test_cuda=False,
        pickle=False,
    ),
    dict(
        constructor=wrap_functional(F.log_softmax, dim=-1),
        cpp_options_args='F::LogSoftmaxFuncOptions(-1)',
        input_size=(2, 128),  # trigger the last-dim algo in CUDA
        fullname='log_softmax_lastdim',
        pickle=False,
    ),
    dict(
        constructor=wrap_functional(F.log_softmax, dim=1),
        cpp_options_args='F::LogSoftmaxFuncOptions(1)',
        input_size=(2, 128, 2, 2),  # trigger special case of spatial CUDA algo
        fullname='log_softmax_spatial_special',
        pickle=False,
    ),
    dict(
        constructor=wrap_functional(F.log_softmax, dim=1),
        cpp_options_args='F::LogSoftmaxFuncOptions(1)',
        input_size=(2, 2, 4, 4),  # regular spatial algorithm
        fullname='log_softmax_spatial',
        pickle=False,
    ),
    dict(
        constructor=wrap_functional(F.log_softmax, dim=0),
        cpp_options_args='F::LogSoftmaxFuncOptions(0)',
        input_size=(2, 3, 4, 5),
        fullname='log_softmax_dim0',
        pickle=False,
    ),
    dict(
        constructor=wrap_functional(F.log_softmax, dim=3),
        cpp_options_args='F::LogSoftmaxFuncOptions(3)',
        input_size=(2, 3, 4, 5),
        fullname='log_softmax_dim3',
        pickle=False,
    ),
    dict(
        constructor=wrap_functional(F.log_softmax, dim=0),
        cpp_options_args='F::LogSoftmaxFuncOptions(0)',
        input_size=(),
        fullname='log_softmax_scalar',
        pickle=False,
    ),


    dict(
        fullname='Unfold',
        constructor=lambda: nn.Unfold((2, 2), (1, 1), (0, 0), (1, 1)),
        cpp_constructor_args='torch::nn::UnfoldOptions({2, 2}).dilation({1, 1}).padding({0, 0}).stride({1, 1})',
        input_size=(2, 4, 3, 3),
        check_gradgrad=False,
        test_cuda=True,
    ),
    dict(
        fullname='Fold',
        constructor=lambda: nn.Fold((3, 3), (2, 2), (1, 1), (0, 0), (1, 1)),
        cpp_constructor_args='torch::nn::FoldOptions({3, 3}, {2, 2}).dilation({1, 1}).padding({0, 0}).stride({1, 1})',
        input_size=(2, 16, 4),
        check_gradgrad=False,
        test_cuda=True,
    ),
    dict(
        fullname='Unfold_int_input',
        constructor=lambda: nn.Unfold(2, 1, 0, 1),
        cpp_constructor_args='torch::nn::UnfoldOptions(2).dilation(1).padding(0).stride(1)',
        input_size=(2, 4, 3, 3),
        check_gradgrad=False,
        test_cuda=True,
    ),
    dict(
        fullname='Fold_int_input',
        constructor=lambda: nn.Fold(3, 2, 1, 0, 1),
        cpp_constructor_args='torch::nn::FoldOptions(3, 2).dilation(1).padding(0).stride(1)',
        input_size=(2, 16, 4),
        check_gradgrad=False,
        test_cuda=True,
    ),
    dict(
        module_name='Threshold',
        constructor_args=(2., 1.),
        cpp_constructor_args='torch::nn::ThresholdOptions(2., 1.)',
        input_size=(),
        check_inplace=True,
        desc='threshold_value_scalar'
    ),

    dict(
        module_name='ReLU',
        input_size=(),
        check_inplace=True,
        desc='scalar'
    ),
    dict(
        module_name='ReLU6',
        input_size=(),
        check_inplace=True,
        desc='scalar'
    ),
    dict(
        module_name='RReLU',
        constructor_args=(0.1, 0.9),
        cpp_constructor_args='torch::nn::RReLUOptions().lower(0.1).upper(0.9)',
        input_size=(),
        desc='with_up_down_scalar',
        test_cuda=False,
    ),
    dict(
        module_name='Hardtanh',
        input_size=(),
        reference_fn=lambda i, *_: i.clamp(-1, 1),
        desc='scalar'
    ),
    dict(
        module_name='Sigmoid',
        input_size=(),
        desc='scalar',
    ),
    dict(
        module_name='Tanh',
        input_size=(),
        desc='scalar',
    ),
    dict(
        module_name='Softmax',
        constructor_args=(0,),
        cpp_constructor_args='torch::nn::SoftmaxOptions(0)',
        input_size=(),
        reference_fn=lambda i, *_: torch.exp(i).div(torch.exp(i).sum(0, True)),
        desc='scalar',
    ),
    dict(
        module_name='LogSoftmax',
        constructor_args=(0,),
        cpp_constructor_args='torch::nn::LogSoftmaxOptions(0)',
        input_size=(),
        reference_fn=lambda i, *_: torch.exp(i).div_(torch.exp(i).sum(0, False)).log_(),
        desc='multiparam_scalar',
    ),
    dict(
        module_name='ELU',
        constructor_args=(2.,),
        cpp_constructor_args='torch::nn::ELUOptions().alpha(2.)',
        input_size=(),
        desc='scalar',
    ),
    dict(
        module_name='Hardshrink',
        constructor_args=(2.,),
        cpp_constructor_args='torch::nn::HardshrinkOptions(2.)',
        input_size=(),
        desc='scalar',
    ),
    dict(
        module_name='LeakyReLU',
        constructor_args=(0.5,),
        cpp_constructor_args='torch::nn::LeakyReLUOptions().negative_slope(0.5)',
        input_size=(),
        check_inplace=True,
        desc='with_negval_scalar'
    ),
    dict(
        module_name='LogSigmoid',
        input_size=(),
        reference_fn=lambda i, *_: i.sigmoid().log(),
        desc='scalar'
    ),
    dict(
        module_name='Softplus',
        constructor_args=(2, -100),
        cpp_constructor_args='torch::nn::SoftplusOptions().beta(2).threshold(-100)',
        input_size=(),
        reference_fn=(
            lambda i, *_: ((i * 2) > -100).type_as(i) * i
            + ((i * 2) <= -100).type_as(i) * 1.0 / 2.0 * torch.log(1 + torch.exp(2 * i))
        ),
        desc='beta_threshold_scalar',
    ),
    dict(
        module_name='Softshrink',
        constructor_args=(1,),
        cpp_constructor_args='torch::nn::SoftshrinkOptions(1)',
        input_size=(),
        desc='lambda_scalar',
    ),
    dict(
        module_name='PReLU',
        input_size=(),
        reference_fn=lambda i, p, _: torch.clamp(i, min=0) + torch.clamp(i, max=0) * p[0][0],
        desc='scalar',
    ),
    dict(
        module_name='Softsign',
        input_size=(),
        reference_fn=lambda i, *_: i.div(1 + torch.abs(i)),
        desc='scalar',
    ),
    dict(
        module_name='Softmin',
        constructor_args=(0,),
        cpp_constructor_args='torch::nn::SoftminOptions(0)',
        input_size=(),
        desc='scalar',
    ),
    dict(
        module_name='Tanhshrink',
        input_size=(),
        desc='scalar',
    ),
    dict(
        fullname='Padding12_1dcircular',
        constructor=wrap_functional(F.pad, pad=(1, 2), mode='circular'),
        cpp_options_args='F::PadFuncOptions({1, 2}).mode(torch::kCircular)',
        input_fn=lambda: torch.arange(6, out=torch.DoubleTensor()).reshape([1, 2, 3]),
        reference_fn=lambda i, *_: padding1d_circular(i, (1, 2)),
        skip_double=TEST_WITH_ROCM,
        pickle=False,
    ),
    dict(
        fullname='Padding31_1dcircular',
        constructor=wrap_functional(F.pad, pad=(3, 1), mode='circular'),
        cpp_options_args='F::PadFuncOptions({3, 1}).mode(torch::kCircular)',
        input_fn=lambda: torch.arange(6, out=torch.DoubleTensor()).reshape([1, 2, 3]),
        reference_fn=lambda i, *_: padding1d_circular(i, (3, 1)),
        skip_double=TEST_WITH_ROCM,
        pickle=False,
    ),
    dict(
        fullname='Padding33_1dcircular',
        constructor=wrap_functional(F.pad, pad=(3, 3), mode='circular'),
        cpp_options_args='F::PadFuncOptions({3, 3}).mode(torch::kCircular)',
        input_fn=lambda: torch.arange(6, out=torch.DoubleTensor()).reshape([1, 2, 3]),
        reference_fn=lambda i, *_: padding1d_circular(i, (3, 3)),
        skip_double=TEST_WITH_ROCM,
        pickle=False,
    ),
    dict(
        fullname='Padding1221_2dcircular',
        constructor=wrap_functional(F.pad, pad=(1, 2, 2, 1), mode='circular'),
        cpp_options_args='F::PadFuncOptions({1, 2, 2, 1}).mode(torch::kCircular)',
        input_fn=lambda: torch.arange(6, out=torch.DoubleTensor()).reshape([1, 1, 2, 3]),
        reference_fn=lambda i, *_: padding2d_circular(i, (1, 2, 2, 1)),
        skip_double=TEST_WITH_ROCM,
        pickle=False,
    ),
    dict(
        fullname='Padding2322_2dcircular',
        constructor=wrap_functional(F.pad, pad=(2, 3, 2, 2), mode='circular'),
        cpp_options_args='F::PadFuncOptions({2, 3, 2, 2}).mode(torch::kCircular)',
        input_fn=lambda: torch.arange(6, out=torch.DoubleTensor()).reshape([1, 1, 2, 3]),
        reference_fn=lambda i, *_: padding2d_circular(i, (2, 3, 2, 2)),
        skip_double=TEST_WITH_ROCM,
        pickle=False,
    ),
    dict(
        fullname='Padding3331_2dcircular',
        constructor=wrap_functional(F.pad, pad=(3, 3, 3, 1), mode='circular'),
        cpp_options_args='F::PadFuncOptions({3, 3, 3, 1}).mode(torch::kCircular)',
        input_fn=lambda: torch.arange(9, out=torch.DoubleTensor()).reshape([1, 1, 3, 3]),
        reference_fn=lambda i, *_: padding2d_circular(i, (3, 3, 3, 1)),
        skip_double=TEST_WITH_ROCM,
        pickle=False,
    ),
    dict(
        fullname='Padding122112_3dcircular',
        constructor=wrap_functional(F.pad, pad=(1, 2, 2, 1, 1, 2), mode='circular'),
        cpp_options_args='F::PadFuncOptions({1, 2, 2, 1, 1, 2}).mode(torch::kCircular)',
        input_fn=lambda: torch.arange(12, out=torch.DoubleTensor()).reshape([1, 1, 2, 2, 3]),
        reference_fn=lambda i, *_: padding3d_circular(i, (1, 2, 2, 1, 1, 2)),
        skip_double=TEST_WITH_ROCM,
        pickle=False,
    ),
    dict(
        fullname='Padding322112_3dcircular',
        constructor=wrap_functional(F.pad, pad=(3, 2, 2, 1, 1, 2), mode='circular'),
        cpp_options_args='F::PadFuncOptions({3, 2, 2, 1, 1, 2}).mode(torch::kCircular)',
        input_fn=lambda: torch.arange(12, out=torch.DoubleTensor()).reshape([1, 1, 2, 2, 3]),
        reference_fn=lambda i, *_: padding3d_circular(i, (3, 2, 2, 1, 1, 2)),
        skip_double=TEST_WITH_ROCM,
        pickle=False,
    ),
    dict(
        fullname='Padding332122_3dcircular',
        constructor=wrap_functional(F.pad, pad=(3, 3, 2, 1, 2, 2), mode='circular'),
        cpp_options_args='F::PadFuncOptions({3, 3, 2, 1, 2, 2}).mode(torch::kCircular)',
        input_fn=lambda: torch.arange(12, out=torch.DoubleTensor()).reshape([1, 1, 2, 2, 3]),
        reference_fn=lambda i, *_: padding3d_circular(i, (3, 3, 2, 1, 2, 2)),
        skip_double=TEST_WITH_ROCM,
        pickle=False,
    ),
    dict(
        module_name='TransformerEncoderLayer',
        constructor_args=(4, 2, 16, 0.0),
        cpp_constructor_args='''torch::nn::TransformerEncoderLayerOptions(4, 2)
                                .dim_feedforward(16)
                                .dropout(0.0)''',
        input_size=(2, 3, 4),
        desc='relu_activation',
        with_tf32=True,
        tf32_precision=0.1,
        # TODO(#50743): figure out the error
        # RuntimeError: The size of tensor a (6) must match the size of tensor b (4)
        # at non-singleton dimension 2
        check_batched_grad=False,
    ),
    dict(
        module_name='TransformerEncoderLayer',
        constructor_args=(4, 2, 8, 0.0, F.gelu),
        cpp_constructor_args='''torch::nn::TransformerEncoderLayerOptions(4, 2)
                                .dim_feedforward(8)
                                .dropout(0.0)
                                .activation(torch::kGELU)''',
        input_size=(2, 3, 4),
        check_gradgrad=False,
        desc='gelu_activation',
        with_tf32=True,
        tf32_precision=0.05,
    ),
    dict(
        module_name='TransformerDecoderLayer',
        constructor_args=(4, 2, 8, 0.0),
        cpp_constructor_args='''torch::nn::TransformerDecoderLayerOptions(4, 2)
                                .dim_feedforward(8)
                                .dropout(0.0)''',
        input_fn=lambda: (torch.rand(3, 3, 4), torch.rand(2, 3, 4)),
        check_gradgrad=False,
        desc='relu_activation',
        with_tf32=True,
        tf32_precision=0.05,
    ),
    dict(
        module_name='TransformerDecoderLayer',
        constructor_args=(4, 2, 8, 0.0, F.gelu),
        cpp_constructor_args='''torch::nn::TransformerDecoderLayerOptions(4, 2)
                                .dim_feedforward(8)
                                .dropout(0.0)
                                .activation(torch::kGELU)''',
        input_fn=lambda: (torch.rand(3, 3, 4), torch.rand(2, 3, 4)),
        check_gradgrad=False,
        desc='gelu_activation',
        with_tf32=True,
        tf32_precision=0.05,
    ),
    dict(
        module_name='Transformer',
        constructor_args=(4, 2, 2, 2, 8, 0.0, F.relu),
        cpp_constructor_args='''torch::nn::TransformerOptions()
                                .d_model(4)
                                .nhead(2)
                                .num_encoder_layers(2)
                                .num_decoder_layers(2)
                                .dim_feedforward(8)
                                .dropout(0.0)
                                .activation(torch::kReLU)''',
        input_fn=lambda:(torch.rand(3, 3, 4), torch.rand(2, 3, 4), torch.rand(3, 3)),
        check_gradgrad=False,
        desc='multilayer_coder',
        with_tf32=True,
        tf32_precision=0.01,
    ),
    dict(
        module_name='Linear',
        constructor_args=(3, 5),
        cpp_constructor_args='torch::nn::LinearOptions(3, 5)',
        input_fn=lambda: torch.rand(3),
        reference_fn=lambda i, p, _: torch.mm(i.view(1, -1), p[0].t()).view(-1) + p[1],
        desc="no_batch_dim",
        with_tf32=True,
        tf32_precision=0.005,
    ),
]

# add conv padding mode tests:
for padding_mode, cpp_padding_mode in zip(
        ['reflect', 'circular', 'replicate', 'zeros'],
        ['torch::kReflect', 'torch::kCircular', 'torch::kReplicate', 'torch::kZeros']):
    # conv signature:
    #     in_channels, out_channels, kernel_size, stride=1,
    #     padding=0, dilation=1, groups=1,
    #     bias=True, padding_mode='zeros'
    for d in (1, 2, 3):
        if d == 3 and padding_mode == 'reflect':
            # FIXME: remove after implementing reflection pad 3d
            #        https://github.com/pytorch/pytorch/issues/27655
            continue
        padding = tuple(range(1, d + 1))
        cpp_padding = '{' + ', '.join(map(str, padding)) + '}'
        input_size = (2, 2) + (4,) * d
        output_size = (2, 3) + tuple(p + 1 for p in padding)  # simplified from `(4 + 2 * p - 3) // 2 + 1`
        new_module_tests.append(
            dict(
                module_name='Conv{}d'.format(d),
                constructor_args=(2, 3, 3, 2, padding, 1, 1, True, padding_mode),
                cpp_constructor_args='''torch::nn::Conv{}dOptions(2, 3, 3)
                                        .stride(2)
                                        .padding({})
                                        .dilation(1)
                                        .groups(1)
                                        .bias(true)
                                        .padding_mode({})'''.format(d, cpp_padding, cpp_padding_mode),
                input_size=input_size,
                output_size=output_size,
                cudnn=True,
                desc='{}_stride2_pad2'.format(padding_mode),
                with_tf32=True,
                tf32_precision=0.05
            ),
        )

# Check that non linear activations work with no batch dimensions
non_linear_activations_no_batch = [
    'ELU', 'Hardshrink', 'Hardsigmoid', 'Hardtanh', 'Hardswish', 'LeakyReLU',
    'LogSigmoid', 'PReLU', 'ReLU', 'ReLU6', 'RReLU', 'SELU', 'CELU', 'GELU',
    'Sigmoid', 'SiLU', 'Mish', 'Softplus', 'Softshrink', 'Softsign', 'Tanh',
    'Tanhshrink', 'Threshold'
]
non_linear_activations_extra_info: Dict[str, dict] = {
    'CELU': {'constructor_args': (2.,)},
    'Threshold': {'constructor_args': (2., 1.)},
    'Hardsigmoid': {'check_gradgrad': False, 'check_jit': False},
    'Hardswish': {'check_gradgrad': False, 'check_jit': False},
    # For RRelu, test that compare CPU and GPU results fail because RNG
    # is different between CPU and GPU
    'RReLU': {'test_cuda': False},
}
for non_linear_activation in non_linear_activations_no_batch:
    activation_test_info = dict(
        module_name=non_linear_activation,
        input_size=(3,),
        reference_fn=single_batch_reference_fn,
        desc='no_batch_dim',
        test_cpp_api_parity=False,
    )
    extra_info = non_linear_activations_extra_info.get(non_linear_activation, {})
    activation_test_info.update(extra_info)
    new_module_tests.append(activation_test_info)


def kldivloss_reference(input, target, reduction='mean'):
    safe_target = target * (target > 0).type_as(target)
    safe_target_log = (safe_target + (target <= 0).type_as(target)).log()
    result = safe_target * (safe_target_log - input)
    if reduction == 'mean':
        return result.mean()
    elif reduction == 'sum':
        return result.sum()
    elif reduction == 'batchmean' and result.dim() != 0:
        return result.sum() / result.size(0)
    return result

def kldivloss_log_target_reference(input, target, reduction='mean'):
    result = torch.exp(target) * (target - input)
    if reduction == 'mean':
        return result.mean()
    elif reduction == 'sum':
        return result.sum()
    elif reduction == 'batchmean' and result.dim() != 0:
        return result.sum() / result.size(0)
    return result


def nlllossNd_reference(input, target, weight=None, ignore_index=-100,
                        reduction='mean'):
    assert input.dim() >= 3
    N = input.size(0)
    C = input.size(1)
    out_size = (N,) + input.size()[2:]
    output = torch.zeros(out_size).type_as(input)

    if weight is None:
        weight = torch.ones(C).type_as(input)
    total_weight = 0
    for tup in product(*[range(size) for size in out_size]):
        t_nx = target[tup]
        norm = 0. if ignore_index == t_nx else weight[t_nx].item()
        input_index = list(tup)
        input_index.insert(1, t_nx)
        output[tup] = -input[tuple(input_index)] * norm
        total_weight += norm

    if reduction == 'mean':
        return output.sum() / total_weight
    elif reduction == 'sum':
        return output.sum()
    return output


def cross_entropy_loss_prob_target_reference(input, target, weight=None, reduction='mean'):
    assert input.dim() >= 2

    input = torch.log_softmax(input, 1)
    C = input.size(1)
    if weight is None:
        weight = torch.ones(C).type_as(input)
    weight = weight.view(1, C, *(1 for _ in input.shape[2:]))

    output = -(input * target * weight).sum(dim=1)
    if reduction == 'mean':
        return output.mean()
    elif reduction == 'sum':
        return output.sum()
    return output


def cross_entropy_loss_reference(input, target, weight=None, ignore_index=-100, reduction='mean'):
    if input.shape == target.shape:
        return cross_entropy_loss_prob_target_reference(
            input,
            target,
            weight=weight,
            reduction=reduction)
    else:
        return nlllossNd_reference(
            torch.log_softmax(input, 1),
            target,
            weight,
            ignore_index=ignore_index,
            reduction=reduction)


def nllloss_reference(input, target, weight=None, ignore_index=-100,
                      reduction='mean'):

    def nll_loss_helper(input, target, weight, ignore_index):
        if target == ignore_index:
            return (0, 0)
        norm = 1 if weight is None else weight[target]
        result = -input[target] * norm
        return (result, norm)

    losses_and_weights = [nll_loss_helper(i, t, weight, ignore_index)
                          for i, t in zip(input, target)]
    losses, weights = zip(*losses_and_weights)
    losses_tensor = input.new_tensor(losses)
    if reduction == 'mean':
        return sum(losses_tensor) / sum(weights)
    elif reduction == 'sum':
        return sum(losses_tensor)
    else:
        return losses_tensor


def smoothl1loss_reference(input, target, reduction='mean', beta=1.0):
    abs_diff = (input - target).abs()
    ge_beta_mask = (abs_diff >= beta).type_as(abs_diff)
    lt_beta_mask = (abs_diff < beta).type_as(abs_diff)
    # when beta <= 0 we should just use l1_loss
    if beta == 0:
        output = abs_diff
    else:
        output = ge_beta_mask * (abs_diff - 0.5 * beta) + lt_beta_mask * 0.5 * (abs_diff ** 2) / beta
    if reduction == 'mean':
        return output.mean()
    elif reduction == 'sum':
        return output.sum()
    return output


def huberloss_reference(input, target, reduction='mean', delta=1.0):
    abs_diff = (input - target).abs()
    ge_delta_mask = (abs_diff >= delta)
    lt_delta_mask = (abs_diff < delta)
    output = ge_delta_mask * delta * (abs_diff - 0.5 * delta) + lt_delta_mask * 0.5 * (abs_diff ** 2)
    if reduction == 'mean':
        return output.mean()
    elif reduction == 'sum':
        return output.sum()
    return output


def _multilabelmarginloss_reference(input, target):
    targets = []
    for target_index in target:
        if target_index < 0:
            break
        targets.append(target_index)

    sum = 0
    for target_index in targets:
        for i in range(0, len(input)):
            if i not in targets:
                sum += max(0, 1 - input[target_index] + input[i])

    return sum


def multilabelmarginloss_reference(input, target, reduction='mean'):
    # make everything 2-dimensional
    input_dim = input.dim()
    if input.dim() < 2:
        assert target.dim() < 2
        input = input.unsqueeze(0) if input.dim() == 1 else input.unsqueeze(0).unsqueeze(0)
        target = target.unsqueeze(0) if target.dim() == 1 else target.unsqueeze(0).unsqueeze(0)

    n = input.size(0)
    dim = input.size(1)
    output = input.new(n).zero_()
    for i in range(0, n):
        output[i] = _multilabelmarginloss_reference(input[i], target[i])

    if reduction == 'mean':
        return output.mean() / dim
    elif reduction == 'sum':
        return output.sum() / dim
    elif input_dim < 2:
        # we know we have (1, C) X (1, C) -> (1,), so squeeze will get us
        # back to correct dimensionality
        return output.squeeze() / dim
    else:
        return output / dim


def hingeembeddingloss_reference(input, target, margin=1.0, reduction='mean'):
    margin_clamp = (margin - input).clamp(min=0).type_as(input)
    output = torch.where(target == 1, input, margin_clamp)

    if reduction == 'mean':
        return output.mean()
    elif reduction == 'sum':
        return output.sum()
    return output


def softmarginloss_reference(input, target, reduction='mean'):
    output = (1 + (-input * target).exp()).log()

    if reduction == 'mean':
        return output.mean()
    elif reduction == 'sum':
        return output.sum()
    return output


def _multimarginloss_reference(input, target_idx, p, margin, weight):
    if weight is None:
        weight = input.new(len(input)).fill_(1)

    output = 0
    for i in range(0, len(input)):
        if i != target_idx:
            output += max(0, weight[target_idx] * (margin - input[target_idx] + input[i]) ** p)
    return output


def multimarginloss_reference(input, target, p=1, margin=1, weight=None, reduction='mean'):
    if input.dim() < 2:
        input = input.unsqueeze(0) if input.dim() == 1 else input.unsqueeze(0).unsqueeze(0)

    target_dim = target.dim()
    if target.dim() == 0:
        target = target.unsqueeze(0)

    n = input.size(0)
    dim = input.size(1)
    output = input.new(n)
    for x in range(0, n):
        output[x] = _multimarginloss_reference(input[x], target[x], p, margin, weight)

    if reduction == 'mean':
        return output.mean() / dim
    elif reduction == 'sum':
        return output.sum() / dim
    elif target_dim == 0:
        return output.squeeze(0) / dim
    return output / dim


def cosineembeddingloss_reference(input1, input2, target, margin=0, reduction='mean'):
    def _cos(a, b):
        cos = a.new(a.size(0))
        for i in range(0, a.size(0)):
            cos[i] = (a[i] * b[i]).sum() / ((((a[i] * a[i]).sum() + 1e-12) * ((b[i] * b[i]).sum() + 1e-12)) ** 0.5)
        return cos

    output = torch.where(target == 1, 1 - _cos(input1, input2), (_cos(input1, input2) - margin).clamp(min=0))

    if reduction == 'mean':
        return output.mean()
    elif reduction == 'sum':
        return output.sum()
    return output


def tripletmarginloss_reference(anchor, positive, negative, margin=1.0, p=2, eps=1e-6, swap=False,
                                reduction='mean'):
    d_p = torch.pairwise_distance(anchor, positive, p, eps)
    d_n = torch.pairwise_distance(anchor, negative, p, eps)
    if swap:
        d_s = torch.pairwise_distance(positive, negative, p, eps)
        d_n = torch.min(d_n, d_s)

    output = torch.clamp(margin + d_p - d_n, min=0.0)
    if reduction == 'mean':
        return output.mean()
    elif reduction == 'sum':
        return output.sum()
    return output


def marginrankingloss_reference(input1, input2, target, margin=0, reduction='mean'):
    output = (-target * (input1 - input2) + margin).clamp(min=0)
    if reduction == 'mean':
        return output.mean()
    elif reduction == 'sum':
        return output.sum()
    return output


# this directly follows Graves et al's paper, in contrast to the production implementation, it does not use log-space
def ctcloss_reference(log_probs, targets, input_lengths, target_lengths, blank=0, reduction='mean'):
    input_lengths = torch.as_tensor(input_lengths, dtype=torch.long)
    target_lengths = torch.as_tensor(target_lengths, dtype=torch.long)
    dt = log_probs.dtype
    log_probs = log_probs.double()  # we need the accuracy as we are not in logspace
    targets = targets.long()
    cum_target_lengths = target_lengths.cumsum(0)
    losses = []
    for i in range(log_probs.size(1)):
        input_length = input_lengths[i].item()
        target_length = target_lengths[i].item()
        cum_target_length = cum_target_lengths[i].item()
        targets_prime = targets.new_full((2 * target_length + 1,), blank)
        if targets.dim() == 2:
            targets_prime[1::2] = targets[i, :target_length]
        else:
            targets_prime[1::2] = targets[cum_target_length - target_length:cum_target_length]
        probs = log_probs[:input_length, i].exp()
        alpha = log_probs.new_zeros((target_length * 2 + 1,))
        alpha[0] = probs[0, blank]
        alpha[1] = probs[0, targets_prime[1]]
        mask_third = (targets_prime[:-2] != targets_prime[2:])
        for t in range(1, input_length):
            alpha_next = alpha.clone()
            alpha_next[1:] += alpha[:-1]
            alpha_next[2:] += torch.where(mask_third, alpha[:-2], alpha.new_zeros(1))
            alpha = probs[t, targets_prime] * alpha_next
        losses.append(-alpha[-2:].sum().log()[None])
    output = torch.cat(losses, 0)
    if reduction == 'mean':
        return (output / target_lengths.to(dtype=output.dtype, device=output.device)).mean()
    elif reduction == 'sum':
        return output.sum()
    output = output.to(dt)
    return output


def padding1d_circular(input, pad):
    r""" input:
            [[[0., 1., 2.],
              [3., 4., 5.]]]
          pad: (1, 2)
          output:
            [[[2., 0., 1., 2., 0., 1.],
              [5., 3., 4., 5., 3., 4.]]]
    """
    return torch.cat([input[:, :, -pad[0]:], input,
                      input[:, :, 0:pad[1]]], dim=2)


def padding2d_circular(input, pad):
    r"""input:
             [[[[0., 1., 2],
                [3., 4., 5.]]]]
            pad: (1, 2, 2, 1)
    output:
        [[[[2., 0., 1., 2., 0., 1.],
           [5., 3., 4., 5., 3., 4.],
           [2., 0., 1., 2., 0., 1.],
           [5., 3., 4., 5., 3., 4.],
           [2., 0., 1., 2., 0., 1.]]]]
    """
    input = torch.cat([input[:, :, -pad[2]:], input, input[:, :, 0:pad[3]]], dim=2)
    return torch.cat([input[:, :, :, -pad[0]:], input, input[:, :, :, 0:pad[1]]], dim=3)


def padding3d_circular(input, pad):
    r"""input:
            [[[[[ 0.,  1.,  2.],
                [ 3.,  4.,  5.]],
               [[ 6.,  7.,  8.],
                [ 9., 10., 11.]]]]]
        pad: (1, 2, 2, 1, 1, 2)
        output: [[[[[ 8.,  6.,  7.,  8.,  6.,  7.],
               [11.,  9., 10., 11.,  9., 10.],
               [ 8.,  6.,  7.,  8.,  6.,  7.],
               [11.,  9., 10., 11.,  9., 10.],
               [ 8.,  6.,  7.,  8.,  6.,  7.]],

              [[ 2.,  0.,  1.,  2.,  0.,  1.],
               [ 5.,  3.,  4.,  5.,  3.,  4.],
               [ 2.,  0.,  1.,  2.,  0.,  1.],
               [ 5.,  3.,  4.,  5.,  3.,  4.],
               [ 2.,  0.,  1.,  2.,  0.,  1.]],

              [[ 8.,  6.,  7.,  8.,  6.,  7.],
               [11.,  9., 10., 11.,  9., 10.],
               [ 8.,  6.,  7.,  8.,  6.,  7.],
               [11.,  9., 10., 11.,  9., 10.],
               [ 8.,  6.,  7.,  8.,  6.,  7.]],

              [[ 2.,  0.,  1.,  2.,  0.,  1.],
               [ 5.,  3.,  4.,  5.,  3.,  4.],
               [ 2.,  0.,  1.,  2.,  0.,  1.],
               [ 5.,  3.,  4.,  5.,  3.,  4.],
               [ 2.,  0.,  1.,  2.,  0.,  1.]],

              [[ 8.,  6.,  7.,  8.,  6.,  7.],
               [11.,  9., 10., 11.,  9., 10.],
               [ 8.,  6.,  7.,  8.,  6.,  7.],
               [11.,  9., 10., 11.,  9., 10.],
               [ 8.,  6.,  7.,  8.,  6.,  7.]]]]]
    """
    input = torch.cat([input[:, :, -pad[4]:], input, input[:, :, 0:pad[5]]], dim=2)
    input = torch.cat([input[:, :, :, -pad[2]:], input, input[:, :, :, 0:pad[3]]], dim=3)
    return torch.cat([input[:, :, :, :, -pad[0]:], input, input[:, :, :, :, 0:pad[1]]], dim=4)


loss_reference_fns: Dict['str', Callable] = {
    'KLDivLoss': kldivloss_reference,
    'KLDivLoss_log_target': kldivloss_log_target_reference,
    'NLLLoss': nllloss_reference,
    'NLLLossNd': nlllossNd_reference,
    'SmoothL1Loss': smoothl1loss_reference,
    'HuberLoss': huberloss_reference,
    'MultiLabelMarginLoss': multilabelmarginloss_reference,
    'HingeEmbeddingLoss': hingeembeddingloss_reference,
    'SoftMarginLoss': softmarginloss_reference,
    'MultiMarginLoss': multimarginloss_reference,
    'CosineEmbeddingLoss': cosineembeddingloss_reference,
    'TripletMarginLoss': tripletmarginloss_reference,
    'MarginRankingLoss': marginrankingloss_reference,
    'CTCLoss': ctcloss_reference,
    'CrossEntropyLoss': cross_entropy_loss_reference
}


criterion_tests = [
    dict(
        module_name='L1Loss',
        input_size=(2, 3, 4),
        target_fn=lambda: torch.randn((2, 3, 4), requires_grad=True),
        reference_fn=lambda i, t, _: 1. / i.numel() *
        sum((a - b).abs().sum() for a, b in zip(i, t)),
        check_complex=True,
    ),
    dict(
        module_name='NLLLoss',
        input_fn=lambda: torch.rand(15, 10).log(),
        target_fn=lambda: torch.empty(15).uniform_().mul(10).floor().long(),
        reference_fn=lambda i, t, m:
            nllloss_reference(i, t, reduction=get_reduction(m)),
        check_sum_reduction=True,
        check_bfloat16=True,
    ),
    dict(
        module_name='NLLLoss',
        constructor_args=(None, None, 2),
        cpp_constructor_args='torch::nn::NLLLossOptions().weight({}).ignore_index(2)',
        input_fn=lambda: torch.rand(15, 10).log(),
        target_fn=lambda: torch.empty(15).uniform_().mul(10).floor().long(),
        reference_fn=lambda i, t, _: nllloss_reference(i, t, ignore_index=2),
        desc='ignore_index',
        check_bfloat16=True,
    ),
    dict(
        module_name='NLLLoss',
        constructor_args_fn=lambda: (torch.rand(10),),
        cpp_constructor_args='torch::nn::NLLLossOptions().weight(torch::rand(10))',
        input_fn=lambda: torch.rand(15, 10).add(1e-2).log(),
        target_fn=lambda: torch.empty(15).uniform_().mul(10).floor().long(),
        reference_fn=lambda i, t, m:
            nllloss_reference(i, t, weight=get_weight(m)),
        desc='weights',
        check_bfloat16=True,
    ),
    dict(
        module_name='NLLLoss',
        constructor_args_fn=lambda: (torch.rand(10), None, 2),
        cpp_constructor_args='torch::nn::NLLLossOptions().weight(torch::rand(10)).ignore_index(2)',
        input_fn=lambda: torch.rand(15, 10).add(1e-2).log(),
        target_fn=lambda: torch.empty(15).uniform_().mul(10).floor().long(),
        reference_fn=lambda i, t, m:
            nllloss_reference(i, t, weight=get_weight(m), ignore_index=2),
        desc='weights_ignore_index',
        check_bfloat16=True,
    ),
    dict(
        module_name='NLLLoss',
        constructor_args_fn=lambda: (torch.rand(10), None, -1),
        cpp_constructor_args='torch::nn::NLLLossOptions().weight(torch::rand(10)).ignore_index(-1)',
        input_fn=lambda: torch.rand(15, 10).add(1e-2).log(),
        target_fn=lambda: torch.empty(15).uniform_().mul(10 + 1).floor().long() - 1,
        reference_fn=lambda i, t, m:
            nllloss_reference(i, t, weight=get_weight(m), ignore_index=-1),
        desc='weights_ignore_index_neg',
        check_bfloat16=True,
    ),
    dict(
        module_name='KLDivLoss',
        input_fn=lambda: torch.rand(10, 10).log(),
        target_fn=lambda: torch.rand(10, 10),
        reference_fn=lambda i, t, m:
            kldivloss_reference(i, t, get_reduction(m)),
        check_sum_reduction=True,
    ),
    dict(
        module_name='KLDivLoss',
        input_fn=lambda: torch.rand(10, 10).log(),
        target_fn=lambda: torch.rand(10, 10),
        reference_fn=lambda i, t, m:
            kldivloss_log_target_reference(i, t.log(), get_reduction(m)),
        check_sum_reduction=True,
        desc='log_target',
    ),
    dict(
        module_name='MSELoss',
        input_size=(2, 3, 4, 5),
        target_fn=lambda: torch.randn((2, 3, 4, 5), requires_grad=True),
        reference_fn=lambda i, t, m: ((i - t).abs().pow(2).sum() / (i.numel()
                                      if get_reduction(m) == 'mean' else 1)),
        check_sum_reduction=True,
    ),
    dict(
        module_name='BCELoss',
        input_fn=lambda: torch.rand(15, 10).clamp_(1e-2, 1 - 1e-2),
        target_fn=lambda: torch.randn(15, 10).gt(0).double(),
        reference_fn=lambda i, t, m: -(t * i.log() + (1 - t) * (1 - i).log()).sum() /
            (i.numel() if get_reduction(m) else 1),
        check_bfloat16=True,
    ),
    dict(
        module_name='BCELoss',
        constructor_args_fn=lambda: (torch.rand(10),),
        cpp_constructor_args='torch::nn::BCELossOptions().weight(torch::rand(10))',
        input_fn=lambda: torch.rand(15, 10).clamp_(1e-2, 1 - 1e-2),
        target_fn=lambda: torch.randn(15, 10).gt(0).double(),
        reference_fn=lambda i, t, m: -((t * i.log() + (1 - t) * (1 - i).log()) * get_weight(m)).sum() /
            (i.numel() if get_reduction(m) else 1),
        desc='weights',
        check_bfloat16=True,
    ),
    dict(
        module_name='CrossEntropyLoss',
        input_size=(15, 10),
        target_fn=lambda: torch.empty(15).uniform_().mul(10).floor().long(),
    ),
    dict(
        module_name='CrossEntropyLoss',
        constructor_args_fn=lambda: (torch.rand(10),),
        cpp_constructor_args='torch::nn::CrossEntropyLossOptions().weight(torch::rand(10))',
        input_size=(15, 10),
        target_fn=lambda: torch.empty(15).uniform_().mul(10).floor().long(),
        desc='weights',
    ),
    dict(
        module_name='HingeEmbeddingLoss',
        input_size=(10,),
        target_fn=lambda: torch.randn(10).gt(0).double().mul_(2).sub(1),
        reference_fn=lambda i, t, m:
            hingeembeddingloss_reference(i, t, reduction=get_reduction(m)),
        check_sum_reduction=True,
    ),
    dict(
        module_name='HingeEmbeddingLoss',
        constructor_args=(0.5,),
        cpp_constructor_args='torch::nn::HingeEmbeddingLossOptions().margin(0.5)',
        input_size=(10,),
        target_fn=lambda: torch.randn(10).gt(0).double().mul_(2).sub(1),
        reference_fn=lambda i, t, m:
            hingeembeddingloss_reference(i, t, margin=0.5, reduction=get_reduction(m)),
        desc='margin',
        check_sum_reduction=True,
    ),
    dict(
        module_name='MultiLabelMarginLoss',
        input_size=(10,),
        target_fn=lambda: torch.rand(10).mul(10).floor().long(),
        reference_fn=lambda i, t, m:
            multilabelmarginloss_reference(i, t, reduction=get_reduction(m)),
        desc="1d",
        check_sum_reduction=True,
        check_gradgrad=False,
        check_bfloat16=True,
    ),
    dict(
        module_name='MultiLabelMarginLoss',
        input_size=(5, 10),
        target_fn=lambda: torch.rand(5, 10).mul(10).floor().long(),
        reference_fn=lambda i, t, m:
            multilabelmarginloss_reference(i, t, reduction=get_reduction(m)),
        check_sum_reduction=True,
        check_gradgrad=False,
        check_bfloat16=True,
    ),
    dict(
        module_name='MultiLabelSoftMarginLoss',
        input_size=(5, 10),
        target_fn=lambda: torch.rand(5, 10).mul(2).floor(),
        reference_fn=lambda i, t, m: -(t * i.sigmoid().log() + (1 - t) * (-i).sigmoid().log()).sum() / i.numel(),
        check_gradgrad=False,
    ),
    dict(
        module_name='MultiMarginLoss',
        input_size=(5, 10),
        target_fn=lambda: torch.rand(5).mul(8).floor().long(),
        reference_fn=lambda i, t, m:
            multimarginloss_reference(i, t, reduction=get_reduction(m)),
        check_sum_reduction=True,
        check_gradgrad=False,
    ),
    dict(
        module_name='MultiMarginLoss',
        input_size=(10,),
        target_fn=lambda: torch.rand(1).mul(8).floor().long(),
        reference_fn=lambda i, t, m:
            multimarginloss_reference(i, t, reduction=get_reduction(m)),
        desc='1d',
        check_sum_reduction=True,
        check_gradgrad=False,
    ),
    dict(
        module_name='MultiMarginLoss',
        constructor_args=(2,),
        cpp_constructor_args='torch::nn::MultiMarginLossOptions().p(2)',
        input_fn=lambda: torch.rand(5, 10).clamp_(1e-2, 1 - 1e-2),
        target_fn=lambda: torch.rand(5).mul(8).floor().long(),
        reference_fn=lambda i, t, m:
            multimarginloss_reference(i, t, p=2, reduction=get_reduction(m)),
        desc='p',
        check_sum_reduction=True,
        check_gradgrad=False,
    ),
    dict(
        module_name='MultiMarginLoss',
        constructor_args=(1, 0.5),
        cpp_constructor_args='torch::nn::MultiMarginLossOptions().p(1).margin(0.5)',
        legacy_constructor_args=(1, None, 0.5),
        input_size=(5, 10),
        target_fn=lambda: torch.rand(5).mul(8).floor().long(),
        reference_fn=lambda i, t, m:
            multimarginloss_reference(i, t, margin=0.5, reduction=get_reduction(m)),
        desc='margin',
        check_sum_reduction=True,
        check_gradgrad=False,
    ),
    dict(
        module_name='MultiMarginLoss',
        constructor_args=(1, 1., torch.rand(10).double()),
        cpp_constructor_args='torch::nn::MultiMarginLossOptions().p(1).margin(1.).weight(torch::rand(10))',
        legacy_constructor_args=(1, torch.rand(10).double()),
        input_size=(5, 10),
        target_fn=lambda: torch.rand(5).mul(8).floor().long(),
        reference_fn=lambda i, t, m:
            multimarginloss_reference(i, t, weight=get_weight(m), reduction=get_reduction(m)),
        desc='weights',
        check_sum_reduction=True,
        check_gradgrad=False,
    ),
    dict(
        module_name='SmoothL1Loss',
        input_size=(5, 10),
        target_fn=lambda: torch.randn((5, 10), requires_grad=True),
        check_sum_reduction=True,
        reference_fn=lambda i, t, m, b=1.0:
            smoothl1loss_reference(i, t, reduction=get_reduction(m), beta=b),
    ),
    dict(
        module_name='HuberLoss',
        input_size=(5, 10),
        target_fn=lambda: torch.randn((5, 10), requires_grad=True),
        check_sum_reduction=True,
        check_half=True,
        check_bfloat16=True,
        reference_fn=lambda i, t, m:
            huberloss_reference(i, t, reduction=get_reduction(m)),
    ),
    dict(
        module_name='SoftMarginLoss',
        input_size=(5, 5),
        target_fn=lambda: torch.randn(5, 5).sign(),
        reference_fn=lambda i, t, m:
            softmarginloss_reference(i, t, reduction=get_reduction(m)),
        check_sum_reduction=True,
    ),
    dict(
        module_name='CosineEmbeddingLoss',
        input_fn=lambda: (torch.rand(15, 10), torch.rand(15, 10)),
        target_fn=lambda: torch.randn(15).sign(),
        reference_fn=lambda i, t, m:
            cosineembeddingloss_reference(i[0], i[1], t, reduction=get_reduction(m)),
        check_sum_reduction=True,
    ),
    dict(
        module_name='CosineEmbeddingLoss',
        constructor_args=(0.7,),
        cpp_constructor_args='torch::nn::CosineEmbeddingLossOptions().margin(0.7)',
        input_fn=lambda: (torch.rand(15, 10), torch.rand(15, 10)),
        target_fn=lambda: torch.randn(15).sign(),
        reference_fn=lambda i, t, m:
            cosineembeddingloss_reference(i[0], i[1], t, margin=0.7, reduction=get_reduction(m)),
        desc='margin',
        check_sum_reduction=True,
    ),
    dict(
        module_name='MarginRankingLoss',
        input_fn=lambda: (torch.randn(50).mul(10), torch.randn(50).mul(10)),
        target_fn=lambda: torch.randn(50).sign(),
        reference_fn=lambda i, t, m:
            marginrankingloss_reference(i[0], i[1], t, reduction=get_reduction(m)),
        check_sum_reduction=True,
    ),
    dict(
        module_name='MarginRankingLoss',
        constructor_args=(0.5,),
        cpp_constructor_args='torch::nn::MarginRankingLossOptions().margin(0.5)',
        input_fn=lambda: (torch.randn(50).mul(10), torch.randn(50).mul(10)),
        target_fn=lambda: torch.randn(50).sign(),
        reference_fn=lambda i, t, m:
            marginrankingloss_reference(i[0], i[1], t, margin=0.5, reduction=get_reduction(m)),
        desc='margin',
        check_sum_reduction=True,
    ),
    dict(
        module_name='BCEWithLogitsLoss',
        input_fn=lambda: torch.rand(15, 10).clamp_(1e-2, 1 - 1e-2),
        target_fn=lambda: torch.randn(15, 10).gt(0).double(),
    ),
    dict(
        module_name='BCEWithLogitsLoss',
        constructor_args=(torch.rand(10),),
        cpp_constructor_args='torch::nn::BCEWithLogitsLossOptions().weight(torch::rand(10))',
        input_fn=lambda: torch.rand(15, 10).clamp_(1e-2, 1 - 1e-2),
        target_fn=lambda: torch.randn(15, 10).gt(0).double(),
        desc='weights',
    ),
    dict(
        module_name='BCEWithLogitsLoss',
        constructor_args=(torch.rand(()),),
        cpp_constructor_args='torch::nn::BCEWithLogitsLossOptions().weight(torch::rand({}))',
        input_fn=lambda: torch.rand(()).clamp_(1e-2, 1 - 1e-2),
        target_fn=lambda: torch.randn(()).gt(0).double(),
        desc='scalar_weights'
    ),
    dict(
        module_name='NLLLoss',
        input_size=(2, 3, 5, 5),
        target_fn=lambda: torch.rand(2, 5, 5).mul(3).floor().long(),
        reference_fn=lambda i, t, m:
            loss_reference_fns['NLLLossNd'](i, t, reduction=get_reduction(m)),
        check_sum_reduction=True,
        desc='2d',
        check_bfloat16=True,
    ),
    dict(
        module_name='NLLLoss',
        constructor_args_fn=lambda: (torch.rand(3),),
        cpp_constructor_args='torch::nn::NLLLossOptions().weight(torch::rand(3))',
        input_size=(2, 3, 5, 5),
        target=torch.rand(2, 5, 5).mul(3).floor().long(),
        reference_fn=lambda i, t, m:
            loss_reference_fns['NLLLossNd'](i, t, weight=get_weight(m)),
        desc='2d_weights',
        check_bfloat16=True,
    ),
    dict(
        module_name='NLLLoss',
        constructor_args=(None, None, 1),
        cpp_constructor_args='torch::nn::NLLLossOptions().weight({}).ignore_index(1)',
        input_size=(2, 3, 5, 5),
        target_fn=lambda: torch.rand(2, 5, 5).mul(3).floor().long(),
        reference_fn=lambda i, t, m:
            loss_reference_fns['NLLLossNd'](i, t, ignore_index=1),
        desc='2d_ignore_index',
        check_bfloat16=True,
    ),
    dict(
        module_name='NLLLoss',
        input_size=(2, 3, 5, 5, 2, 2),
        target_fn=lambda: torch.rand(2, 5, 5, 2, 2).mul(3).floor().long(),
        reference_fn=lambda i, t, m:
            loss_reference_fns['NLLLossNd'](i, t, reduction=get_reduction(m)),
        check_sum_reduction=True,
        desc='higher_dim',
        check_bfloat16=True,
    ),
    dict(
        module_name='NLLLoss',
        input_size=(2, 3, 5),
        target_fn=lambda: torch.rand(2, 5).mul(3).floor().long(),
        reference_fn=lambda i, t, m:
            loss_reference_fns['NLLLossNd'](i, t, reduction=get_reduction(m)),
        check_sum_reduction=True,
        desc='dim_is_3',
        check_bfloat16=True,
    ),
    dict(
        module_name='CrossEntropyLoss',
        input_size=(2, 3, 5, 5),
        target_fn=lambda: torch.rand(2, 5, 5).mul(3).floor().long(),
        reference_fn=lambda i, t, m:
            loss_reference_fns['CrossEntropyLoss'](i, t, reduction=get_reduction(m)),
        check_sum_reduction=True,
        desc='2d',
        check_bfloat16=False,
    ),
    dict(
        module_name='CrossEntropyLoss',
        constructor_args_fn=lambda: (torch.rand(3),),
        cpp_constructor_args='torch::nn::CrossEntropyLossOptions().weight(torch::rand(3))',
        input_size=(2, 3, 5, 5),
        target=torch.rand(2, 5, 5).mul(3).floor().long(),
        reference_fn=lambda i, t, m:
            loss_reference_fns['CrossEntropyLoss'](i, t, weight=get_weight(m)),
        desc='2d_weights',
        check_bfloat16=False,
    ),
    dict(
        module_name='CrossEntropyLoss',
        constructor_args=(None, None, 1),
        cpp_constructor_args='torch::nn::CrossEntropyLossOptions().weight({}).ignore_index(1)',
        input_size=(2, 3, 5, 5),
        target_fn=lambda: torch.rand(2, 5, 5).mul(3).floor().long(),
        reference_fn=lambda i, t, m:
            loss_reference_fns['CrossEntropyLoss'](i, t, ignore_index=1),
        desc='2d_ignore_index',
        check_bfloat16=False,
    ),
    dict(
        module_name='CrossEntropyLoss',
        input_size=(2, 3, 5, 5, 2, 2),
        target_fn=lambda: torch.rand(2, 5, 5, 2, 2).mul(3).floor().long(),
        reference_fn=lambda i, t, m:
            loss_reference_fns['CrossEntropyLoss'](i, t, reduction=get_reduction(m)),
        check_sum_reduction=True,
        desc='higher_dim',
        check_bfloat16=False,
    ),
    dict(
        module_name='CrossEntropyLoss',
        input_size=(2, 3, 5),
        target_fn=lambda: torch.rand(2, 5).mul(3).floor().long(),
        reference_fn=lambda i, t, m:
            loss_reference_fns['CrossEntropyLoss'](i, t, reduction=get_reduction(m)),
        check_sum_reduction=True,
        desc='dim_is_3',
        check_bfloat16=False,
    ),
    dict(
        module_name='CrossEntropyLoss',
        input_size=(5, 3),
        target_fn=lambda: torch.rand(5, 3).softmax(dim=1),
        reference_fn=lambda i, t, m:
            loss_reference_fns['CrossEntropyLoss'](i, t, reduction=get_reduction(m)),
        check_sum_reduction=True,
        desc='2d_prob_target',
        check_bfloat16=False,
    ),
    dict(
        module_name='CrossEntropyLoss',
        input_size=(5, 3, 4),
        target_fn=lambda: torch.rand(5, 3, 4).softmax(dim=1),
        reference_fn=lambda i, t, m:
            loss_reference_fns['CrossEntropyLoss'](i, t, reduction=get_reduction(m)),
        check_sum_reduction=True,
        desc='3d_prob_target',
        check_bfloat16=False,
    ),
    dict(
        module_name='CrossEntropyLoss',
        input_size=(5, 3, 4, 2),
        target_fn=lambda: torch.rand(5, 3, 4, 2).softmax(dim=1),
        reference_fn=lambda i, t, m:
            loss_reference_fns['CrossEntropyLoss'](i, t, reduction=get_reduction(m)),
        check_sum_reduction=True,
        desc='4d_prob_target',
        check_bfloat16=False,
    ),
    dict(
        module_name='CrossEntropyLoss',
        constructor_args_fn=lambda: (torch.rand(3),),
        cpp_constructor_args='torch::nn::CrossEntropyLossOptions().weight(torch::rand(3))',
        input_size=(5, 3),
        target_fn=lambda: torch.rand(5, 3).softmax(dim=1),
        reference_fn=lambda i, t, m:
            loss_reference_fns['CrossEntropyLoss'](i, t, reduction=get_reduction(m), weight=get_weight(m)),
        check_sum_reduction=True,
        desc='2d_prob_target_weights',
        check_bfloat16=False,
    ),
    dict(
        module_name='CrossEntropyLoss',
        constructor_args_fn=lambda: (torch.rand(3),),
        cpp_constructor_args='torch::nn::CrossEntropyLossOptions().weight(torch::rand(3))',
        input_size=(5, 3, 4),
        target_fn=lambda: torch.rand(5, 3, 4).softmax(dim=1),
        reference_fn=lambda i, t, m:
            loss_reference_fns['CrossEntropyLoss'](i, t, reduction=get_reduction(m), weight=get_weight(m)),
        check_sum_reduction=True,
        desc='3d_prob_target_weights',
        check_bfloat16=False,
    ),
    dict(
        module_name='CrossEntropyLoss',
        constructor_args_fn=lambda: (torch.rand(3),),
        cpp_constructor_args='torch::nn::CrossEntropyLossOptions().weight(torch::rand(3))',
        input_size=(5, 3, 4, 2),
        target_fn=lambda: torch.rand(5, 3, 4, 2).softmax(dim=1),
        reference_fn=lambda i, t, m:
            loss_reference_fns['CrossEntropyLoss'](i, t, reduction=get_reduction(m), weight=get_weight(m)),
        check_sum_reduction=True,
        desc='4d_prob_target_weights',
        check_bfloat16=False,
    ),
    dict(
        module_name='PoissonNLLLoss',  # Default is log_input=True, full=False
        input_size=(2, 3, 4, 5),
        target_fn=lambda: torch.randn(2, 3, 4, 5).floor_().abs_(),
        reference_fn=lambda i, t, _: (i.exp() - t.mul(i)).mean(),
        desc='no_full_loss',
    ),
    dict(
        module_name='PoissonNLLLoss',
        constructor_args=(False, False),  # log_input=False, full=False
        cpp_constructor_args='torch::nn::PoissonNLLLossOptions().log_input(false).full(false)',
        input_fn=lambda: torch.randn(2, 3, 4, 5).abs_().add_(0.001),
        target_fn=lambda: torch.randn(2, 3, 4, 5).floor_().abs_(),
        reference_fn=lambda i, t, _: (i - t.mul((i + 1e-8).log())).mean(),
        desc='no_full_loss_no_log_input',
    ),
    dict(
        module_name='PoissonNLLLoss',
        constructor_args=(True, True),  # log_input=True, full=True
        cpp_constructor_args='torch::nn::PoissonNLLLossOptions().log_input(true).full(true)',
        input_size=(2, 3, 4, 5),
        target_fn=lambda: torch.randn(2, 3, 4, 5).floor_().abs_(),
        reference_fn=lambda i, t, _:
            (i.exp() - t.mul(i) + (t.mul(t.log()) - t + 0.5 * (2. * pi * t).log()).masked_fill(t <= 1, 0)).mean(),
        desc='full_loss',
    ),
    dict(
        module_name='PoissonNLLLoss',
        constructor_args=(False, True),  # log_input=False, full=True
        cpp_constructor_args='torch::nn::PoissonNLLLossOptions().log_input(false).full(true)',
        input_fn=lambda: torch.randn(2, 3, 4, 5).abs_().add_(0.001),
        target_fn=lambda: torch.randn(2, 3, 4, 5).floor_().abs_(),
        reference_fn=lambda i, t, _: (
            i - t.mul((i + 1e-8).log()) + (t.mul(t.log()) - t + 0.5 * (2. * pi * t).log()).masked_fill(t <= 1, 0)
        ).mean(),
        desc='full_loss_no_log_input',
    ),
    dict(
        module_name='L1Loss',
        input_size=(),
        target_fn=lambda: torch.randn((), requires_grad=True),
        reference_fn=lambda i, t, _: 1. / i.numel() * (i - t).abs().sum(),
        desc='scalar',
        check_complex=True,
    ),
    dict(
        module_name='KLDivLoss',
        input_fn=lambda: torch.rand(()).log(),
        target_fn=lambda: torch.rand(()),
        reference_fn=lambda i, t, m:
            kldivloss_reference(i, t, get_reduction(m)),
        check_sum_reduction=True,
        desc='scalar',
    ),
    dict(
        module_name='KLDivLoss',
        input_fn=lambda: torch.rand(()).log(),
        target_fn=lambda: torch.rand(()),
        reference_fn=lambda i, t, m:
            kldivloss_log_target_reference(i, t.log(), get_reduction(m)),
        check_sum_reduction=True,
        desc='scalar_log_target',
    ),
    dict(
        module_name='MSELoss',
        input_size=(),
        target_fn=lambda: torch.randn((), requires_grad=True),
        reference_fn=lambda i, t, m: ((i - t).abs().pow(2).sum() /
                                      (i.numel() if get_reduction(m) == 'mean' else 1)),
        check_sum_reduction=True,
        desc='scalar',
        check_bfloat16=True,
    ),
    dict(
        module_name='MSELoss',
        input_fn=lambda: torch.ones(5, 68, 64, 64, dtype=torch.float) / 10,
        target_fn=lambda: torch.zeros(5, 68, 64, 64, dtype=torch.float),
        reference_fn=lambda i, t, m: ((i - t).abs().pow(2).sum() /
                                      (i.numel() if get_reduction(m) == 'mean' else 1)),
        check_forward_only=True,
        desc='prec',
        check_bfloat16=True,
    ),
    dict(
        module_name='BCELoss',
        constructor_args_fn=lambda: (torch.rand(()),),
        cpp_constructor_args='torch::nn::BCELossOptions().weight(torch::rand({}))',
        input_fn=lambda: torch.rand(()).clamp_(1e-2, 1 - 1e-2),
        target_fn=lambda: torch.rand(()).gt(0).double(),
        reference_fn=lambda i, t, m: -((t * i.log() + (1 - t) * (1 - i).log()) * get_weight(m)).sum() /
            (i.numel() if get_reduction(m) == 'mean' else 1),
        desc='scalar_weights',
        check_bfloat16=True,
    ),
    dict(
        module_name='HingeEmbeddingLoss',
        constructor_args=(0.5,),
        cpp_constructor_args='torch::nn::HingeEmbeddingLossOptions().margin(0.5)',
        input_size=(),
        target_fn=lambda: torch.randn(()).gt(0).double().mul_(2).sub(1),
        desc='scalar_margin',
        check_sum_reduction=True,
    ),
    dict(
        module_name='SmoothL1Loss',
        input_size=(),
        target_fn=lambda: torch.randn((), requires_grad=True),
        check_sum_reduction=True,
        reference_fn=lambda i, t, m, b=1.0:
            smoothl1loss_reference(i, t, reduction=get_reduction(m), beta=b),
        desc='scalar',
    ),
    dict(
        module_name='MultiLabelSoftMarginLoss',
        constructor_args=(torch.rand(10),),
        cpp_constructor_args='torch::nn::MultiLabelSoftMarginLossOptions().weight(torch::rand(10))',
        input_fn=lambda: torch.randn(5, 10),
        target_fn=lambda: torch.rand(5, 10).mul(2).floor(),
        reference_fn=lambda i, t, m: -((t * i.sigmoid().log() + (1 - t) * (-i).sigmoid().log()) * get_weight(m)).sum() /
            (i.numel() if get_reduction(m) == 'mean' else i.size(1) if get_reduction(m) == 'sum' else 1),
        desc='weights',
        check_sum_reduction=True,
        check_gradgrad=False,
    ),
    dict(
        module_name='CTCLoss',
        constructor_args=(14,),  # blank=14
        extra_args=([50, 50, 50], [30, 25, 20]),  # input_lengths, target_lengths
        input_fn=lambda: torch.randn(50, 3, 15).log_softmax(2),
        target_fn=lambda: torch.randint(0, 14, (3, 30), dtype=torch.long),
        reference_fn=lambda i, t, il, tl, m:
            ctcloss_reference(i, t, il, tl, blank=14, reduction=get_reduction(m)),
        desc='lengths_intlists',
        check_forward_only=True,
        check_sum_reduction=True,
        check_gradgrad=False,
        check_half=False,
        # `CTCLoss` in C++ frontend doesn't accept integer list for `input_lengths` or `target_lengths`
        test_cpp_api_parity=False,
        check_jit=False,
    ),
    dict(
        module_name='CTCLoss',
        constructor_args=(14,),  # blank=14
        cpp_constructor_args='torch::nn::CTCLossOptions().blank(14)',
        extra_args=(torch.tensor([50, 50, 50]), torch.tensor([30, 25, 20])),  # input_lengths, target_lengths
        input_fn=lambda: torch.randn(50, 3, 15).log_softmax(2),
        target_fn=lambda: torch.randint(0, 14, (3, 30), dtype=torch.long),
        reference_fn=lambda i, t, il, tl, m:
            ctcloss_reference(i, t, il, tl, blank=14, reduction=get_reduction(m)),
        desc='lengths_tensors',
        check_forward_only=True,
        check_sum_reduction=True,
        check_gradgrad=False,
        check_half=False,
    ),
    # Test is flaky
    # See https://github.com/pytorch/pytorch/issues/29380.
    # dict(
    #     module_name='CTCLoss',
    #     desc='1d_target',
    #     constructor_args=(14,),  # blank=14
    #     extra_args=([50, 50, 50], [30, 25, 20]),  # input_lengths, target_lengths
    #     input_fn=lambda: torch.randn(50, 3, 15).log_softmax(2),
    #     target_fn=lambda: torch.randint(0, 14, (3, 30), dtype=torch.long),
    #     reference_fn=lambda i, t, il, tl, m:
    #         ctcloss_reference(i, t, il, tl, blank=14, reduction=get_reduction(m)),
    #     check_sum_reduction=True,
    #     check_gradgrad=False,
    #     check_half=False,
    # ),
    dict(
        module_name='CTCLoss',
        desc='2d_int_target_lengths_intlists',
        constructor_args=(0,),  # blank=0
        extra_args=([50, 50, 50], [30, 25, 20]),  # input_lengths, target_lengths
        input_fn=lambda: torch.randn(50, 3, 15).log_softmax(2),
        target_fn=lambda: torch.randint(1, 15, (3, 30), dtype=torch.int),
        reference_fn=lambda i, t, il, tl, m:
            ctcloss_reference(i, t, il, tl, blank=0, reduction=get_reduction(m)),
        check_forward_only=True,
        check_sum_reduction=True,
        check_gradgrad=False,
        check_half=False,
        # `CTCLoss` in C++ frontend doesn't accept integer list for `input_lengths` or `target_lengths`
        test_cpp_api_parity=False,
        check_jit=False,
    ),
    dict(
        module_name='CTCLoss',
        desc='2d_int_target_lengths_tensors',
        constructor_args=(0,),  # blank=0
        cpp_constructor_args='torch::nn::CTCLossOptions().blank(0)',
        extra_args=(torch.tensor([50, 50, 50]), torch.tensor([30, 25, 20])),  # input_lengths, target_lengths
        input_fn=lambda: torch.randn(50, 3, 15).log_softmax(2),
        target_fn=lambda: torch.randint(1, 15, (3, 30), dtype=torch.int),
        reference_fn=lambda i, t, il, tl, m:
            ctcloss_reference(i, t, il, tl, blank=0, reduction=get_reduction(m)),
        check_forward_only=True,
        check_sum_reduction=True,
        check_gradgrad=False,
        check_half=False,
    ),
    dict(
        module_name='CTCLoss',
        desc='2d_lengths_tensors',
        constructor_args=(0,),  # blank=0
        cpp_constructor_args='torch::nn::CTCLossOptions().blank(0)',
        extra_args=(torch.tensor([50, 50, 50]), torch.tensor([30, 25, 20])),  # input_lengths, target_lengths
        input_fn=lambda: torch.randn(50, 3, 15).log_softmax(2),
        target_fn=lambda: torch.randint(1, 15, (3, 30), dtype=torch.int),
        reference_fn=lambda i, t, il, tl, m:
            ctcloss_reference(i, t, il, tl, blank=0, reduction=get_reduction(m)),
        check_forward_only=True,
        check_sum_reduction=True,
        check_gradgrad=False,
        check_half=False,
    ),
]


def single_batch_reference_criterion_fn(*args):
    """Reference function for criterion supporting no batch dimensions.

    The criterion is passed the input and target in batched form with a single item.
    The output is squeezed to compare with the no-batch input.
    """
    criterion = args[-1]
    single_batch_input_args = [input.unsqueeze(0) for input in args[:-1]]

    output = criterion(*single_batch_input_args)
    reduction = get_reduction(criterion)

    if reduction == 'none':
        return output.squeeze(0)
    # reduction is 'sum' or 'mean' which results in a scalar
    return output


# Check that regression criterion work with no batch dimensions
regression_criterion_no_batch = [
    'L1Loss', 'MSELoss', 'PoissonNLLLoss', 'KLDivLoss', 'HuberLoss', 'SmoothL1Loss'
]
reductions = ['none', 'mean', 'sum']
for name, reduction in product(regression_criterion_no_batch, reductions):
    regression_test_info = dict(
        fullname="{}_no_batch_dim_{}".format(name, reduction),
        constructor=lambda *args, name=name: getattr(nn, name)(reduction=reduction),
        input_size=(3, ),
        target_size=(3, ),
        reference_fn=single_batch_reference_criterion_fn,
        test_cpp_api_parity=False,
    )
    criterion_tests.append(regression_test_info)


# Check that classification criterion work with no batch dimensions
# List of tuples of (name, input_fn, target_fn)
classification_criterion_no_batch = [
    ('BCELoss', lambda: torch.sigmoid(torch.randn(9)), lambda: torch.randn(9)),
    ('BCEWithLogitsLoss', lambda: torch.randn(9), lambda: torch.randn(9)),
    ('HingeEmbeddingLoss', lambda: torch.randn(9), lambda: torch.tensor([-1, 1, 1] * 3)),
    ('MultiLabelMarginLoss', lambda: torch.randn(4), lambda: torch.tensor([3, 0, -1, 1])),
    ('SoftMarginLoss', lambda: torch.randn(9), lambda: torch.tensor([-1, 1, 1] * 3)),
]
classification_criterion_no_batch_extra_info: Dict[str, dict] = {
    'MultiLabelMarginLoss': {'check_gradgrad': False},
}
reductions = ['none', 'mean', 'sum']
for (name, input_fn, target_fn), reduction in product(classification_criterion_no_batch,
                                                      reductions):
    classification_test_info = dict(
        fullname="{}_no_batch_dim_{}".format(name, reduction),
<<<<<<< HEAD
        constructor=lambda *args: getattr(nn, name)(reduction=reduction),
        input_fn=input_fn,
        target_fn=target_fn,
=======
        constructor=lambda *args, name=name: getattr(nn, name)(reduction=reduction),
        input_fn=lambda f=input_fn: f(),
        target_fn=lambda f=target_fn: f(),
>>>>>>> 5b8389e5
        reference_fn=single_batch_reference_criterion_fn,
        test_cpp_api_parity=False,
    )
    extra_info = classification_criterion_no_batch_extra_info.get(name, {})
    classification_test_info.update(extra_info)
    criterion_tests.append(classification_test_info)


class NNTestCase(TestCase):

    # _forward is defined in classes inheriting from NNTestCase
    @abstractmethod
    def _forward(self, *args, **kwargs):
        raise NotImplementedError

    @abstractmethod
    def _get_parameters(self, module: nn.Module) -> Tuple[List[nn.Parameter], List[nn.Parameter]]:
        raise NotImplementedError

    @abstractmethod
    def _zero_grad_parameters(self, module: nn.Module) -> None:
        raise NotImplementedError

    @abstractmethod
    def _backward(self, module: nn.Module,
                  input: _TensorOrTensors, output: torch.Tensor,
                  grad_output: Union[torch.Tensor, Sequence[torch.Tensor]],
                  create_graph: bool = False):
        raise NotImplementedError

    def _jacobian(self, input, num_out):
        if isinstance(input, tuple):
            return tuple(self._jacobian(elem, num_out) for elem in input)
        elif isinstance(input, list):
            return [self._jacobian(elem, num_out) for elem in input]
        else:
            return torch.zeros(input.nelement(), num_out)

    def _flatten_tensors(self, x):
        if isinstance(x, torch.Tensor):
            if x.is_sparse:
                return x.to_dense().view(-1)
            else:
                return x.view(-1)
        else:
            return tuple(self._flatten_tensors(a) for a in x)

    def _zero_grad_input(self, input):
        if isinstance(input, torch.Tensor):
            if input.requires_grad and input.grad is not None:
                input.grad.zero_()
                input.grad.detach_()
        else:
            for i in input:
                self._zero_grad_input(i)

    def _analytical_jacobian(self, module, input: _TensorOrTensors, jacobian_input=True, jacobian_parameters=True):
        output = self._forward(module, input)
        output_size = output.nelement()

        if jacobian_input:
            jacobian_inp = self._jacobian(input, output_size)
            flat_jacobian_input = list(_iter_tensors(jacobian_inp))

        if jacobian_parameters:
            num_param = sum(p.numel() for p in self._get_parameters(module)[0])
            jacobian_param = torch.zeros(num_param, output_size)

        for i in range(output_size):
            param, d_param = self._get_parameters(module)
            # make non grad zeros
            d_param = [torch.zeros_like(p) if d is None else d for (p, d) in zip(param, d_param)]

            d_out = torch.zeros_like(output)
            flat_d_out = d_out.view(-1)
            flat_d_out[i] = 1

            if jacobian_parameters:
                self._zero_grad_parameters(module)
            # Tensors will accumulate gradient from multiple steps
            if jacobian_input:
                self._zero_grad_input(input)
            d_input = self._backward(module, input, output, d_out)

            if jacobian_input:
                for jacobian_x, d_x in zip(flat_jacobian_input, _iter_tensors(d_input)):
                    jacobian_x[:, i] = d_x.contiguous().view(-1)
            if jacobian_parameters:
                jacobian_param[:, i] = torch.cat(self._flatten_tensors(d_param), 0)

        res: Tuple[torch.Tensor, ...] = tuple()
        if jacobian_input:
            res += jacobian_inp,
        if jacobian_parameters:
            res += jacobian_param,

        return res

    def _numerical_jacobian(self, module, input: _TensorOrTensors, jacobian_input=True, jacobian_parameters=True):
        def fw(*input):
            return self._forward(module, input).detach()

        res: Tuple[torch.Tensor, ...] = tuple()
        if jacobian_input:
            res += _get_numerical_jacobian(fw, input, eps=1e-6),
        if jacobian_parameters:
            param, _ = self._get_parameters(module)
            to_cat = []
            for p in param:
                jacobian = _get_numerical_jacobian(fw, input, target=p, eps=1e-6)
                # get_numerical_jacobian returns a list of tuples but we require a tensor
                to_cat.append(jacobian[0][0])
            res += (torch.cat(to_cat, 0),)
        return res

    def check_jacobian(self, module, input: _TensorOrTensors, jacobian_input=True):
        jacobian_parameters = bool(self._get_parameters(module)[0])
        analytical = self._analytical_jacobian(module, input, jacobian_input, jacobian_parameters)
        numerical = self._numerical_jacobian(module, input, jacobian_input, jacobian_parameters)
        analytical_t = list(_iter_tensors(analytical))
        numerical_t = list(_iter_tensors(numerical))

        differences = []
        for a, n in zip(analytical_t, numerical_t):
            if a.numel() != 0:
                differences.append(a.add(n, alpha=-1).abs().max())
            # TODO: compare structure (ensure analytic jacobian has correct shape)
        if len(differences) > 0:
            self.assertLessEqual(max(differences), PRECISION)  # type: ignore[type-var]


class TestBase(object):

    _required_arg_names = {'constructor_args', 'input', 'extra_args'}

    def __init__(self, constructor, desc='', reference_fn=None, fullname=None, **kwargs):
        self.desc = desc
        self.fullname = fullname
        self.constructor = constructor
        self.reference_fn = reference_fn
        for name in self._required_arg_names:
            if name not in kwargs and name + '_fn' not in kwargs and name + '_size' not in kwargs:
                if name in {'constructor_args', 'extra_args'}:
                    kwargs[name] = tuple()
                else:
                    raise ValueError("{}: Specify {} by a value, a function to generate it, or it's size!"
                                     .format(self.get_name(), name))
        self._extra_kwargs = kwargs
        self._arg_cache = {}

    def get_name(self):
        if self.fullname is not None:
            return 'test_' + self.fullname

        test_name = 'test_' + self.constructor.__name__
        if self.desc:
            test_name += '_' + self.desc
        return test_name

    def _unpack(self, value):
        if isinstance(value, torch.Tensor):
            return value
        elif is_iterable(value):
            return type(value)(self._unpack(v) for v in value)
        else:
            return value

    @property
    def constructor_args(self):
        return self._get_arg('constructor_args', True)

    @property
    def extra_args(self):
        return self._get_arg('extra_args', True)

    def _get_arg(self, name, unpack):
        assert name in self._required_arg_names

        if name not in self._arg_cache:
            fn_name = name + '_fn'
            size_name = name + '_size'

            if name in self._extra_kwargs:
                self._arg_cache[name] = self._extra_kwargs[name]
            elif fn_name in self._extra_kwargs:
                self._arg_cache[name] = self._extra_kwargs[fn_name]()
            else:
                assert size_name in self._extra_kwargs, \
                    "Missing `{}`, `{}` or `{}` for {}".format(name, size_name, fn_name, self.get_name())

                def map_tensor_sizes(sizes):
                    if isinstance(sizes, list):
                        return [map_tensor_sizes(s) for s in sizes]
                    elif isinstance(sizes, torch.Tensor):
                        return sizes.double()
                    else:
                        return torch.randn(sizes)

                self._arg_cache[name] = map_tensor_sizes(self._extra_kwargs[size_name])

        return self._unpack(self._arg_cache[name]) if unpack else self._arg_cache[name]

    def _get_input(self, unpack=True):
        return self._get_arg('input', unpack)

    def __call__(self, test_case):
        raise NotImplementedError


class ModuleTest(TestBase):

    @abstractmethod
    def _do_test(self, test_case: Any, module: nn.Module, input: Any) -> Any:
        raise NotImplementedError

    def __init__(self, *args, **kwargs):
        super().__init__(*args, **kwargs)
        self.jacobian_input = kwargs.get('jacobian_input', True)
        self.should_test_cuda = kwargs.get('test_cuda', True)
        self.should_test_pickle = kwargs.get('pickle', True)
        self.check_gradgrad = kwargs.get('check_gradgrad', True)
        self.FIXME_no_cuda_gradgrad_comparison = \
            kwargs.get('FIXME_no_cuda_gradgrad_comparison', False)
        self.precision = kwargs.get('precision', 2e-4)
        self.check_forward_only = kwargs.get('check_forward_only', False)

    def __call__(self, test_case):
        module = self.constructor(*self.constructor_args)
        input = self._get_input()

        if self.reference_fn is not None:
            out = test_case._forward(module, input)
            ref_input = deepcopy(input)
            ref_module = deepcopy(module)
            expected_out = self.reference_fn(ref_input, test_case._get_parameters(module)[0], ref_module)
            # TODO(#38095): Replace assertEqualIgnoreType. See issue #38095
            test_case.assertEqualIgnoreType(out, expected_out)
        if self.check_forward_only:
            return
        self.test_noncontig(test_case, module, input)

        if self.should_test_pickle:
            # TODO: do this with in-memory files as soon as torch.save will support it
            with tempfile.TemporaryFile() as f:
                test_case._forward(module, input)
                torch.save(module, f)
                f.seek(0)
                module_copy = torch.load(f)
                test_case.assertEqual(test_case._forward(module, input), test_case._forward(module_copy, input))

        self._do_test(test_case, module, input)

    def noncontiguize(self, obj):
        if isinstance(obj, list):
            return [self.noncontiguize(o) for o in obj]
        elif isinstance(obj, tuple):
            return tuple(self.noncontiguize(o) for o in obj)
        tensor = obj
        ndim = tensor.dim()
        # Always making only the last dimension noncontiguous is easy to hide
        # bugs because .view(-1) will still work. So try to find a dim with size
        # > 1 and make that non-contiguous, i.e., stack + select on the
        # dimension directly after that.
        dim = ndim
        for d in range(ndim):
            if tensor.size(d) > 1:
                dim = d + 1
                break
        noncontig = torch.stack([torch.empty_like(tensor), tensor], dim).select(dim, 1).detach()
        assert noncontig.numel() == 1 or noncontig.numel() == 0 or not noncontig.is_contiguous()
        noncontig.requires_grad = tensor.requires_grad
        return noncontig

    def test_noncontig(self, test_case, module, input):
        # check no scalars, can't make non-contig
        if isinstance(input, torch.Tensor) and input.dim() == 0:
            return
        if any(i.dim() == 0 for i in input if isinstance(i, torch.Tensor)):
            return

        test_case._zero_grad_parameters(module)
        test_case._zero_grad_input(input)
        with freeze_rng_state():
            output = test_case._forward(module, input)
            grad_output = output.new(output.shape).normal_()
            output = output.clone()
            d_input = deepcopy(test_case._backward(module, input, output, grad_output))
            d_param = deepcopy(test_case._get_parameters(module)[1])

        nc_input = self.noncontiguize(input)
        nc_grad_output = self.noncontiguize(grad_output)
        for contig_i, contig_g in product((True, False), repeat=2):
            i = input if contig_i else nc_input
            # Some ops, e.g., nn.Flatten, return gradient that shares
            # storage with the grad_output. Hence we copy here.
            go = deepcopy(grad_output if contig_g else nc_grad_output)
            test_case._zero_grad_parameters(module)
            test_case._zero_grad_input(i)
            with freeze_rng_state():
                out = test_case._forward(module, i)
                grad = test_case._backward(module, i, out, go)

                test_case.assertEqual(out, output)
                test_case.assertEqual(grad, d_input, atol=1e-4, rtol=0)
                test_case.assertEqual(test_case._get_parameters(module)[1], d_param)

    def test_cuda(self, test_case):
        if not TEST_CUDA or not self.should_test_cuda:
            raise unittest.SkipTest('Excluded from CUDA tests')

        cpu_input = self._get_input()
        type_map = {torch.double: torch.float}
        cpu_input_tuple = cpu_input if isinstance(cpu_input, tuple) else (cpu_input,)
        gpu_input_tuple = to_gpu(cpu_input_tuple, type_map=type_map)

        cpu_module = self.constructor(*self.constructor_args)
        gpu_module = self.constructor(*self.constructor_args).float().cuda()
        cpu_param = test_case._get_parameters(cpu_module)
        gpu_param = test_case._get_parameters(gpu_module)
        for cpu_p, gpu_p in zip(cpu_param[0], gpu_param[0]):
            gpu_p.data.copy_(cpu_p)

        test_case._zero_grad_input(cpu_input_tuple)
        test_case._zero_grad_input(gpu_input_tuple)
        test_case._zero_grad_parameters(cpu_module)
        test_case._zero_grad_parameters(gpu_module)
        cpu_output = test_case._forward(cpu_module, cpu_input_tuple)
        gpu_output = test_case._forward(gpu_module, gpu_input_tuple)
        # TODO(#38095): Replace assertEqualIgnoreType. See issue #38095
        test_case.assertEqualIgnoreType(cpu_output, gpu_output, atol=self.precision, rtol=0)

        # Run backwards on CPU and GPU and compare results
        for _ in range(5):
            cpu_gradOutput = cpu_output.clone().normal_()
            gpu_gradOutput = cpu_gradOutput.type_as(gpu_output)
            cpu_gradInput = test_case._backward(cpu_module, cpu_input_tuple, cpu_output, cpu_gradOutput)
            gpu_gradInput = test_case._backward(gpu_module, gpu_input_tuple, gpu_output, gpu_gradOutput)
            # TODO(#38095): Replace assertEqualIgnoreType. See issue #38095
            test_case.assertEqualIgnoreType(cpu_gradInput, gpu_gradInput, atol=self.precision, rtol=0)
            for cpu_d_p, gpu_d_p in zip(cpu_param[1], gpu_param[1]):
                test_case.assertEqual(cpu_d_p, gpu_d_p, atol=self.precision, rtol=0)

        # Run double-backwards on CPU and GPU and compare results
        if self.check_gradgrad and not self.FIXME_no_cuda_gradgrad_comparison:
            cpu_output = cpu_module(*cpu_input_tuple)
            gpu_output = gpu_module(*gpu_input_tuple)

            cpu_gradOutput = torch.randn_like(cpu_output, requires_grad=True)
            gpu_gradOutput = cpu_gradOutput.type_as(gpu_output).detach()
            gpu_gradOutput.requires_grad = True

            cpu_gradInputs = torch.autograd.grad(
                cpu_output,
                cpu_input_tuple + tuple(cpu_module.parameters()),
                cpu_gradOutput,
                create_graph=True)
            gpu_gradInputs = torch.autograd.grad(
                gpu_output,
                gpu_input_tuple + tuple(gpu_module.parameters()),
                gpu_gradOutput,
                create_graph=True)

            for cpu_d_i, gpu_d_i in zip(cpu_gradInputs, gpu_gradInputs):
                # TODO(#38095): Replace assertEqualIgnoreType. See issue #38095
                test_case.assertEqualIgnoreType(cpu_d_i, gpu_d_i, atol=self.precision, rtol=0)

            # We mix output into the second backwards computation so that
            # torch.autograd.grad doesn't complain that some inputs
            # are unreachable (which can happen if you differentiate
            # only on the gradient.
            cpu_gg = torch.autograd.grad(
                cpu_output.sum() + sum(x.sum() for x in cpu_gradInputs),
                cpu_input_tuple + (cpu_gradOutput,) + tuple(cpu_module.parameters()),
                retain_graph=True)
            gpu_gg = torch.autograd.grad(
                gpu_output.sum() + sum(x.sum() for x in gpu_gradInputs),
                gpu_input_tuple + (gpu_gradOutput,) + tuple(gpu_module.parameters()),
                retain_graph=True)
            # TODO(#38095): Replace assertEqualIgnoreType. See issue #38095
            test_case.assertEqualIgnoreType(cpu_gradInput, gpu_gradInput, atol=self.precision, rtol=0)
            for cpu_d_p, gpu_d_p in zip(cpu_gg, gpu_gg):
                # TODO(#38095): Replace assertEqualIgnoreType. See issue #38095
                test_case.assertEqualIgnoreType(cpu_d_p, gpu_d_p, atol=self.precision, rtol=0)

        self.test_noncontig(test_case, gpu_module, gpu_input_tuple)

class InputVariableMixin(object):
    def _get_input(self):
        input = TestBase._get_input(self, False)  # type: ignore[arg-type]

        def map_variables(i):
            if isinstance(i, torch.Tensor):
                if i.is_floating_point() or i.is_complex():
                    i.requires_grad = True
                return i
            else:
                return type(i)(map_variables(elem) for elem in i)

        return map_variables(input)


class NewModuleTest(InputVariableMixin, ModuleTest):  # type: ignore[misc]
    def __init__(self, *args, **kwargs):
        super().__init__(*args, **kwargs)
        self.cudnn = kwargs.get('cudnn', False)
        self.check_inplace = kwargs.get('check_inplace', False)
        self.check_gradgrad = kwargs.get('check_gradgrad', True)
        self.skip_double = kwargs.get('skip_double', False)
        self.skip_half = kwargs.get('skip_half', False)
        self.with_tf32 = kwargs.get('with_tf32', False)
        self.tf32_precision = kwargs.get('tf32_precision', 0.001)
        self.test_cpu = kwargs.get('test_cpu', True)
        self.has_sparse_gradients = kwargs.get('has_sparse_gradients', False)
        self.check_batched_grad = kwargs.get('check_batched_grad', True)
        self.gradcheck_fast_mode = kwargs.get('gradcheck_fast_mode', None)

    def _check_gradients(self, test_case, module, input_tuple):
        params = tuple(x for x in module.parameters())
        num_inputs = len(input_tuple)

        def fn_to_gradcheck(*inputs_and_params, **kwargs):
            assert not kwargs
            return test_case._forward(module, inputs_and_params[:num_inputs])

        # gradcheck doesn't support operators that take in dense inputs but
        # return sparse parameters. This only happens in the case of nn.Embedding
        # and nn.EmbeddingBag. Instead, we call `self.check_jacobian`, which
        # is a slightly different version of gradcheck that can handle this.
        if self.has_sparse_gradients:
            assert num_inputs == 1
            test_input_jacobian = torch.is_floating_point(input_tuple[0])
            test_case.check_jacobian(module, input_tuple[0], test_input_jacobian)
        else:
            test_case.assertTrue(gradcheck(fn_to_gradcheck, input_tuple + params,
                                           check_batched_grad=self.check_batched_grad,
                                           fast_mode=self.gradcheck_fast_mode))

        if self.check_gradgrad:
            test_case.assertTrue(gradgradcheck(fn_to_gradcheck, input_tuple + params,
                                               check_batched_grad=self.check_batched_grad,
                                               fast_mode=self.gradcheck_fast_mode))

    def _do_test(self, test_case, module, input):
        num_threads = torch.get_num_threads()
        torch.set_num_threads(1)
        input_tuple = input if isinstance(input, tuple) else (input,)

        self._check_gradients(test_case, module, input_tuple)

        # check if module can be printed
        module.__repr__()

        if self.check_inplace:
            # check if the inplace variant of the module gives the same result
            # as the out-of-place

            # check_inplace doesn't support multiple input tensors, since we don't have any modules
            # that modify the inputs in-place and that accept more than one input
            assert len(input_tuple) == 1
            input = input_tuple[0]

            module_ip = self.constructor(*self.constructor_args, inplace=True)

            input_version = input._version
            with freeze_rng_state():
                output = module(input)
            test_case.assertEqual(input._version, input_version)

            input_ip = deepcopy(input)
            input_ip_clone = input_ip.clone()
            with freeze_rng_state():
                output_ip = module_ip(input_ip_clone)
            test_case.assertNotEqual(input_ip_clone._version, input_version)
            test_case.assertEqual(output, output_ip)
            grad = output.data.clone().normal_()
            if input.grad is not None:
                with torch.no_grad():
                    input.grad.zero_()
            if input_ip.grad is not None:
                with torch.no_grad():
                    input_ip.grad.zero_()
            output.backward(grad)
            output_ip.backward(grad)
            test_case.assertEqual(input.grad, input_ip.grad)

        def assert_module_parameters_are(tensor_type, device_id=None):
            for p in module.parameters():
                test_case.assertIsInstance(p, tensor_type)
                if device_id is not None:
                    test_case.assertEqual(p.get_device(), device_id)

        if all(isinstance(t, torch.LongTensor) for t in input_tuple) and TEST_CUDA:
            # check that cuda() moves module parameters to correct GPU device,
            # and that float() casts parameters correctly
            input_tuple = tuple(t.cuda() for t in input_tuple)
            module.float().cuda()
            module(*input_tuple)
            assert_module_parameters_are(torch.cuda.FloatTensor, 0)  # type: ignore[attr-defined]

            if torch.cuda.device_count() > 1:
                input_tuple = tuple(t.cuda(1) for t in input_tuple)
                module.cuda(1)
                with torch.cuda.device(1):
                    module(*input_tuple)
                assert_module_parameters_are(torch.cuda.FloatTensor, 1)  # type: ignore[attr-defined]
        else:
            # check that float()/double() casters work correctly
            def to_type(tensor, real, complex):
                if tensor.is_complex():
                    return tensor.to(complex)
                elif tensor.is_floating_point():
                    return tensor.to(real)
                else:
                    return tensor

            def to_half(x):
                # TODO: torch.complex32 when properly supported
                return to_type(x, torch.float16, None)

            def to_single(x):
                return to_type(x, torch.float32, torch.complex64)

            def to_double(x):
                return to_type(x, torch.float64, torch.complex128)

            # to float
            input_tuple = tuple(to_single(t) for t in input_tuple)
            module.float()
            module(*input_tuple)
            assert_module_parameters_are(torch.FloatTensor)

            # and back to double
            input_tuple = tuple(to_double(t) for t in input_tuple)
            module.double()
            module(*input_tuple)
            assert_module_parameters_are(torch.DoubleTensor)

            if TEST_CUDA and self.should_test_cuda:
                # check that cuda() moves module parameters to correct GPU device,
                # and that float() casts parameters correctly

                # to GPU0
                input_tuple = tuple(to_single(t).cuda() for t in input_tuple)
                module.float().cuda()
                module(*input_tuple)
                assert_module_parameters_are(torch.cuda.FloatTensor, 0)  # type: ignore[attr-defined]

                # to CPU
                input_tuple = tuple(t.cpu() for t in input_tuple)
                module.cpu()
                module(*input_tuple)
                assert_module_parameters_are(torch.FloatTensor)

                # back to GPU0
                input_tuple = tuple(t.cuda() for t in input_tuple)
                module.cuda()
                module(*input_tuple)
                assert_module_parameters_are(torch.cuda.FloatTensor, 0)  # type: ignore[attr-defined]

                # test that forwards of module runs correctly without cuDNN
                if self.cudnn:
                    with torch.backends.cudnn.flags(enabled=False):
                        module(*input_tuple)
                        assert_module_parameters_are(torch.cuda.FloatTensor, 0)  # type: ignore[attr-defined]

                if torch.cuda.device_count() >= 2:
                    # test cross-GPU transfer works
                    # to GPU1
                    input_tuple = tuple(t.cuda(1) for t in input_tuple)
                    module.cuda(1)
                    with torch.cuda.device(1):
                        module(*input_tuple)
                    assert_module_parameters_are(torch.cuda.FloatTensor, 1)  # type: ignore[attr-defined]

                if not self.skip_double:
                    # test double()
                    input_tuple = tuple(to_double(t).cuda() for t in input_tuple)
                    module.double().cuda()
                    module(*input_tuple)
                    assert_module_parameters_are(torch.cuda.DoubleTensor, 0)  # type: ignore[attr-defined]

                # test half()
                if not self.skip_half:
                    input_tuple = tuple(to_half(t).cuda() for t in input_tuple)
                    module.half().cuda()
                    module(*input_tuple)
                    assert_module_parameters_are(torch.cuda.HalfTensor, 0)  # type: ignore[attr-defined]
        torch.set_num_threads(num_threads)

    def _get_target(self):
        return self._get_arg('target', False)

    @property
    def constructor_args(self):
        return self._get_arg('constructor_args', False)


class CriterionTest(InputVariableMixin, TestBase):  # type: ignore[misc]
    # TODO: check that criterions don't ignore grad_output

    _required_arg_names = TestBase._required_arg_names.union({'target'})

    def __init__(self, *args, **kwargs):
        super().__init__(*args, **kwargs)
        self.should_test_cuda = kwargs.get('test_cuda', True)
        self.check_forward_only = kwargs.get('check_forward_only', False)
        self.check_gradgrad = kwargs.get('check_gradgrad', True)
        self.check_half = kwargs.get('check_half', True)
        self.check_bfloat16 = kwargs.get('check_bfloat16', False)
        self.check_complex = kwargs.get('check_complex', False)
        self.test_cpu = kwargs.get('test_cpu', True)
        self.with_tf32 = kwargs.get('with_tf32', True)
        self.tf32_precision = kwargs.get('tf32_precision', 0.001)
        self.check_batched_grad = kwargs.get('check_batched_grad', True)

    def __call__(self, test_case):
        module = self.constructor(*self.constructor_args)
        input = self._get_input()

        # Check that these methods don't raise errors
        module.__repr__()
        str(module)

        target = self._get_target()

        if self.reference_fn is not None:
            out = test_case._forward_criterion(module, input, target, extra_args=self.extra_args)
            ref_args = (deepcopy(input), deepcopy(target)) + self.extra_args + (module,)
            expected_out = self.reference_fn(*ref_args)
            test_case.assertEqual(out, expected_out)

        if self.check_forward_only:
            return

        params = tuple(x for x in module.parameters())
        if not isinstance(input, tuple):
            inputs = (input,) + params + (target,)

            def apply_fn(input, target, *params):
                return module(input, target)
        else:
            inputs = input + params + (target,)

            def apply_fn(input1, input2, target, *params):  # type: ignore[misc]
                return module(input1, input2, target)

        gradcheck(apply_fn, inputs, check_batched_grad=self.check_batched_grad)

        if self.check_gradgrad:
            gradgradcheck(apply_fn, inputs, check_batched_grad=self.check_batched_grad)

    def test_cuda(self, test_case, dtype, extra_args=None):
        def convert_dtype(obj, dtype, requires_grad=False):
            if isinstance(obj, torch.Tensor):
                return obj.detach().to(dtype=dtype).requires_grad_(requires_grad)
            elif isinstance(obj, tuple):
                return tuple(convert_dtype(o, dtype, requires_grad) for o in obj)
            else:
                return obj

        if not TEST_CUDA or not self.should_test_cuda:
            raise unittest.SkipTest('Excluded from CUDA tests')

        cpu_input = self._get_input()
        cpu_target = self._get_target()
        cpu_module = self.constructor(*self.constructor_args)
        gpu_module = self.constructor(*self.constructor_args)

        # Convert input, target and module parameters to dtype
        cpu_input = convert_dtype(cpu_input, dtype, True)
        if cpu_target.is_floating_point() or cpu_target.is_complex():
            cpu_target = convert_dtype(cpu_target, dtype)
        cpu_module.type(dtype)
        gpu_module.type(dtype)

        # GPU setup
        gpu_input = to_gpu(cpu_input)
        gpu_target = to_gpu(cpu_target)
        gpu_module.cuda()

        # torch.HalfTensor doesn't support most operations, converting back to default
        if dtype in {torch.half, torch.bfloat16}:
            cpu_input = self._get_input()
            cpu_target = self._get_target()
            # Loss modules with weights require consistent input/module weight types
            cpu_module = self.constructor(*self.constructor_args)

        cpu_output = test_case._forward_criterion(cpu_module, cpu_input, cpu_target, extra_args=extra_args)
        gpu_output = test_case._forward_criterion(gpu_module, gpu_input, gpu_target, extra_args=extra_args)
        # dtype used to be able to be None, so set precision in this way instead of a precision map
        # TODO(#38095): Replace assertEqualIgnoreType. See issue #38095
        test_case.assertEqualIgnoreType(cpu_output, gpu_output,
                                        atol=1e-1 if dtype in {torch.half, torch.bfloat16} else 4e-4, rtol=0)

        cpu_gradInput = test_case._backward_criterion(cpu_module, cpu_input, cpu_output, cpu_target, extra_args=extra_args)
        gpu_gradInput = test_case._backward_criterion(gpu_module, gpu_input, gpu_output, gpu_target, extra_args=extra_args)
        # dtype used to be able to be None, so set precision in this way instead of a precision map
        # TODO(#38095): Replace assertEqualIgnoreType. See issue #38095
        test_case.assertEqualIgnoreType(cpu_gradInput, gpu_gradInput,
                                        atol=1e-1 if dtype in {torch.half, torch.bfloat16} else 4e-4, rtol=0)

    def _get_target(self):
        return self._get_arg('target', False)

    @property
    def constructor_args(self):
        return self._get_arg('constructor_args', False)

    @property
    def extra_args(self):
        return self._get_arg('extra_args', False)<|MERGE_RESOLUTION|>--- conflicted
+++ resolved
@@ -5129,15 +5129,9 @@
                                                       reductions):
     classification_test_info = dict(
         fullname="{}_no_batch_dim_{}".format(name, reduction),
-<<<<<<< HEAD
         constructor=lambda *args: getattr(nn, name)(reduction=reduction),
         input_fn=input_fn,
         target_fn=target_fn,
-=======
-        constructor=lambda *args, name=name: getattr(nn, name)(reduction=reduction),
-        input_fn=lambda f=input_fn: f(),
-        target_fn=lambda f=target_fn: f(),
->>>>>>> 5b8389e5
         reference_fn=single_batch_reference_criterion_fn,
         test_cpp_api_parity=False,
     )
